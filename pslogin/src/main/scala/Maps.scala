// Copyright (c) 2017 PSForever
import net.psforever.objects.zones.ZoneMap
import net.psforever.objects.GlobalDefinitions._
import net.psforever.objects.LocalProjectile
import net.psforever.objects.ballistics.Projectile
import net.psforever.objects.serverobject.doors.Door
import net.psforever.objects.serverobject.implantmech.ImplantTerminalMech
import net.psforever.objects.serverobject.locks.IFFLock
import net.psforever.objects.serverobject.mblocker.Locker
import net.psforever.objects.serverobject.pad.VehicleSpawnPad
import net.psforever.objects.serverobject.structures.{Building, FoundationBuilder, StructureType, WarpGate}
import net.psforever.objects.serverobject.terminals.{ProximityTerminal, Terminal}
import net.psforever.objects.serverobject.tube.SpawnTube
import net.psforever.types.Vector3

object Maps {
  val map1 = new ZoneMap("map01") {
    Projectiles(this)
  }

  val map2 = new ZoneMap("map02") {
    Projectiles(this)
  }

  val map3 = new ZoneMap("map03") {
    Projectiles(this)
  }

  val map4 = new ZoneMap("map04") {
<<<<<<< HEAD

    Building5()
    Building9()
    Building10()
    Building11()
    Building25()
    Building33()
    Building34()
    Building35()
    Building36()
    Building55()
    Building56()
    Building59()
    Building65()

    def Building5() : Unit = { // Akkan Dropship Center, Ishundar (ID: 24)
      LocalBuilding(5, FoundationBuilder(Building.Structure(StructureType.Facility, Vector3(2698.6406f, 4336.914f, 52.046875f)))) //todo ? change ?

      //Akkan IDs for courtyard/lobby/dish/bunkers, no access to tower or basement with exception of stairs and backdoor areas only, can't proceed past it into basement)

      //Akkan Doors
      LocalObject(281, Door.Constructor)
      LocalObject(378, Door.Constructor)
      LocalObject(379, Door.Constructor)
      LocalObject(380, Door.Constructor)
      LocalObject(381, Door.Constructor)
      LocalObject(382, Door.Constructor)
      LocalObject(383, Door.Constructor(Vector3(2674.0938f, 4317.367f, 44.59375f), Vector3(0.0f, 0.0f, 180.0f)))
      LocalObject(384, Door.Constructor(Vector3(2674.086f, 4321.6953f, 44.59375f), Vector3(0.0f, 357.1875f, 357.1875f)))
      LocalObject(385, Door.Constructor)
      LocalObject(386, Door.Constructor(Vector3(2692.086f, 4316.5703f, 52.03125f), Vector3(0.0f, 2.8125f, 270.0f)))
      LocalObject(387, Door.Constructor)
      LocalObject(388, Door.Constructor(Vector3(2704.7969f, 4344.0625f, 44.59375f), Vector3(0.0f, 354.375f, 272.8125f)))
      LocalObject(393, Door.Constructor)
      //      LocalObject(394, Door.Constructor(Vector3(2748.039f, 4426.25f, 44.609375f), Vector3(0.0f, 0.0f, 0.0f)))
      //      LocalObject(395, Door.Constructor(Vector3(2752.5234f, 4398.297f, 39.609375f), Vector3(0.0f, 2.8125f, 272.8125f)))
      LocalObject(394, Door.Constructor)
      LocalObject(395, Door.Constructor)
      LocalObject(396, Door.Constructor)
      LocalObject(397, Door.Constructor)
      LocalObject(398, Door.Constructor)
      LocalObject(399, Door.Constructor)
      LocalObject(400, Door.Constructor)
      LocalObject(401, Door.Constructor(Vector3(2809.9844f, 4401.164f, 39.3125f), Vector3(0.0f, 8.4375f, 0.0f)))
      LocalObject(402, Door.Constructor)
      LocalObject(403, Door.Constructor)
      LocalObject(701, Door.Constructor)
      LocalObject(703, Door.Constructor)
      LocalObject(716, Door.Constructor)
      LocalObject(920, Door.Constructor(Vector3(2708.1953f, 4319.9766f, 39.59375f), Vector3(0.0f, 0.0f, 92.8125f)))

      //Akkan Locks
      LocalObject(968, IFFLock.Constructor)
      LocalObject(1036, IFFLock.Constructor)
      LocalObject(1037, IFFLock.Constructor)
      LocalObject(1038, IFFLock.Constructor)
      LocalObject(1039, IFFLock.Constructor)
      LocalObject(1047, IFFLock.Constructor)
      LocalObject(1049, IFFLock.Constructor)
      LocalObject(1053, IFFLock.Constructor)

      //Akkan DoorToLock
      DoorToLock(383, 1037)
      DoorToLock(384, 1036)
      DoorToLock(386, 1038)
      DoorToLock(388, 1039)
      //      DoorToLock(394, 1047)
      //      DoorToLock(395, 1049)
      DoorToLock(401, 1053)
      DoorToLock(920, 968)

      //Akkan Order Terminals
      LocalObject(1949, Terminal.Constructor(order_terminal))
      LocalObject(1950, Terminal.Constructor(order_terminal))
      LocalObject(1951, Terminal.Constructor(order_terminal))
      LocalObject(1952, Terminal.Constructor(order_terminal))
      LocalObject(1953, Terminal.Constructor(order_terminal))

      //Akkan Vehicle Terminals
      LocalObject(3067, Terminal.Constructor(ground_vehicle_terminal))
      LocalObject(1881, VehicleSpawnPad.Constructor(Vector3(2711.3438f, 4418.4062f, 40.609375f), Vector3(0.0f, 351.5625f, 182.8125f))
      )
      LocalObject(283, Terminal.Constructor(dropship_vehicle_terminal))
      LocalObject(282, VehicleSpawnPad.Constructor(Vector3(2762.414f, 4448.828f, 44.75f), Vector3(0.0f, 2.8125f, 0.0f))
      )

      TerminalToSpawnPad(3067, 1881)
      TerminalToSpawnPad(283, 282)

      //Akkan Medical Terminals
      //      LocalObject(1900, ProximityTerminal.Constructor(medical_terminal))
      //      LocalObject(1901, ProximityTerminal.Constructor(medical_terminal))

      //Akkan ObjectToBuilding
      ObjectToBuilding(281, 5)
      ObjectToBuilding(282, 5)
      ObjectToBuilding(283, 5)
      ObjectToBuilding(378, 5)
      ObjectToBuilding(379, 5)
      ObjectToBuilding(380, 5)
      ObjectToBuilding(381, 5)
      ObjectToBuilding(382, 5)
      ObjectToBuilding(383, 5)
      ObjectToBuilding(384, 5)
      ObjectToBuilding(385, 5)
      ObjectToBuilding(386, 5)
      ObjectToBuilding(387, 5)
      ObjectToBuilding(388, 5)
      ObjectToBuilding(393, 5)
      ObjectToBuilding(394, 5)
      ObjectToBuilding(395, 5)
      ObjectToBuilding(396, 5)
      ObjectToBuilding(397, 5)
      ObjectToBuilding(398, 5)
      ObjectToBuilding(399, 5)
      ObjectToBuilding(400, 5)
      ObjectToBuilding(401, 5)
      ObjectToBuilding(402, 5)
      ObjectToBuilding(403, 5)
      ObjectToBuilding(701, 5)
      ObjectToBuilding(703, 5)
      ObjectToBuilding(716, 5)
      ObjectToBuilding(920, 5)
      ObjectToBuilding(968, 5)
      ObjectToBuilding(1036, 5)
      ObjectToBuilding(1037, 5)
      ObjectToBuilding(1038, 5)
      ObjectToBuilding(1039, 5)
      ObjectToBuilding(1047, 5)
      ObjectToBuilding(1049, 5)
      ObjectToBuilding(1053, 5)
      ObjectToBuilding(1881, 5)
      //      ObjectToBuilding(1900, 5)
      //      ObjectToBuilding(1901, 5)
      ObjectToBuilding(1949, 5)
      ObjectToBuilding(1950, 5)
      ObjectToBuilding(1951, 5)
      ObjectToBuilding(1952, 5)
      ObjectToBuilding(1953, 5)
      ObjectToBuilding(3067, 5)

    }

    def Building9() : Unit = { // Girru
      LocalBuilding(9, FoundationBuilder(Building.Structure(StructureType.Facility, Vector3(4397f, 5895f, 0)))) // Todo change pos
      LocalObject(513, Door.Constructor)
      LocalObject(514, Door.Constructor)
      LocalObject(515, Door.Constructor)
      LocalObject(516, Door.Constructor)
      LocalObject(517, Door.Constructor)
      LocalObject(518, Door.Constructor)
      LocalObject(519, Door.Constructor(Vector3(4342.7266f, 5833.461f, 77.890625f), Vector3(0, 0, 272)))
      LocalObject(520, Door.Constructor)
      LocalObject(521, Door.Constructor)
      LocalObject(522, Door.Constructor(Vector3(4395.7188f, 5908.2188f, 92.90625f), Vector3(0, 0, 2)))
      LocalObject(523, Door.Constructor(Vector3(4402.086f, 5891.914f, 92.90625f), Vector3(0, 0, 182)))
      LocalObject(524, Door.Constructor)
      LocalObject(535, Door.Constructor)
      LocalObject(536, Door.Constructor)
      LocalObject(537, Door.Constructor)
      LocalObject(653, Door.Constructor(Vector3(4339.6953f, 5973.828f, 77.875f), Vector3(0, 0, 2)))
      LocalObject(657, Door.Constructor)
      LocalObject(810, Door.Constructor)
      LocalObject(811, Door.Constructor)
      LocalObject(812, Door.Constructor)
      LocalObject(813, Door.Constructor)
      LocalObject(814, Door.Constructor)
      LocalObject(815, Door.Constructor)
      LocalObject(816, Door.Constructor)
      LocalObject(817, Door.Constructor(Vector3(4380.5938f, 5892.047f, 92.890625f), Vector3(0, 0, 2)))
      LocalObject(818, Door.Constructor)
      LocalObject(819, Door.Constructor)
      LocalObject(820, Door.Constructor)
      LocalObject(821, Door.Constructor)
      LocalObject(822, Door.Constructor)
      LocalObject(823, Door.Constructor)
      LocalObject(824, Door.Constructor(Vector3(4404.328f, 5883.4453f, 70.40625f), Vector3(0, 0, 182)))
      LocalObject(825, Door.Constructor(Vector3(4405.133f, 5907.117f, 70.390625f), Vector3(0, 0, 2)))
      LocalObject(826, Door.Constructor(Vector3(4413.3984f, 5914.9688f, 62.890625f), Vector3(0, 0, 182)))
      LocalObject(827, Door.Constructor(Vector3(4416.4297f, 5886.867f, 62.890625f), Vector3(0, 0, 272)))
      LocalObject(828, Door.Constructor)
      LocalObject(925, Door.Constructor(Vector3(4424.492f, 5884.75f, 77.953125f), Vector3(0, 0, 182)))
      LocalObject(973, IFFLock.Constructor)
      LocalObject(980, IFFLock.Constructor)
      LocalObject(1142, IFFLock.Constructor)
      LocalObject(1143, IFFLock.Constructor)
      LocalObject(1144, IFFLock.Constructor)
      LocalObject(1145, IFFLock.Constructor)
      LocalObject(1146, IFFLock.Constructor)
      LocalObject(1147, IFFLock.Constructor)
      LocalObject(1148, IFFLock.Constructor)
      LocalObject(1149, IFFLock.Constructor)
      LocalObject(1517, Locker.Constructor) // TODO add other lockers !
      LocalObject(2014, Terminal.Constructor(order_terminal))
      LocalObject(2015, Terminal.Constructor(order_terminal))
      LocalObject(2016, Terminal.Constructor(order_terminal))
      LocalObject(2017, Terminal.Constructor(order_terminal))
      LocalObject(2724, SpawnTube.Constructor(Vector3(4396.7656f, 5888.258f, 71.15625f), Vector3(0, 0, 92)))
      LocalObject(2725, SpawnTube.Constructor(Vector3(4397.211f, 5895.547f, 71.15625f), Vector3(0, 0, 92)))
      LocalObject(2726, SpawnTube.Constructor(Vector3(4397.2344f, 5902.8203f, 71.15625f), Vector3(0, 0, 92)))
      LocalObject(2948, Door.Constructor) //spawn tube door
      LocalObject(2949, Door.Constructor) //spawn tube door
      LocalObject(2950, Door.Constructor) //spawn tube door
      LocalObject(2853, Terminal.Constructor(spawn_terminal))
      LocalObject(2854, Terminal.Constructor(spawn_terminal))
      LocalObject(2859, Terminal.Constructor(spawn_terminal))
      LocalObject(3072, Terminal.Constructor(ground_vehicle_terminal))
      LocalObject(1888, VehicleSpawnPad.Constructor(Vector3(4337.0f, 5903.0f, 58.0f), Vector3(0f, 0f, 0f)))
      LocalObject(176, Terminal.Constructor(air_vehicle_terminal))
      LocalObject(1889, VehicleSpawnPad.Constructor(Vector3(4386.0f, 5928.0f, 93.0f), Vector3(0f, 0f, 0f)))
      LocalObject(177, Terminal.Constructor(air_vehicle_terminal))
      LocalObject(1890, VehicleSpawnPad.Constructor(Vector3(4407.0f, 5927.0f, 93.0f), Vector3(0f, 0f, 0f)))

      //      LocalObject(1909, ProximityTerminal.Constructor(medical_terminal))
      //      LocalObject(1910, ProximityTerminal.Constructor(medical_terminal))

      ObjectToBuilding(513, 9)
      ObjectToBuilding(514, 9)
      ObjectToBuilding(515, 9)
      ObjectToBuilding(516, 9)
      ObjectToBuilding(517, 9)
      ObjectToBuilding(518, 9)
      ObjectToBuilding(519, 9)
      ObjectToBuilding(520, 9)
      ObjectToBuilding(521, 9)
      ObjectToBuilding(522, 9)
      ObjectToBuilding(523, 9)
      ObjectToBuilding(524, 9)
      ObjectToBuilding(535, 9)
      ObjectToBuilding(536, 9)
      ObjectToBuilding(537, 9)
      ObjectToBuilding(653, 9)
      ObjectToBuilding(657, 9)
      ObjectToBuilding(810, 9)
      ObjectToBuilding(811, 9)
      ObjectToBuilding(812, 9)
      ObjectToBuilding(813, 9)
      ObjectToBuilding(814, 9)
      ObjectToBuilding(815, 9)
      ObjectToBuilding(816, 9)
      ObjectToBuilding(817, 9)
      ObjectToBuilding(818, 9)
      ObjectToBuilding(819, 9)
      ObjectToBuilding(820, 9)
      ObjectToBuilding(821, 9)
      ObjectToBuilding(822, 9)
      ObjectToBuilding(823, 9)
      ObjectToBuilding(824, 9)
      ObjectToBuilding(825, 9)
      ObjectToBuilding(826, 9)
      ObjectToBuilding(827, 9)
      ObjectToBuilding(828, 9)
      ObjectToBuilding(925, 9)
      ObjectToBuilding(973, 9)
      ObjectToBuilding(980, 9)
      ObjectToBuilding(1142, 9)
      ObjectToBuilding(1143, 9)
      ObjectToBuilding(1144, 9)
      ObjectToBuilding(1145, 9)
      ObjectToBuilding(1146, 9)
      ObjectToBuilding(1147, 9)
      ObjectToBuilding(1148, 9)
      ObjectToBuilding(1149, 9)
      ObjectToBuilding(1517, 9)
      //      ObjectToBuilding(1909, 9)
      //      ObjectToBuilding(1910, 9)
      ObjectToBuilding(2014, 9)
      ObjectToBuilding(2015, 9)
      ObjectToBuilding(2016, 9)
      ObjectToBuilding(2017, 9)
      ObjectToBuilding(2724, 9)
      ObjectToBuilding(2725, 9)
      ObjectToBuilding(2726, 9)
      ObjectToBuilding(2948, 9)
      ObjectToBuilding(2949, 9)
      ObjectToBuilding(2950, 9)
      ObjectToBuilding(2853, 9)
      ObjectToBuilding(2854, 9)
      ObjectToBuilding(2859, 9)
      ObjectToBuilding(3072, 9)
      ObjectToBuilding(1888, 9)
      ObjectToBuilding(176, 9)
      ObjectToBuilding(1889, 9)
      ObjectToBuilding(177, 9)
      ObjectToBuilding(1890, 9)

      DoorToLock(519, 1142)
      DoorToLock(522, 1144)
      DoorToLock(523, 1146)
      DoorToLock(653, 980)
      DoorToLock(817, 1143)
      DoorToLock(824, 1147)
      DoorToLock(825, 1145)
      DoorToLock(826, 1148)
      DoorToLock(827, 1149)
      DoorToLock(925, 973)
      TerminalToSpawnPad(3072, 1888)
      TerminalToSpawnPad(176, 1889)
      TerminalToSpawnPad(177, 1890)

    }

    def Building10() : Unit = { // Hanish
      LocalBuilding(10, FoundationBuilder(Building.Structure(StructureType.Facility, Vector3(3749f, 5477f, 0)))) // Todo change pos
      LocalObject(464, Door.Constructor)
      LocalObject(470, Door.Constructor(Vector3(3645.3984f, 5451.9688f, 88.890625f), Vector3(0, 0, 182)))
      LocalObject(471, Door.Constructor)
      LocalObject(472, Door.Constructor)
      LocalObject(473, Door.Constructor)
      LocalObject(474, Door.Constructor)
      LocalObject(475, Door.Constructor(Vector3(3740.7422f, 5477.8906f, 98.890625f), Vector3(0, 0, 92)))
      LocalObject(476, Door.Constructor)
      LocalObject(481, Door.Constructor(Vector3(3758.25f, 5497.8047f, 98.890625f), Vector3(0, 0, 182)))
      LocalObject(482, Door.Constructor)
      LocalObject(483, Door.Constructor)
      LocalObject(484, Door.Constructor)
      LocalObject(763, Door.Constructor)
      LocalObject(764, Door.Constructor)
      LocalObject(765, Door.Constructor)
      LocalObject(766, Door.Constructor)
      LocalObject(767, Door.Constructor)
      LocalObject(768, Door.Constructor)
      LocalObject(769, Door.Constructor)
      LocalObject(770, Door.Constructor)
      LocalObject(771, Door.Constructor(Vector3(3738.039f, 5470.0547f, 78.890625f), Vector3(0, 0, 272)))
      LocalObject(772, Door.Constructor)
      LocalObject(773, Door.Constructor)
      LocalObject(774, Door.Constructor(Vector3(3741.5312f, 5457.7734f, 71.390625f), Vector3(0, 0, 2)))
      LocalObject(775, Door.Constructor)
      LocalObject(776, Door.Constructor)
      LocalObject(777, Door.Constructor)
      LocalObject(778, Door.Constructor)
      LocalObject(779, Door.Constructor(Vector3(3761.4531f, 5469.5703f, 78.890625f), Vector3(0, 0, 92)))
      LocalObject(780, Door.Constructor)
      LocalObject(781, Door.Constructor)
      LocalObject(782, Door.Constructor)
      LocalObject(783, Door.Constructor)
      LocalObject(784, Door.Constructor(Vector3(3806.3906f, 5504.9766f, 78.890625f), Vector3(0, 0, 182)))
      LocalObject(785, Door.Constructor(Vector3(3806.5938f, 5512.5703f, 78.890625f), Vector3(0, 0, 2)))
      LocalObject(923, Door.Constructor(Vector3(3762.7266f, 5477.539f, 88.953125f), Vector3(0, 0, 92)))
      LocalObject(932, Door.Constructor)
      LocalObject(933, Door.Constructor)

      LocalObject(971, IFFLock.Constructor)
      LocalObject(1105, IFFLock.Constructor)
      LocalObject(1106, IFFLock.Constructor)
      LocalObject(1108, IFFLock.Constructor)
      LocalObject(1113, IFFLock.Constructor)
      LocalObject(1114, IFFLock.Constructor)
      LocalObject(1115, IFFLock.Constructor)
      LocalObject(1116, IFFLock.Constructor)

      LocalObject(1461, Locker.Constructor)

      LocalObject(238, Terminal.Constructor(cert_terminal))
      LocalObject(239, Terminal.Constructor(cert_terminal))
      LocalObject(240, Terminal.Constructor(cert_terminal))
      LocalObject(241, Terminal.Constructor(cert_terminal))
      LocalObject(242, Terminal.Constructor(cert_terminal))
      LocalObject(243, Terminal.Constructor(cert_terminal))
      LocalObject(244, Terminal.Constructor(cert_terminal))
      LocalObject(245, Terminal.Constructor(cert_terminal))

      //      LocalObject(948, ImplantTerminalMech.Constructor)
      //      LocalObject(949, ImplantTerminalMech.Constructor)
      //
      //      LocalObject(10000, Terminal.Constructor(implant_terminal_interface))
      //      LocalObject(10001, Terminal.Constructor(implant_terminal_interface))

      LocalObject(1991, Terminal.Constructor(order_terminal))
      LocalObject(1992, Terminal.Constructor(order_terminal))
      LocalObject(1993, Terminal.Constructor(order_terminal))
      LocalObject(1994, Terminal.Constructor(order_terminal))
      LocalObject(2710, SpawnTube.Constructor(Vector3(3742.6016f, 5477.6797f, 79.640625f), Vector3(0, 0, 182)))
      LocalObject(2713, SpawnTube.Constructor(Vector3(3749.9062f, 5477.711f, 79.640625f), Vector3(0, 0, 182)))
      LocalObject(2714, SpawnTube.Constructor(Vector3(3757.1875f, 5477.5312f, 79.640625f), Vector3(0, 0, 182)))
      LocalObject(2934, Door.Constructor) //spawn tube door
      LocalObject(2937, Door.Constructor) //spawn tube door
      LocalObject(2938, Door.Constructor) //spawn tube door

      LocalObject(2228, ProximityTerminal.Constructor(pad_landing))
      LocalObject(2229, Terminal.Constructor(pad_landing))
      LocalObject(2231, ProximityTerminal.Constructor(pad_landing))
      LocalObject(2232, Terminal.Constructor(pad_landing))
      LocalObject(2234, ProximityTerminal.Constructor(pad_landing))
      LocalObject(2235, Terminal.Constructor(pad_landing))
      LocalObject(2237, ProximityTerminal.Constructor(pad_landing))
      LocalObject(2238, Terminal.Constructor(pad_landing))

      LocalObject(2595, ProximityTerminal.Constructor(repair_silo))
      LocalObject(2596, Terminal.Constructor(repair_silo))

      LocalObject(2599, ProximityTerminal.Constructor(repair_silo))
      LocalObject(2600, Terminal.Constructor(repair_silo))

      LocalObject(3070, Terminal.Constructor(vehicle_terminal_combined))
      LocalObject(1886, VehicleSpawnPad.Constructor(Vector3(3675.0f, 5458.0f, 89.0f), Vector3(0f, 0f, 0f)))

      //      LocalObject(169, ProximityTerminal.Constructor(adv_med_terminal))
      //      LocalObject(1906, ProximityTerminal.Constructor(medical_terminal))

      //      ObjectToBuilding(169, 10)
      //      ObjectToBuilding(1906, 10)
      ObjectToBuilding(464, 10)
      ObjectToBuilding(470, 10)
      ObjectToBuilding(471, 10)
      ObjectToBuilding(472, 10)
      ObjectToBuilding(473, 10)
      ObjectToBuilding(474, 10)
      ObjectToBuilding(475, 10)
      ObjectToBuilding(476, 10)
      ObjectToBuilding(481, 10)
      ObjectToBuilding(482, 10)
      ObjectToBuilding(483, 10)
      ObjectToBuilding(484, 10)
      ObjectToBuilding(763, 10)
      ObjectToBuilding(764, 10)
      ObjectToBuilding(765, 10)
      ObjectToBuilding(766, 10)
      ObjectToBuilding(767, 10)
      ObjectToBuilding(768, 10)
      ObjectToBuilding(769, 10)
      ObjectToBuilding(770, 10)
      ObjectToBuilding(771, 10)
      ObjectToBuilding(772, 10)
      ObjectToBuilding(773, 10)
      ObjectToBuilding(774, 10)
      ObjectToBuilding(775, 10)
      ObjectToBuilding(776, 10)
      ObjectToBuilding(777, 10)
      ObjectToBuilding(778, 10)
      ObjectToBuilding(779, 10)
      ObjectToBuilding(780, 10)
      ObjectToBuilding(781, 10)
      ObjectToBuilding(782, 10)
      ObjectToBuilding(783, 10)
      ObjectToBuilding(784, 10)
      ObjectToBuilding(785, 10)
      ObjectToBuilding(923, 10)
      ObjectToBuilding(932, 10)
      ObjectToBuilding(933, 10)

      ObjectToBuilding(971, 10)
      ObjectToBuilding(1105, 10)
      ObjectToBuilding(1106, 10)
      ObjectToBuilding(1108, 10)
      ObjectToBuilding(1113, 10)
      ObjectToBuilding(1114, 10)
      ObjectToBuilding(1115, 10)
      ObjectToBuilding(1116, 10)

      ObjectToBuilding(1461, 10)

      ObjectToBuilding(238, 10)
      ObjectToBuilding(239, 10)
      ObjectToBuilding(240, 10)
      ObjectToBuilding(241, 10)
      ObjectToBuilding(242, 10)
      ObjectToBuilding(243, 10)
      ObjectToBuilding(244, 10)
      ObjectToBuilding(245, 10)

      //      ObjectToBuilding(948, 10)
      //      ObjectToBuilding(949, 10)

      //      ObjectToBuilding(10000, 10)
      //      ObjectToBuilding(10001, 10)

      ObjectToBuilding(1991, 10)
      ObjectToBuilding(1992, 10)
      ObjectToBuilding(1993, 10)
      ObjectToBuilding(1994, 10)
      ObjectToBuilding(2710, 10)
      ObjectToBuilding(2713, 10)
      ObjectToBuilding(2714, 10)
      ObjectToBuilding(2934, 10)
      ObjectToBuilding(2937, 10)
      ObjectToBuilding(2938, 10)

      ObjectToBuilding(2228, 10)
      ObjectToBuilding(2229, 10)
      ObjectToBuilding(2231, 10)
      ObjectToBuilding(2232, 10)
      ObjectToBuilding(2234, 10)
      ObjectToBuilding(2235, 10)
      ObjectToBuilding(2237, 10)
      ObjectToBuilding(2238, 10)

      ObjectToBuilding(2595, 10)
      ObjectToBuilding(2596, 10)
      ObjectToBuilding(2599, 10)
      ObjectToBuilding(2600, 10)

      ObjectToBuilding(3070, 10)
      ObjectToBuilding(1886, 10)

      DoorToLock(470, 1105)
      DoorToLock(475, 1108)
      DoorToLock(481, 1113)
      DoorToLock(771, 1106)
      DoorToLock(779, 1114)
      DoorToLock(784, 1116)
      DoorToLock(785, 1115)
      DoorToLock(923, 971)

      //      TerminalToInterface(948, 10000)
      //      TerminalToInterface(949, 10001)

      TerminalToSpawnPad(3070, 1886)


    }

    def Building11() : Unit = { // Irkalla
      LocalBuilding(11, FoundationBuilder(Building.Structure(StructureType.Facility, Vector3(4812f, 5212f, 0)))) // Todo change pos
      LocalObject(562, Door.Constructor)
      LocalObject(563, Door.Constructor)
      LocalObject(566, Door.Constructor)
      LocalObject(567, Door.Constructor)
      LocalObject(572, Door.Constructor(Vector3(4824.0703f, 5260.3516f, 78.703125f), Vector3(0, 0, 47)))
      LocalObject(573, Door.Constructor(Vector3(4833.711f, 5231.8203f, 71.25f), Vector3(0, 0, 47)))
      LocalObject(574, Door.Constructor(Vector3(4834.7188f, 5271.9766f, 71.25f), Vector3(0, 0, 317)))
      LocalObject(575, Door.Constructor)
      LocalObject(576, Door.Constructor(Vector3(4840.7734f, 5265.5f, 71.25f), Vector3(0, 0, 137)))
      LocalObject(577, Door.Constructor)
      LocalObject(578, Door.Constructor(Vector3(4854.5625f, 5174.6562f, 66.25f), Vector3(0, 0, 227)))
      LocalObject(579, Door.Constructor)
      LocalObject(580, Door.Constructor)
      LocalObject(585, Door.Constructor)
      LocalObject(852, Door.Constructor(Vector3(4793.0547f, 5204.914f, 48.734375f), Vector3(0, 0, 47)))
      LocalObject(853, Door.Constructor(Vector3(4799.3906f, 5216.047f, 56.234375f), Vector3(0, 0, 317)))
      LocalObject(854, Door.Constructor)
      LocalObject(855, Door.Constructor(Vector3(4815.5f, 5198.75f, 56.234375f), Vector3(0, 0, 137)))
      LocalObject(856, Door.Constructor)
      LocalObject(857, Door.Constructor)
      LocalObject(858, Door.Constructor)
      LocalObject(859, Door.Constructor)
      LocalObject(860, Door.Constructor)
      LocalObject(861, Door.Constructor)
      LocalObject(862, Door.Constructor)
      LocalObject(863, Door.Constructor)
      LocalObject(864, Door.Constructor)
      LocalObject(865, Door.Constructor(Vector3(4837.3047f, 5169.672f, 48.75f), Vector3(0, 0, 227)))
      LocalObject(866, Door.Constructor(Vector3(4842.9844f, 5174.8906f, 48.75f), Vector3(0, 0, 47)))
      LocalObject(867, Door.Constructor)
      LocalObject(868, Door.Constructor)
      LocalObject(869, Door.Constructor)
      LocalObject(870, Door.Constructor)
      LocalObject(871, Door.Constructor)
      LocalObject(872, Door.Constructor(Vector3(4857.0547f, 5247.992f, 48.734375f), Vector3(0, 0, 317)))
      LocalObject(873, Door.Constructor)
      LocalObject(874, Door.Constructor)
      LocalObject(875, Door.Constructor)
      LocalObject(927, Door.Constructor(Vector3(4810.4297f, 5243.0703f, 66.296875f), Vector3(0, 0, 227)))

      LocalObject(975, IFFLock.Constructor)
      LocalObject(1182, IFFLock.Constructor)
      LocalObject(1183, IFFLock.Constructor)
      LocalObject(1184, IFFLock.Constructor)
      LocalObject(1187, IFFLock.Constructor)
      LocalObject(1190, IFFLock.Constructor)
      LocalObject(1191, IFFLock.Constructor)
      LocalObject(1192, IFFLock.Constructor)
      LocalObject(1193, IFFLock.Constructor)
      LocalObject(1194, IFFLock.Constructor)
      LocalObject(1195, IFFLock.Constructor)
      LocalObject(1196, IFFLock.Constructor)

      LocalObject(1597, Locker.Constructor)

      LocalObject(2037, Terminal.Constructor(order_terminal))
      LocalObject(2038, Terminal.Constructor(order_terminal))
      LocalObject(2039, Terminal.Constructor(order_terminal))
      LocalObject(2040, Terminal.Constructor(order_terminal))
      LocalObject(2041, Terminal.Constructor(order_terminal))
      LocalObject(2042, Terminal.Constructor(order_terminal))
      LocalObject(2043, Terminal.Constructor(order_terminal))
      LocalObject(2740, SpawnTube.Constructor(Vector3(4808.0234f, 5217.9375f, 57f), Vector3(0, 0, 227)))
      LocalObject(2741, SpawnTube.Constructor(Vector3(4812.992f, 5212.6016f, 57f), Vector3(0, 0, 227)))
      LocalObject(2742, SpawnTube.Constructor(Vector3(4818.047f, 5207.3125f, 57f), Vector3(0, 0, 227)))
      LocalObject(2964, Door.Constructor) //spawn tube door
      LocalObject(2965, Door.Constructor) //spawn tube door
      LocalObject(2966, Door.Constructor) //spawn tube door

      LocalObject(3074, Terminal.Constructor(vehicle_terminal_combined))
      LocalObject(1892, VehicleSpawnPad.Constructor(Vector3(4834.0f, 5185.0f, 67.0f), Vector3(0f, 0f, 45.0f)))

      //      LocalObject(1912, ProximityTerminal.Constructor(medical_terminal))
      //      LocalObject(1913, ProximityTerminal.Constructor(medical_terminal))

      //      ObjectToBuilding(1912, 11)
      //      ObjectToBuilding(1913, 11)

      ObjectToBuilding(562, 11)
      ObjectToBuilding(563, 11)
      ObjectToBuilding(566, 11)
      ObjectToBuilding(567, 11)
      ObjectToBuilding(572, 11)
      ObjectToBuilding(573, 11)
      ObjectToBuilding(574, 11)
      ObjectToBuilding(575, 11)
      ObjectToBuilding(576, 11)
      ObjectToBuilding(577, 11)
      ObjectToBuilding(578, 11)
      ObjectToBuilding(579, 11)
      ObjectToBuilding(580, 11)
      ObjectToBuilding(585, 11)
      ObjectToBuilding(852, 11)
      ObjectToBuilding(853, 11)
      ObjectToBuilding(854, 11)
      ObjectToBuilding(855, 11)
      ObjectToBuilding(856, 11)
      ObjectToBuilding(857, 11)
      ObjectToBuilding(858, 11)
      ObjectToBuilding(859, 11)
      ObjectToBuilding(860, 11)
      ObjectToBuilding(861, 11)
      ObjectToBuilding(862, 11)
      ObjectToBuilding(863, 11)
      ObjectToBuilding(864, 11)
      ObjectToBuilding(865, 11)
      ObjectToBuilding(866, 11)
      ObjectToBuilding(867, 11)
      ObjectToBuilding(868, 11)
      ObjectToBuilding(869, 11)
      ObjectToBuilding(870, 11)
      ObjectToBuilding(871, 11)
      ObjectToBuilding(872, 11)
      ObjectToBuilding(873, 11)
      ObjectToBuilding(874, 11)
      ObjectToBuilding(875, 11)
      ObjectToBuilding(927, 11)

      ObjectToBuilding(975, 11)
      ObjectToBuilding(1182, 11)
      ObjectToBuilding(1183, 11)
      ObjectToBuilding(1184, 11)
      ObjectToBuilding(1187, 11)
      ObjectToBuilding(1190, 11)
      ObjectToBuilding(1191, 11)
      ObjectToBuilding(1192, 11)
      ObjectToBuilding(1193, 11)
      ObjectToBuilding(1194, 11)
      ObjectToBuilding(1195, 11)
      ObjectToBuilding(1196, 11)

      ObjectToBuilding(1597, 11)

      ObjectToBuilding(2037, 11)
      ObjectToBuilding(2038, 11)
      ObjectToBuilding(2039, 11)
      ObjectToBuilding(2040, 11)
      ObjectToBuilding(2041, 11)
      ObjectToBuilding(2042, 11)
      ObjectToBuilding(2043, 11)
      ObjectToBuilding(2740, 11)
      ObjectToBuilding(2741, 11)
      ObjectToBuilding(2742, 11)
      ObjectToBuilding(2964, 11)
      ObjectToBuilding(2965, 11)
      ObjectToBuilding(2966, 11)

      ObjectToBuilding(3074, 11)
      ObjectToBuilding(1892, 11)

      DoorToLock(572, 1187)
      DoorToLock(573, 1191)
      DoorToLock(574, 1190)
      DoorToLock(576, 1194)
      DoorToLock(578, 1195)
      DoorToLock(852, 1182)
      DoorToLock(853, 1183)
      DoorToLock(855, 1184)
      DoorToLock(865, 1192)
      DoorToLock(866, 1193)
      DoorToLock(872, 1196)
      DoorToLock(927, 975)

      TerminalToSpawnPad(3074, 1892)
    }

    def Building25() : Unit = { // Gate Outpost Watch Tower (North of Forseral Warpgate), Ishundar (ID: 74)
      LocalBuilding(25, FoundationBuilder(Building.Structure(StructureType.Tower, Vector3(5404f, 4222f, 0)))) // TODO loc
      LocalObject(2973, Door.Constructor)
      LocalObject(2974, Door.Constructor)
      LocalObject(590, Door.Constructor(Vector3(5405.992f, 4220.1797f, 39.1875f), Vector3(0, 0, 180)))
      LocalObject(591, Door.Constructor(Vector3(5405.992f, 4220.1797f, 49.1875f), Vector3(0, 0, 180)))
      LocalObject(592, Door.Constructor(Vector3(5405.992f, 4220.1797f, 69.25f), Vector3(0, 0, 180)))
      LocalObject(595, Door.Constructor(Vector3(5405.9844f, 4235.8047f, 69.25f), Vector3(0, 0, 0)))
      LocalObject(593, Door.Constructor(Vector3(5405.9844f, 4235.8047f, 39.1875f), Vector3(0, 0, 0)))
      LocalObject(594, Door.Constructor(Vector3(5405.9844f, 4235.8047f, 49.1875f), Vector3(0, 0, 0)))
      LocalObject(1208, IFFLock.Constructor)
      LocalObject(1209, IFFLock.Constructor)
      LocalObject(1210, IFFLock.Constructor)
      LocalObject(1207, IFFLock.Constructor)
      LocalObject(1205, IFFLock.Constructor)
      LocalObject(1206, IFFLock.Constructor)
      LocalObject(2053, Terminal.Constructor(order_terminal))
      LocalObject(2054, Terminal.Constructor(order_terminal))
      LocalObject(2055, Terminal.Constructor(order_terminal))
      LocalObject(2749, SpawnTube.Constructor(respawn_tube_tower, Vector3(5404.8125f, 4215.7344f, 29.484375f), Vector3(0, 0, 90)))
      LocalObject(2750, SpawnTube.Constructor(respawn_tube_tower, Vector3(5404.7656f, 4232.1562f, 29.484375f), Vector3(0, 0, 90)))

      ObjectToBuilding(2973, 25)
      ObjectToBuilding(2974, 25)
      ObjectToBuilding(590, 25)
      ObjectToBuilding(591, 25)
      ObjectToBuilding(592, 25)
      ObjectToBuilding(595, 25)
      ObjectToBuilding(593, 25)
      ObjectToBuilding(594, 25)
      ObjectToBuilding(1208, 25)
      ObjectToBuilding(1209, 25)
      ObjectToBuilding(1210, 25)
      ObjectToBuilding(1207, 25)
      ObjectToBuilding(1205, 25)
      ObjectToBuilding(1206, 25)
      ObjectToBuilding(2053, 25)
      ObjectToBuilding(2054, 25)
      ObjectToBuilding(2055, 25)
      ObjectToBuilding(2749, 25)
      ObjectToBuilding(2750, 25)

      DoorToLock(590, 1208)
      DoorToLock(591, 1209)
      DoorToLock(592, 1210)
      DoorToLock(595, 1207)
      DoorToLock(593, 1205)
      DoorToLock(594, 1206)

    }
    def Building33() : Unit = { // East Girru Gun Tower, Ishundar (ID: 62)
      LocalBuilding(33, FoundationBuilder(Building.Structure(StructureType.Tower, Vector3(4624f, 5915f, 0)))) // TODO loc
      LocalObject(2957, Door.Constructor)
      LocalObject(2958, Door.Constructor)
      LocalObject(542, Door.Constructor(Vector3(4625.9844f, 5910.211f, 55.75f), Vector3(0, 0, 180)))
      LocalObject(543, Door.Constructor(Vector3(4625.9844f, 5910.211f, 75.75f), Vector3(0, 0, 180)))
      LocalObject(544, Door.Constructor(Vector3(4626.0312f, 5925.836f, 55.75f), Vector3(0, 0, 0)))
      LocalObject(545, Door.Constructor(Vector3(4626.0312f, 5925.836f, 75.75f), Vector3(0, 0, 0)))
      LocalObject(1164, IFFLock.Constructor)
      LocalObject(1165, IFFLock.Constructor)
      LocalObject(1166, IFFLock.Constructor)
      LocalObject(1167, IFFLock.Constructor)
      LocalObject(2027, Terminal.Constructor(order_terminal))
      LocalObject(2028, Terminal.Constructor(order_terminal))
      LocalObject(2029, Terminal.Constructor(order_terminal))
      LocalObject(2733, SpawnTube.Constructor(respawn_tube_tower, Vector3(4624.758f, 5905.7344f, 45.984375f), Vector3(0, 0, 90)))
      LocalObject(2734, SpawnTube.Constructor(respawn_tube_tower, Vector3(4624.7266f, 5922.1484f, 45.984375f), Vector3(0, 0, 90)))

      ObjectToBuilding(2957, 33)
      ObjectToBuilding(2958, 33)
      ObjectToBuilding(542, 33)
      ObjectToBuilding(543, 33)
      ObjectToBuilding(544, 33)
      ObjectToBuilding(545, 33)
      ObjectToBuilding(1164, 33)
      ObjectToBuilding(1165, 33)
      ObjectToBuilding(1166, 33)
      ObjectToBuilding(1167, 33)
      ObjectToBuilding(2027, 33)
      ObjectToBuilding(2028, 33)
      ObjectToBuilding(2029, 33)
      ObjectToBuilding(2733, 33)
      ObjectToBuilding(2734, 33)

      DoorToLock(542, 1166)
      DoorToLock(543, 1167)
      DoorToLock(544, 1164)
      DoorToLock(545, 1165)

    }
    def Building34() : Unit = { // SE Hanish Gun Tower (ID: 60)
      LocalBuilding(34, FoundationBuilder(Building.Structure(StructureType.Tower, Vector3(4422f, 4852f, 0)))) // TODO loc
      LocalObject(2951, Door.Constructor)
      LocalObject(2952, Door.Constructor)
      LocalObject(525, Door.Constructor(Vector3(4423.9766f, 4850.164f, 86.203125f), Vector3(0, 0, 180)))
      LocalObject(526, Door.Constructor(Vector3(4423.9766f, 4850.164f, 106.140625f), Vector3(0, 0, 180)))
      LocalObject(527, Door.Constructor(Vector3(4423.9688f, 4865.8594f, 86.203125f), Vector3(0, 0, 0)))
      LocalObject(528, Door.Constructor(Vector3(4423.9688f, 4865.8594f, 106.140625f), Vector3(0, 0, 0)))
      LocalObject(1155, IFFLock.Constructor)
      LocalObject(1156, IFFLock.Constructor)
      LocalObject(1150, IFFLock.Constructor)
      LocalObject(1151, IFFLock.Constructor)
      LocalObject(2018, Terminal.Constructor(order_terminal))
      LocalObject(2019, Terminal.Constructor(order_terminal))
      LocalObject(2020, Terminal.Constructor(order_terminal))
      LocalObject(2727, SpawnTube.Constructor(respawn_tube_tower, Vector3(4422.8203f, 4845.711f, 76.4375f), Vector3(0, 0, 90)))
      LocalObject(2728, SpawnTube.Constructor(respawn_tube_tower, Vector3(4422.7344f, 4862.1406f, 76.4375f), Vector3(0, 0, 90)))

      ObjectToBuilding(2951, 34)
      ObjectToBuilding(2952, 34)
      ObjectToBuilding(525, 34)
      ObjectToBuilding(526, 34)
      ObjectToBuilding(527, 34)
      ObjectToBuilding(528, 34)
      ObjectToBuilding(1155, 34)
      ObjectToBuilding(1156, 34)
      ObjectToBuilding(1150, 34)
      ObjectToBuilding(1151, 34)
      ObjectToBuilding(2018, 34)
      ObjectToBuilding(2019, 34)
      ObjectToBuilding(2020, 34)
      ObjectToBuilding(2727, 34)
      ObjectToBuilding(2728, 34)

      DoorToLock(525, 1155)
      DoorToLock(526, 1156)
      DoorToLock(527, 1150)
      DoorToLock(528, 1151)
    }
    def Building35() : Unit = { // NE Akkan Watch Tower, Ishundar (ID: 69)
      LocalBuilding(35, FoundationBuilder(Building.Structure(StructureType.Tower, Vector3(3096f, 5037f, 0)))) // TODO loc
      LocalObject(2917, Door.Constructor)
      LocalObject(2918, Door.Constructor)
      LocalObject(414, Door.Constructor(Vector3(3098.0f, 5032.1484f, 81.9375f), Vector3(0, 0, 180)))
      LocalObject(415, Door.Constructor(Vector3(3098.0f, 5032.1484f, 91.875f), Vector3(0, 0, 180)))
      LocalObject(416, Door.Constructor(Vector3(3098.0f, 5032.1484f, 111.875f), Vector3(0, 0, 180)))
      LocalObject(417, Door.Constructor(Vector3(3097.9922f, 5047.875f, 81.953125f), Vector3(0, 0, 0)))
      LocalObject(418, Door.Constructor(Vector3(3097.9922f, 5047.875f, 91.875f), Vector3(0, 0, 0)))
      LocalObject(419, Door.Constructor(Vector3(3097.9922f, 5047.875f, 111.875f), Vector3(0, 0, 0)))
      LocalObject(1062, IFFLock.Constructor)
      LocalObject(1063, IFFLock.Constructor)
      LocalObject(1064, IFFLock.Constructor)
      LocalObject(1066, IFFLock.Constructor)
      LocalObject(1067, IFFLock.Constructor)
      LocalObject(1068, IFFLock.Constructor)
      LocalObject(1966, Terminal.Constructor(order_terminal))
      LocalObject(1967, Terminal.Constructor(order_terminal))
      LocalObject(1968, Terminal.Constructor(order_terminal))
      LocalObject(2693, SpawnTube.Constructor(respawn_tube_tower, Vector3(3096.6562f, 5027.742f, 72.1875f), Vector3(0, 0, 90)))
      LocalObject(2694, SpawnTube.Constructor(respawn_tube_tower, Vector3(3096.7812f, 5044.1562f, 72.1875f), Vector3(0, 0, 90)))

      ObjectToBuilding(2917, 35)
      ObjectToBuilding(2918, 35)
      ObjectToBuilding(414, 35)
      ObjectToBuilding(415, 35)
      ObjectToBuilding(416, 35)
      ObjectToBuilding(417, 35)
      ObjectToBuilding(418, 35)
      ObjectToBuilding(419, 35)
      ObjectToBuilding(1062, 35)
      ObjectToBuilding(1063, 35)
      ObjectToBuilding(1064, 35)
      ObjectToBuilding(1066, 35)
      ObjectToBuilding(1067, 35)
      ObjectToBuilding(1068, 35)
      ObjectToBuilding(1966, 35)
      ObjectToBuilding(1967, 35)
      ObjectToBuilding(1968, 35)
      ObjectToBuilding(2693, 35)
      ObjectToBuilding(2694, 35)

      DoorToLock(414, 1066)
      DoorToLock(415, 1067)
      DoorToLock(416, 1068)
      DoorToLock(417, 1062)
      DoorToLock(418, 1063)
      DoorToLock(419, 1064)
    }
    def Building36() : Unit = { // West Girru Air Tower, Ishundar (ID: 83)
      LocalBuilding(36, FoundationBuilder(Building.Structure(StructureType.Tower, Vector3(3748f, 6042f, 0)))) // TODO loc
      LocalObject(2935, Door.Constructor)
      LocalObject(2936, Door.Constructor)
      LocalObject(477, Door.Constructor(Vector3(3750.0f, 6040.164f, 56.203125f), Vector3(0, 0, 180)))
      LocalObject(478, Door.Constructor(Vector3(3750.0f, 6040.164f, 76.15625f), Vector3(0, 0, 180)))
      LocalObject(479, Door.Constructor(Vector3(3750.0078f, 6055.789f, 56.203125f), Vector3(0, 0, 0)))
      LocalObject(480, Door.Constructor(Vector3(3750.0078f, 6055.789f, 76.15625f), Vector3(0, 0, 0)))
      LocalObject(1109, IFFLock.Constructor)
      LocalObject(1110, IFFLock.Constructor)
      LocalObject(1111, IFFLock.Constructor)
      LocalObject(1112, IFFLock.Constructor)
      LocalObject(1995, Terminal.Constructor(order_terminal))
      LocalObject(1996, Terminal.Constructor(order_terminal))
      LocalObject(1997, Terminal.Constructor(order_terminal))
      LocalObject(2711, SpawnTube.Constructor(respawn_tube_tower, Vector3(3748.7266f, 6035.7344f, 46.453125f), Vector3(0, 0, 90)))
      LocalObject(2712, SpawnTube.Constructor(respawn_tube_tower, Vector3(3748.6328f, 6052.125f, 46.453125f), Vector3(0, 0, 90)))

      ObjectToBuilding(2935, 36)
      ObjectToBuilding(2936, 36)
      ObjectToBuilding(477, 36)
      ObjectToBuilding(478, 36)
      ObjectToBuilding(479, 36)
      ObjectToBuilding(480, 36)
      ObjectToBuilding(1109, 36)
      ObjectToBuilding(1110, 36)
      ObjectToBuilding(1111, 36)
      ObjectToBuilding(1112, 36)
      ObjectToBuilding(1995, 36)
      ObjectToBuilding(1996, 36)
      ObjectToBuilding(1997, 36)
      ObjectToBuilding(2711, 36)
      ObjectToBuilding(2712, 36)

      DoorToLock(477, 1111)
      DoorToLock(478, 1112)
      DoorToLock(479, 1109)
      DoorToLock(480, 1110)
    }
    def Building55() : Unit = { // South Irkalla Air Tower, Ishundar (ID: 86)
      LocalBuilding(55, FoundationBuilder(Building.Structure(StructureType.Tower, Vector3(4894f, 4935f, 0)))) // TODO loc
      LocalObject(2969, Door.Constructor)
      LocalObject(2970, Door.Constructor)
      LocalObject(581, Door.Constructor(Vector3(4896.0156f, 4932.125f, 67.75f), Vector3(0, 0, 180)))
      LocalObject(582, Door.Constructor(Vector3(4895.992f, 4932.1484f, 87.75f), Vector3(0, 0, 180)))
      LocalObject(583, Door.Constructor(Vector3(4896.0156f, 4947.8516f, 67.75f), Vector3(0, 0, 0)))
      LocalObject(584, Door.Constructor(Vector3(4896.008f, 4947.8438f, 87.75f), Vector3(0, 0, 0)))
      LocalObject(1199, IFFLock.Constructor)
      LocalObject(1200, IFFLock.Constructor)
      LocalObject(1197, IFFLock.Constructor)
      LocalObject(1198, IFFLock.Constructor)
      LocalObject(2047, Terminal.Constructor(order_terminal))
      LocalObject(2048, Terminal.Constructor(order_terminal))
      LocalObject(2049, Terminal.Constructor(order_terminal))
      LocalObject(2745, SpawnTube.Constructor(respawn_tube_tower, Vector3(4894.7734f, 4927.742f, 57.984375f), Vector3(0, 0, 90)))
      LocalObject(2746, SpawnTube.Constructor(respawn_tube_tower, Vector3(4894.7734f, 4944.117f, 57.984375f), Vector3(0, 0, 90)))

      ObjectToBuilding(2969, 55)
      ObjectToBuilding(2970, 55)
      ObjectToBuilding(581, 55)
      ObjectToBuilding(582, 55)
      ObjectToBuilding(583, 55)
      ObjectToBuilding(584, 55)
      ObjectToBuilding(1199, 55)
      ObjectToBuilding(1200, 55)
      ObjectToBuilding(1197, 55)
      ObjectToBuilding(1198, 55)
      ObjectToBuilding(2047, 55)
      ObjectToBuilding(2048, 55)
      ObjectToBuilding(2049, 55)
      ObjectToBuilding(2745, 55)
      ObjectToBuilding(2746, 55)

      DoorToLock(581, 1199)
      DoorToLock(582, 1200)
      DoorToLock(583, 1197)
      DoorToLock(584, 1198)
    }
    def Building56() : Unit = { //  SW Hanish Air Tower, Ishundar (ID: 82)
      LocalBuilding(56, FoundationBuilder(Building.Structure(StructureType.Tower, Vector3(3590f, 5290f, 0)))) // TODO loc
      LocalObject(2932, Door.Constructor)
      LocalObject(2933, Door.Constructor)
      LocalObject(466, Door.Constructor(Vector3(3592.0f, 5286.1562f, 69.390625f), Vector3(0, 0, 180)))
      LocalObject(467, Door.Constructor(Vector3(3592.0f, 5286.1562f, 89.453125f), Vector3(0, 0, 180)))
      LocalObject(468, Door.Constructor(Vector3(3592.0f, 5301.797f, 69.390625f), Vector3(0, 0, 0)))
      LocalObject(469, Door.Constructor(Vector3(3592.0f, 5301.797f, 89.4375f), Vector3(0, 0, 0)))
      LocalObject(1101, IFFLock.Constructor)
      LocalObject(1102, IFFLock.Constructor)
      LocalObject(1103, IFFLock.Constructor)
      LocalObject(1104, IFFLock.Constructor)
      LocalObject(1988, Terminal.Constructor(order_terminal))
      LocalObject(1989, Terminal.Constructor(order_terminal))
      LocalObject(1990, Terminal.Constructor(order_terminal))
      LocalObject(2708, SpawnTube.Constructor(respawn_tube_tower, Vector3(3590.9062f, 5281.742f, 59.6875f), Vector3(0, 0, 90)))
      LocalObject(2709, SpawnTube.Constructor(respawn_tube_tower, Vector3(3590.836f, 5298.1484f, 59.6875f), Vector3(0, 0, 90)))

      ObjectToBuilding(2932, 56)
      ObjectToBuilding(2933, 56)
      ObjectToBuilding(466, 56)
      ObjectToBuilding(467, 56)
      ObjectToBuilding(468, 56)
      ObjectToBuilding(469, 56)
      ObjectToBuilding(1101, 56)
      ObjectToBuilding(1102, 56)
      ObjectToBuilding(1103, 56)
      ObjectToBuilding(1104, 56)
      ObjectToBuilding(1988, 56)
      ObjectToBuilding(1989, 56)
      ObjectToBuilding(1990, 56)
      ObjectToBuilding(2708, 56)
      ObjectToBuilding(2709, 56)

      DoorToLock(466, 1103)
      DoorToLock(467, 1104)
      DoorToLock(468, 1101)
      DoorToLock(469, 1102)
    }
    def Building59() : Unit = { // Gate Outpost Watch Tower (South of Cyssor Warpgate), Ishundar (ID: 73)
      LocalBuilding(59, FoundationBuilder(Building.Structure(StructureType.Tower, Vector3(4668f, 6625f, 0)))) // TODO loc
      LocalObject(2959, Door.Constructor)
      LocalObject(2960, Door.Constructor)
      LocalObject(546, Door.Constructor(Vector3(4669.992f, 6620.1562f, 42.875f), Vector3(0, 0, 180)))
      LocalObject(547, Door.Constructor(Vector3(4669.992f, 6620.1562f, 52.8125f), Vector3(0, 0, 180)))
      LocalObject(548, Door.Constructor(Vector3(4669.992f, 6620.1562f, 72.8125f), Vector3(0, 0, 180)))
      LocalObject(549, Door.Constructor(Vector3(4669.9844f, 6635.8203f, 42.859375f), Vector3(0, 0, 0)))
      LocalObject(550, Door.Constructor(Vector3(4669.9844f, 6635.8203f, 52.8125f), Vector3(0, 0, 0)))
      LocalObject(551, Door.Constructor(Vector3(4669.9844f, 6635.8203f, 72.8125f), Vector3(0, 0, 0)))
      LocalObject(1168, IFFLock.Constructor)
      LocalObject(1169, IFFLock.Constructor)
      LocalObject(1170, IFFLock.Constructor)
      LocalObject(1171, IFFLock.Constructor)
      LocalObject(1172, IFFLock.Constructor)
      LocalObject(1173, IFFLock.Constructor)
      LocalObject(2030, Terminal.Constructor(order_terminal))
      LocalObject(2031, Terminal.Constructor(order_terminal))
      LocalObject(2032, Terminal.Constructor(order_terminal))
      LocalObject(2735, SpawnTube.Constructor(respawn_tube_tower, Vector3(4668.7656f, 6615.7344f, 33.109375f), Vector3(0, 0, 90)))
      LocalObject(2736, SpawnTube.Constructor(respawn_tube_tower, Vector3(4668.742f, 6632.1562f, 33.109375f), Vector3(0, 0, 90)))

      ObjectToBuilding(2959, 59)
      ObjectToBuilding(2960, 59)
      ObjectToBuilding(546, 59)
      ObjectToBuilding(547, 59)
      ObjectToBuilding(548, 59)
      ObjectToBuilding(549, 59)
      ObjectToBuilding(550, 59)
      ObjectToBuilding(551, 59)
      ObjectToBuilding(1168, 59)
      ObjectToBuilding(1169, 59)
      ObjectToBuilding(1170, 59)
      ObjectToBuilding(1171, 59)
      ObjectToBuilding(1172, 59)
      ObjectToBuilding(1173, 59)
      ObjectToBuilding(2030, 59)
      ObjectToBuilding(2031, 59)
      ObjectToBuilding(2032, 59)
      ObjectToBuilding(2735, 59)
      ObjectToBuilding(2736, 59)

      DoorToLock(546, 1171)
      DoorToLock(547, 1172)
      DoorToLock(548, 1173)
      DoorToLock(549, 1168)
      DoorToLock(550, 1169)
      DoorToLock(551, 1170)
    }
    def Building65() : Unit = { // West Hanish Gun Tower, Ishundar (ID: 56)
      LocalBuilding(65, FoundationBuilder(Building.Structure(StructureType.Tower, Vector3(3012f, 5701f, 0)))) // TODO loc
      LocalObject(2914, Door.Constructor)
      LocalObject(2915, Door.Constructor)
      LocalObject(404, Door.Constructor(Vector3(3003.9688f, 5706.1484f, 56.3125f), Vector3(0, 0, 180)))
      LocalObject(405, Door.Constructor(Vector3(3003.9688f, 5706.1484f, 76.25f), Vector3(0, 0, 180)))
      LocalObject(406, Door.Constructor(Vector3(3004.0469f, 5721.875f, 56.328125f), Vector3(0, 0, 0)))
      LocalObject(407, Door.Constructor(Vector3(3004.0469f, 5721.875f, 76.25f), Vector3(0, 0, 0)))
      LocalObject(1054, IFFLock.Constructor)
      LocalObject(1055, IFFLock.Constructor)
      LocalObject(1056, IFFLock.Constructor)
      LocalObject(1057, IFFLock.Constructor)
      LocalObject(1960, Terminal.Constructor(order_terminal))
      LocalObject(1961, Terminal.Constructor(order_terminal))
      LocalObject(1962, Terminal.Constructor(order_terminal))
      LocalObject(2690, SpawnTube.Constructor(respawn_tube_tower, Vector3(3022.711f, 5701.758f, 47f), Vector3(0, 0, 90)))
      LocalObject(2691, SpawnTube.Constructor(respawn_tube_tower, Vector3(3002.7188f, 5718.1562f, 47f), Vector3(0, 0, 90)))

      ObjectToBuilding(2914, 65)
      ObjectToBuilding(2915, 65)
      ObjectToBuilding(404, 65)
      ObjectToBuilding(405, 65)
      ObjectToBuilding(406, 65)
      ObjectToBuilding(407, 65)
      ObjectToBuilding(1054, 65)
      ObjectToBuilding(1055, 65)
      ObjectToBuilding(1056, 65)
      ObjectToBuilding(1057, 65)
      ObjectToBuilding(1960, 65)
      ObjectToBuilding(1961, 65)
      ObjectToBuilding(1962, 65)
      ObjectToBuilding(2690, 65)
      ObjectToBuilding(2691, 65)

      DoorToLock(404, 1056)
      DoorToLock(405, 1057)
      DoorToLock(406, 1054)
      DoorToLock(407, 1055)
    }



    //    // BFR test
    ////    LocalObject(199, Terminal.Constructor(vehicle_terminal_combined)))
    ////    LocalObject(505,
    ////      VehicleSpawnPad.Constructor(Vector3(3707.0f, 5522.0f, 89.0f), Vector3(0f, 0f, 0f))
    ////    )) //TODO guid not correct
    ////    ObjectToBuilding(199, 30)
    ////    ObjectToBuilding(505, 30)
    ////    TerminalToSpawnPad(199, 505)
    //
    //    // For Nick's tests
    //    LocalObject(320, Door.Constructor))
    //    LocalObject(324, Door.Constructor))
    //    LocalObject(672, Door.Constructor))
    //    LocalObject(318, Door.Constructor))
    //    LocalObject(669, Door.Constructor))
    //
    //
    //
    //
    //
    ///////////////////////////////////////////////////////////////////////////////////////////////////////////////////////
    //
    //    // Dagon
    //    LocalBuilding(27, FoundationBuilder(Building.Structure))
    //
    //    // Baal
    //    LocalBuilding(42, FoundationBuilder(Building.Structure))
    //
    //    // For Nick's tests
    //    LocalBuilding(4, FoundationBuilder(Building.Structure))
    //    ObjectToBuilding(320, 4)
    //    ObjectToBuilding(324, 4)
    //    ObjectToBuilding(672, 4)
    //    ObjectToBuilding(318, 4)
    //    ObjectToBuilding(669, 4)

=======
    Projectiles(this)
>>>>>>> cfeb9afb
  }

  val map5 = new ZoneMap("map05") {
    Projectiles(this)
  }

  val map6 = new ZoneMap("map06") {
    Building2()
    Building38()
    Building42()
    Building48()
    Building49()
    Projectiles(this)

    def Building2() : Unit = {
      //Anguta
      LocalBuilding(2, FoundationBuilder(Building.Structure(StructureType.Facility, Vector3(3974.2344f, 4287.914f, 0))))
      LocalObject(222, Door.Constructor) //air term building, bay door
      LocalObject(370, Door.Constructor) //courtyard
      LocalObject(371, Door.Constructor) //courtyard
      LocalObject(372, Door.Constructor) //courtyard
      LocalObject(373, Door.Constructor) //courtyard
      LocalObject(375, Door.Constructor(Vector3(3924.0f, 4231.2656f, 271.82812f), Vector3(0, 0, 180))) //2nd level door, south
      LocalObject(376, Door.Constructor(Vector3(3924.0f, 4240.2656f, 271.82812f), Vector3(0, 0, 0))) //2nd level door, north
      LocalObject(383, Door.Constructor) //courtyard
      LocalObject(384, Door.Constructor(Vector3(3939.6328f, 4232.547f, 279.26562f), Vector3(0, 0, 270))) //3rd floor door
      LocalObject(385, Door.Constructor) //courtyard
      LocalObject(387, Door.Constructor(Vector3(3951.9531f, 4260.008f, 271.82812f), Vector3(0, 0, 270))) //2nd level door, stairwell
      LocalObject(391, Door.Constructor) //courtyard
      LocalObject(393, Door.Constructor(Vector3(3997.8984f, 4344.3203f, 271.8125f), Vector3(0, 0, 0))) //air term building, upstairs door
      LocalObject(394, Door.Constructor(Vector3(3999.9766f, 4314.3203f, 266.82812f), Vector3(0, 0, 270))) //air term building, f.door
      LocalObject(396, Door.Constructor) //courtyard
      LocalObject(398, Door.Constructor) //courtyard
      LocalObject(399, Door.Constructor) //courtyard
      LocalObject(402, Door.Constructor) //courtyard
      LocalObject(403, Door.Constructor) //courtyard
      LocalObject(404, Door.Constructor(Vector3(4060.0078f, 4319.9766f, 266.8125f), Vector3(0, 0, 0))) //b.door
      LocalObject(603, Door.Constructor)
      LocalObject(604, Door.Constructor)
      LocalObject(605, Door.Constructor)
      LocalObject(606, Door.Constructor)
      LocalObject(607, Door.Constructor)
      LocalObject(610, Door.Constructor)
      LocalObject(611, Door.Constructor)
      LocalObject(614, Door.Constructor)
      LocalObject(619, Door.Constructor)
      LocalObject(620, Door.Constructor(Vector3(3983.9531f, 4299.992f, 249.29688f), Vector3(0, 0, 90))) //generator room door
      LocalObject(621, Door.Constructor)
      LocalObject(622, Door.Constructor(Vector3(3988.0078f, 4248.0156f, 256.82812f), Vector3(0, 0, 180))) //spawn room door
      LocalObject(623, Door.Constructor(Vector3(3988.0078f, 4271.9766f, 256.79688f), Vector3(0, 0, 0))) //spawn room door
      LocalObject(630, Door.Constructor(Vector3(4000.0078f, 4252.0f, 249.29688f), Vector3(0, 0, 270))) //spawn room door
      LocalObject(631, Door.Constructor) //spawn room door, kitchen
      LocalObject(634, Door.Constructor) //air term building, interior
      LocalObject(638, Door.Constructor(Vector3(4016.0078f, 4212.008f, 249.29688f), Vector3(0, 0, 270))) //cc door
      LocalObject(642, Door.Constructor(Vector3(4023.9844f, 4212.008f, 249.32812f), Vector3(0, 0, 90))) //cc door, interior
      LocalObject(643, Door.Constructor) //cc door, exterior
      LocalObject(645, Door.Constructor) //b.door, interior
      LocalObject(646, Door.Constructor) //b.door, interior
      LocalObject(715, Door.Constructor(Vector3(3961.5938f ,4235.8125f, 266.84375f), Vector3(0, 0, 90))) //f.door
      LocalObject(751, IFFLock.Constructor)
      LocalObject(860, IFFLock.Constructor)
      LocalObject(863, IFFLock.Constructor)
      LocalObject(866, IFFLock.Constructor)
      LocalObject(868, IFFLock.Constructor)
      LocalObject(873, IFFLock.Constructor)
      LocalObject(874, IFFLock.Constructor)
      LocalObject(875, IFFLock.Constructor)
      LocalObject(876, IFFLock.Constructor)
      LocalObject(878, IFFLock.Constructor)
      LocalObject(879, IFFLock.Constructor)
      LocalObject(882, IFFLock.Constructor)
      LocalObject(884, IFFLock.Constructor)
      LocalObject(885, IFFLock.Constructor)
      LocalObject(1177, Locker.Constructor)
      LocalObject(1178, Locker.Constructor)
      LocalObject(1179, Locker.Constructor)
      LocalObject(1180, Locker.Constructor)
      LocalObject(1181, Locker.Constructor)
      LocalObject(1182, Locker.Constructor)
      LocalObject(1183, Locker.Constructor)
      LocalObject(1184, Locker.Constructor)
      LocalObject(1185, Locker.Constructor)
      LocalObject(1186, Locker.Constructor)
      LocalObject(1187, Locker.Constructor)
      LocalObject(1188, Locker.Constructor)
      LocalObject(1492, ProximityTerminal.Constructor(medical_terminal)) //lobby
      LocalObject(1494, ProximityTerminal.Constructor(medical_terminal)) //kitchen
      LocalObject(1564, Terminal.Constructor(order_terminal))
      LocalObject(1568, Terminal.Constructor(order_terminal))
      LocalObject(1569, Terminal.Constructor(order_terminal))
      LocalObject(1570, Terminal.Constructor(order_terminal))
      LocalObject(1571, Terminal.Constructor(order_terminal))
      LocalObject(1576, Terminal.Constructor(order_terminal))
      LocalObject(1577, Terminal.Constructor(order_terminal))
      LocalObject(1578, Terminal.Constructor(order_terminal))
      LocalObject(1744, ProximityTerminal.Constructor(pad_landing)) //air pad A
      LocalObject(1745, Terminal.Constructor(pad_landing)) //air pad A
      LocalObject(1747, ProximityTerminal.Constructor(pad_landing)) //air pad B
      LocalObject(1748, Terminal.Constructor(pad_landing)) //air pad B
      LocalObject(1756, ProximityTerminal.Constructor(pad_landing)) //air pad C
      LocalObject(1757, Terminal.Constructor(pad_landing)) //air pad C
      LocalObject(1765, ProximityTerminal.Constructor(pad_landing)) //air pad D
      LocalObject(1766, Terminal.Constructor(pad_landing)) //air pad D
      LocalObject(2145, SpawnTube.Constructor(Vector3(3980.4062f, 4252.7656f, 257.5625f), Vector3(0, 0, 90)))
      LocalObject(2146, SpawnTube.Constructor(Vector3(3980.4062f, 4259.992f, 257.5625f), Vector3(0, 0, 90)))
      LocalObject(2147, SpawnTube.Constructor(Vector3(3980.4062f, 4267.3047f, 257.5625f), Vector3(0, 0, 90)))
      LocalObject(2049, ProximityTerminal.Constructor(repair_silo)) //repair terminal A
      LocalObject(2050, Terminal.Constructor(repair_silo)) //rearm terminal A
      LocalObject(2061, ProximityTerminal.Constructor(repair_silo)) //repair terminal B
      LocalObject(2062, Terminal.Constructor(repair_silo)) //rearm terminal B
      LocalObject(2239, Terminal.Constructor(spawn_terminal))
      LocalObject(2244, Terminal.Constructor(spawn_terminal))
      LocalObject(2245, Terminal.Constructor(spawn_terminal))
      LocalObject(2246, Terminal.Constructor(spawn_terminal))
      LocalObject(2248, Terminal.Constructor(spawn_terminal))
      LocalObject(2250, Terminal.Constructor(spawn_terminal))
      LocalObject(2251, Terminal.Constructor(spawn_terminal))
      LocalObject(2253, Terminal.Constructor(spawn_terminal))
      LocalObject(2254, Terminal.Constructor(spawn_terminal))
      LocalObject(2322, Door.Constructor) //spawn tube door
      LocalObject(2323, Door.Constructor) //spawn tube door
      LocalObject(2324, Door.Constructor) //spawn tube door
      LocalObject(2419, Terminal.Constructor(ground_vehicle_terminal))
      LocalObject(1479,
        VehicleSpawnPad.Constructor(Vector3(3962.0f, 4334.0f, 267.75f), Vector3(0f, 0f, 180.0f))
      )
      LocalObject(224, Terminal.Constructor(dropship_vehicle_terminal))
      LocalObject(223,
        VehicleSpawnPad.Constructor(Vector3(4012.3594f, 4364.8047f, 271.90625f), Vector3(0f, 0f, 0f))
      )
      ObjectToBuilding(222, 2)
      ObjectToBuilding(223, 2)
      ObjectToBuilding(224, 2)
      ObjectToBuilding(370, 2)
      ObjectToBuilding(371, 2)
      ObjectToBuilding(372, 2)
      ObjectToBuilding(373, 2)
      ObjectToBuilding(375, 2)
      ObjectToBuilding(376, 2)
      ObjectToBuilding(383, 2)
      ObjectToBuilding(384, 2)
      ObjectToBuilding(385, 2)
      ObjectToBuilding(387, 2)
      ObjectToBuilding(391, 2)
      ObjectToBuilding(393, 2)
      ObjectToBuilding(394, 2)
      ObjectToBuilding(396, 2)
      ObjectToBuilding(398, 2)
      ObjectToBuilding(399, 2)
      ObjectToBuilding(402, 2)
      ObjectToBuilding(403, 2)
      ObjectToBuilding(404, 2)
      ObjectToBuilding(603, 2)
      ObjectToBuilding(604, 2)
      ObjectToBuilding(605, 2)
      ObjectToBuilding(606, 2)
      ObjectToBuilding(607, 2)
      ObjectToBuilding(610, 2)
      ObjectToBuilding(611, 2)
      ObjectToBuilding(614, 2)
      ObjectToBuilding(619, 2)
      ObjectToBuilding(620, 2)
      ObjectToBuilding(621, 2)
      ObjectToBuilding(622, 2)
      ObjectToBuilding(623, 2)
      ObjectToBuilding(630, 2)
      ObjectToBuilding(631, 2)
      ObjectToBuilding(634, 2)
      ObjectToBuilding(638, 2)
      ObjectToBuilding(642, 2)
      ObjectToBuilding(643, 2)
      ObjectToBuilding(645, 2)
      ObjectToBuilding(646, 2)
      ObjectToBuilding(715, 2)
      ObjectToBuilding(751, 2)
      ObjectToBuilding(860, 2)
      ObjectToBuilding(863, 2)
      ObjectToBuilding(866, 2)
      ObjectToBuilding(868, 2)
      ObjectToBuilding(873, 2)
      ObjectToBuilding(874, 2)
      ObjectToBuilding(875, 2)
      ObjectToBuilding(876, 2)
      ObjectToBuilding(878, 2)
      ObjectToBuilding(879, 2)
      ObjectToBuilding(882, 2)
      ObjectToBuilding(884, 2)
      ObjectToBuilding(885, 2)
      ObjectToBuilding(1177, 2)
      ObjectToBuilding(1178, 2)
      ObjectToBuilding(1179, 2)
      ObjectToBuilding(1180, 2)
      ObjectToBuilding(1181, 2)
      ObjectToBuilding(1182, 2)
      ObjectToBuilding(1183, 2)
      ObjectToBuilding(1184, 2)
      ObjectToBuilding(1185, 2)
      ObjectToBuilding(1186, 2)
      ObjectToBuilding(1187, 2)
      ObjectToBuilding(1188, 2)
      ObjectToBuilding(1492, 2)
      ObjectToBuilding(1494, 2)
      ObjectToBuilding(1479, 2)
      ObjectToBuilding(1564, 2)
      ObjectToBuilding(1568, 2)
      ObjectToBuilding(1569, 2)
      ObjectToBuilding(1570, 2)
      ObjectToBuilding(1571, 2)
      ObjectToBuilding(1576, 2)
      ObjectToBuilding(1577, 2)
      ObjectToBuilding(1578, 2)
      ObjectToBuilding(1744, 2)
      ObjectToBuilding(1745, 2)
      ObjectToBuilding(1747, 2)
      ObjectToBuilding(1748, 2)
      ObjectToBuilding(1756, 2)
      ObjectToBuilding(1757, 2)
      ObjectToBuilding(1765, 2)
      ObjectToBuilding(1766, 2)
      ObjectToBuilding(2049, 2)
      ObjectToBuilding(2050, 2)
      ObjectToBuilding(2061, 2)
      ObjectToBuilding(2062, 2)
      ObjectToBuilding(2145, 2)
      ObjectToBuilding(2146, 2)
      ObjectToBuilding(2147, 2)
      ObjectToBuilding(2239, 2)
      ObjectToBuilding(2244, 2)
      ObjectToBuilding(2245, 2)
      ObjectToBuilding(2246, 2)
      ObjectToBuilding(2248, 2)
      ObjectToBuilding(2250, 2)
      ObjectToBuilding(2251, 2)
      ObjectToBuilding(2253, 2)
      ObjectToBuilding(2254, 2)
      ObjectToBuilding(2322, 2)
      ObjectToBuilding(2323, 2)
      ObjectToBuilding(2324, 2)
      ObjectToBuilding(2419, 2)
      DoorToLock(375, 863)
      DoorToLock(376, 860)
      DoorToLock(384, 866)
      DoorToLock(387, 868)
      DoorToLock(393, 876)
      DoorToLock(394, 879)
      DoorToLock(404, 885)
      DoorToLock(620, 873)
      DoorToLock(622, 876)
      DoorToLock(623, 874)
      DoorToLock(630, 878)
      DoorToLock(638, 882)
      DoorToLock(642, 884)
      DoorToLock(715, 751)
      TerminalToSpawnPad(224, 223)
      TerminalToSpawnPad(2419, 1479)
    }

    def Building38() : Unit = {
      //Anguta, West Bunker
      LocalBuilding(38, FoundationBuilder(Building.Structure(StructureType.Bunker)))
      LocalObject(362, Door.Constructor)
      ObjectToBuilding(362, 38)
    }

    def Building42() : Unit = {
      //Anguta, East Bunker(s)
      LocalBuilding(42, FoundationBuilder(Building.Structure(StructureType.Bunker)))
      LocalObject(407, Door.Constructor)
      LocalObject(408, Door.Constructor)
      ObjectToBuilding(407, 42)
      ObjectToBuilding(408, 42)
    }

    def Building48() : Unit = {
      //North Anguta Watchtower
      LocalBuilding(48, FoundationBuilder(Building.Structure(StructureType.Tower, Vector3(3864.2266f, 4518.0234f, 0))))
      LocalObject(364, Door.Constructor(Vector3(3871.9688f, 4509.992f, 269.65625f), Vector3(0f, 0f, 180f))) //s1
      LocalObject(365, Door.Constructor(Vector3(3871.9688f, 4509.992f, 279.57812f), Vector3(0f, 0f, 180f))) //s2
      LocalObject(366, Door.Constructor(Vector3(3871.9688f, 4509.992f, 299.57812f), Vector3(0f, 0f, 180f))) //s3
      LocalObject(367, Door.Constructor(Vector3(3871.9688f, 4525.9844f, 269.65625f), Vector3(0f, 0f, 0f))) //n1
      LocalObject(368, Door.Constructor(Vector3(3871.9688f, 4525.9844f, 279.57812f), Vector3(0f, 0f, 0f))) //n2
      LocalObject(369, Door.Constructor(Vector3(3871.9688f, 4525.9844f, 299.57812f), Vector3(0f, 0f, 0f))) //n3
      LocalObject(854, IFFLock.Constructor)
      LocalObject(855, IFFLock.Constructor)
      LocalObject(856, IFFLock.Constructor)
      LocalObject(857, IFFLock.Constructor)
      LocalObject(858, IFFLock.Constructor)
      LocalObject(859, IFFLock.Constructor)
      LocalObject(1140, Locker.Constructor)
      LocalObject(1141, Locker.Constructor)
      LocalObject(1142, Locker.Constructor)
      LocalObject(1143, Locker.Constructor)
      LocalObject(1144, Locker.Constructor)
      LocalObject(1145, Locker.Constructor)
      LocalObject(1146, Locker.Constructor)
      LocalObject(1147, Locker.Constructor)
      LocalObject(1561, Terminal.Constructor(order_terminal))
      LocalObject(1562, Terminal.Constructor(order_terminal))
      LocalObject(1563, Terminal.Constructor(order_terminal))
      LocalObject(2138, SpawnTube.Constructor(respawn_tube_tower, Vector3(3870.9688f, 4505.7266f, 259.875f), Vector3(0, 0, 90)))
      LocalObject(2139, SpawnTube.Constructor(respawn_tube_tower, Vector3(3870.9688f, 4522.1562f, 259.875f), Vector3(0, 0, 90)))
      LocalObject(2315, Door.Constructor) //spawn tube door
      LocalObject(2316, Door.Constructor) //spawn tube door
      ObjectToBuilding(364, 48)
      ObjectToBuilding(365, 48)
      ObjectToBuilding(366, 48)
      ObjectToBuilding(367, 48)
      ObjectToBuilding(368, 48)
      ObjectToBuilding(369, 48)
      ObjectToBuilding(854, 48)
      ObjectToBuilding(855, 48)
      ObjectToBuilding(856, 48)
      ObjectToBuilding(857, 48)
      ObjectToBuilding(858, 48)
      ObjectToBuilding(859, 48)
      ObjectToBuilding(1140, 48)
      ObjectToBuilding(1141, 48)
      ObjectToBuilding(1142, 48)
      ObjectToBuilding(1143, 48)
      ObjectToBuilding(1144, 48)
      ObjectToBuilding(1145, 48)
      ObjectToBuilding(1146, 48)
      ObjectToBuilding(1147, 48)
      ObjectToBuilding(1561, 48)
      ObjectToBuilding(1562, 48)
      ObjectToBuilding(1563, 48)
      ObjectToBuilding(2138, 48)
      ObjectToBuilding(2139, 48)
      ObjectToBuilding(2315, 48)
      ObjectToBuilding(2316, 48)
      DoorToLock(364, 857)
      DoorToLock(365, 858)
      DoorToLock(366, 859)
      DoorToLock(367, 854)
      DoorToLock(368, 855)
      DoorToLock(369, 856)
    }

    def Building49() : Unit = {
      //North Akna Air Tower
      LocalBuilding(49, FoundationBuilder(Building.Structure(StructureType.Tower, Vector3(4358.3203f, 3989.5625f, 0))))
      LocalObject(430, Door.Constructor(Vector3(4366.0156f, 3981.9922f, 237.96875f), Vector3(0f, 0f, 180f))) //s1
      LocalObject(431, Door.Constructor(Vector3(4366.0156f, 3981.9922f, 257.89062f), Vector3(0f, 0f, 180f))) //s2
      LocalObject(432, Door.Constructor(Vector3(4366.0156f, 3997.9297f, 237.96875f), Vector3(0f, 0f, 0f))) //n1
      LocalObject(433, Door.Constructor(Vector3(4366.0156f, 3997.9297f, 257.89062f), Vector3(0f, 0f, 0f))) //n2
      LocalObject(902, IFFLock.Constructor)
      LocalObject(903, IFFLock.Constructor)
      LocalObject(906, IFFLock.Constructor)
      LocalObject(907, IFFLock.Constructor)
      LocalObject(1217, Locker.Constructor)
      LocalObject(1218, Locker.Constructor)
      LocalObject(1219, Locker.Constructor)
      LocalObject(1220, Locker.Constructor)
      LocalObject(1225, Locker.Constructor)
      LocalObject(1226, Locker.Constructor)
      LocalObject(1227, Locker.Constructor)
      LocalObject(1228, Locker.Constructor)
      LocalObject(1591, Terminal.Constructor(order_terminal))
      LocalObject(1592, Terminal.Constructor(order_terminal))
      LocalObject(1593, Terminal.Constructor(order_terminal))
      LocalObject(1846, ProximityTerminal.Constructor(pad_landing)) //air pad S
      LocalObject(1847, Terminal.Constructor(pad_landing)) //air pad S
      LocalObject(1849, ProximityTerminal.Constructor(pad_landing)) //air pad N
      LocalObject(1850, Terminal.Constructor(pad_landing)) //air pad N
      LocalObject(2156, SpawnTube.Constructor(respawn_tube_tower, Vector3(4364.633f, 3994.125f, 228.1875f), Vector3(0, 0, 90)))
      LocalObject(2157, SpawnTube.Constructor(respawn_tube_tower, Vector3(4364.633f, 3977.7266f, 228.1875f), Vector3(0, 0, 90)))
      LocalObject(2333, Door.Constructor) //spawn tube door
      LocalObject(2334, Door.Constructor) //spawn tube door
      ObjectToBuilding(430, 49)
      ObjectToBuilding(431, 49)
      ObjectToBuilding(432, 49)
      ObjectToBuilding(433, 49)
      ObjectToBuilding(902, 49)
      ObjectToBuilding(903, 49)
      ObjectToBuilding(906, 49)
      ObjectToBuilding(907, 49)
      ObjectToBuilding(1217, 49)
      ObjectToBuilding(1218, 49)
      ObjectToBuilding(1219, 49)
      ObjectToBuilding(1220, 49)
      ObjectToBuilding(1225, 49)
      ObjectToBuilding(1226, 49)
      ObjectToBuilding(1227, 49)
      ObjectToBuilding(1228, 49)
      ObjectToBuilding(1591, 49)
      ObjectToBuilding(1592, 49)
      ObjectToBuilding(1593, 49)
      ObjectToBuilding(1846, 49)
      ObjectToBuilding(1847, 49)
      ObjectToBuilding(1849, 49)
      ObjectToBuilding(1850, 49)
      ObjectToBuilding(2156, 49)
      ObjectToBuilding(2157, 49)
      ObjectToBuilding(2333, 49)
      ObjectToBuilding(2334, 49)
      DoorToLock(430, 906)
      DoorToLock(431, 907)
      DoorToLock(432, 902)
      DoorToLock(433, 903)
    }
  }

  val map7 = new ZoneMap("map07") {
    Projectiles(this)
  }

  val map8 = new ZoneMap("map08") {
    Projectiles(this)
  }

  val map9 = new ZoneMap("map09") {
    Projectiles(this)
  }

  val map10 = new ZoneMap("map10") {
    Projectiles(this)
  }

  val map11 = new ZoneMap("map11") {
<<<<<<< HEAD
    Building1()
    Building2()
    Building3()
    Building67()

    def Building1() : Unit = {
      //warpgate?
      LocalBuilding(1, FoundationBuilder(WarpGate.Structure))
    }

    def Building2() : Unit = {
      //warpgate?
      LocalBuilding(3, FoundationBuilder(WarpGate.Structure))
    }

    def Building3() : Unit = {
      //warpgate?
      LocalBuilding(3, FoundationBuilder(WarpGate.Structure))
    }

    def Building67() : Unit = {
      //spawn building south of HART C
      LocalBuilding(67, FoundationBuilder(Building.Structure(StructureType.Building, Vector3(1, 0, 0))))
      LocalObject(282, Door.Constructor) //spawn tube door
      LocalObject(396, Door.Constructor) //entrance
      LocalObject(766, SpawnTube.Constructor(Vector3(3138.0f, 2875.0f, 36.2f), Vector3(0, 0, 180)))
      ObjectToBuilding(282, 67)
      ObjectToBuilding(396, 67)
      ObjectToBuilding(766, 67)
    }
  }

  val map12 = new ZoneMap("map12") {
    Building1()
    Building2()
    Building3()
    Building67()

    def Building1() : Unit = {
      //warpgate?
      LocalBuilding(1, FoundationBuilder(WarpGate.Structure))
    }

    def Building2() : Unit = {
      //warpgate?
      LocalBuilding(3, FoundationBuilder(WarpGate.Structure))
    }

    def Building3() : Unit = {
      //warpgate?
      LocalBuilding(3, FoundationBuilder(WarpGate.Structure))
    }

    def Building67() : Unit = {
      //spawn building south of HART C
      LocalBuilding(67, FoundationBuilder(Building.Structure(StructureType.Building, Vector3(1, 0, 0))))
      LocalObject(282, Door.Constructor) //spawn tube door
      LocalObject(396, Door.Constructor) //entrance
      LocalObject(766, SpawnTube.Constructor(Vector3(3138.0f, 2875.0f, 36.2f), Vector3(0, 0, 180)))
      ObjectToBuilding(282, 67)
      ObjectToBuilding(396, 67)
      ObjectToBuilding(766, 67)
    }
=======
    Projectiles(this)
  }

  val map12 = new ZoneMap("map12") {
    Projectiles(this)
>>>>>>> cfeb9afb
  }

  val map13 = new ZoneMap("map13") {
    Building1()
    Building2()
    Building3()
    Building29()
    Building42()
    Building51()
    Building52()
    Building77()
    Building79()
    Building81()
    Projectiles(this)

    def Building1() : Unit = {
      //warpgate?
      LocalBuilding(1, FoundationBuilder(WarpGate.Structure))
    }

    //    LocalBuilding(2, FoundationBuilder(WarpGate.Structure)) //TODO might be wrong?

    def Building3() : Unit = {
      //warpgate?
      LocalBuilding(3, FoundationBuilder(WarpGate.Structure))
    }

    //    LocalObject(520, ImplantTerminalMech.Constructor) //Hart B
    //    LocalObject(1081, Terminal.Constructor(implant_terminal_interface)) //tube 520
    //    TerminalToInterface(520, 1081)

    def Building2() : Unit = {
      //HART building C
      LocalBuilding(2, FoundationBuilder(Building.Structure(StructureType.Building)))
      LocalObject(186, Terminal.Constructor(cert_terminal))
      LocalObject(187, Terminal.Constructor(cert_terminal))
      LocalObject(188, Terminal.Constructor(cert_terminal))
      LocalObject(362, Door.Constructor)
      LocalObject(370, Door.Constructor)
      LocalObject(371, Door.Constructor)
      LocalObject(374, Door.Constructor)
      LocalObject(375, Door.Constructor)
      LocalObject(394, Door.Constructor)
      LocalObject(395, Door.Constructor)
      LocalObject(396, Door.Constructor)
      LocalObject(397, Door.Constructor)
      LocalObject(398, Door.Constructor)
      LocalObject(462, Door.Constructor)
      LocalObject(463, Door.Constructor)
      LocalObject(522, ImplantTerminalMech.Constructor)
      LocalObject(523, ImplantTerminalMech.Constructor)
      LocalObject(524, ImplantTerminalMech.Constructor)
      LocalObject(525, ImplantTerminalMech.Constructor)
      LocalObject(526, ImplantTerminalMech.Constructor)
      LocalObject(527, ImplantTerminalMech.Constructor)
      LocalObject(528, ImplantTerminalMech.Constructor)
      LocalObject(529, ImplantTerminalMech.Constructor)
      LocalObject(686, Locker.Constructor)
      LocalObject(687, Locker.Constructor)
      LocalObject(688, Locker.Constructor)
      LocalObject(689, Locker.Constructor)
      LocalObject(690, Locker.Constructor)
      LocalObject(691, Locker.Constructor)
      LocalObject(692, Locker.Constructor)
      LocalObject(693, Locker.Constructor)
      LocalObject(778, ProximityTerminal.Constructor(medical_terminal))
      LocalObject(779, ProximityTerminal.Constructor(medical_terminal))
      LocalObject(780, ProximityTerminal.Constructor(medical_terminal))
      LocalObject(781, ProximityTerminal.Constructor(medical_terminal))
      LocalObject(842, Terminal.Constructor(order_terminal))
      LocalObject(843, Terminal.Constructor(order_terminal))
      LocalObject(844, Terminal.Constructor(order_terminal))
      LocalObject(845, Terminal.Constructor(order_terminal))
      LocalObject(1082, Terminal.Constructor(implant_terminal_interface)) //TODO guid not correct
      LocalObject(1083, Terminal.Constructor(implant_terminal_interface)) //TODO guid not correct
      LocalObject(1084, Terminal.Constructor(implant_terminal_interface)) //TODO guid not correct
      LocalObject(1085, Terminal.Constructor(implant_terminal_interface)) //TODO guid not correct
      LocalObject(1086, Terminal.Constructor(implant_terminal_interface)) //TODO guid not correct
      LocalObject(1087, Terminal.Constructor(implant_terminal_interface)) //TODO guid not correct
      LocalObject(1088, Terminal.Constructor(implant_terminal_interface)) //TODO guid not correct
      LocalObject(1089, Terminal.Constructor(implant_terminal_interface)) //TODO guid not correct
      ObjectToBuilding(186, 2)
      ObjectToBuilding(187, 2)
      ObjectToBuilding(188, 2)
      ObjectToBuilding(362, 2)
      ObjectToBuilding(370, 2)
      ObjectToBuilding(371, 2)
      ObjectToBuilding(374, 2)
      ObjectToBuilding(375, 2)
      ObjectToBuilding(394, 2)
      ObjectToBuilding(395, 2)
      ObjectToBuilding(396, 2)
      ObjectToBuilding(397, 2)
      ObjectToBuilding(398, 2)
      ObjectToBuilding(462, 2)
      ObjectToBuilding(463, 2)
      ObjectToBuilding(522, 2)
      ObjectToBuilding(523, 2)
      ObjectToBuilding(524, 2)
      ObjectToBuilding(525, 2)
      ObjectToBuilding(526, 2)
      ObjectToBuilding(527, 2)
      ObjectToBuilding(528, 2)
      ObjectToBuilding(529, 2)
      ObjectToBuilding(686, 2)
      ObjectToBuilding(687, 2)
      ObjectToBuilding(688, 2)
      ObjectToBuilding(689, 2)
      ObjectToBuilding(690, 2)
      ObjectToBuilding(691, 2)
      ObjectToBuilding(692, 2)
      ObjectToBuilding(693, 2)
      ObjectToBuilding(778, 2)
      ObjectToBuilding(779, 2)
      ObjectToBuilding(780, 2)
      ObjectToBuilding(781, 2)
      ObjectToBuilding(842, 2)
      ObjectToBuilding(843, 2)
      ObjectToBuilding(844, 2)
      ObjectToBuilding(845, 2)
      ObjectToBuilding(1082, 2)
      ObjectToBuilding(1083, 2)
      ObjectToBuilding(1084, 2)
      ObjectToBuilding(1085, 2)
      ObjectToBuilding(1086, 2)
      ObjectToBuilding(1087, 2)
      ObjectToBuilding(1088, 2)
      ObjectToBuilding(1089, 2)
      TerminalToInterface(522, 1082)
      TerminalToInterface(523, 1083)
      TerminalToInterface(524, 1084)
      TerminalToInterface(525, 1085)
      TerminalToInterface(526, 1086)
      TerminalToInterface(527, 1087)
      TerminalToInterface(528, 1088)
      TerminalToInterface(529, 1089)
    }

    def Building29() : Unit = {
      //South Villa Gun Tower
      LocalBuilding(29, FoundationBuilder(Building.Structure(StructureType.Tower)))
      LocalObject(330, Door.Constructor(Vector3(3979.9219f, 2592.0547f, 91.140625f), Vector3(0, 0, 180)))
      LocalObject(331, Door.Constructor(Vector3(3979.9219f, 2592.0547f, 111.140625f), Vector3(0, 0, 180)))
      LocalObject(332, Door.Constructor(Vector3(3979.9688f, 2608.0625f, 91.140625f), Vector3(0, 0, 0)))
      LocalObject(333, Door.Constructor(Vector3(3979.9688f, 2608.0625f, 111.140625f), Vector3(0, 0, 0)))
      LocalObject(556, IFFLock.Constructor)
      LocalObject(557, IFFLock.Constructor)
      LocalObject(558, IFFLock.Constructor)
      LocalObject(559, IFFLock.Constructor)
      ObjectToBuilding(330, 29)
      ObjectToBuilding(331, 29)
      ObjectToBuilding(332, 29)
      ObjectToBuilding(333, 29)
      ObjectToBuilding(556, 29)
      ObjectToBuilding(557, 29)
      ObjectToBuilding(558, 29)
      ObjectToBuilding(559, 29)
      DoorToLock(330, 558)
      DoorToLock(331, 559)
      DoorToLock(332, 556)
      DoorToLock(333, 557)
    }

    def Building42() : Unit = {
      //spawn building south of HART C
      LocalBuilding(42, FoundationBuilder(Building.Structure(StructureType.Building, Vector3(1, 0, 0))))
      LocalObject(258, Door.Constructor) //spawn tube door
      LocalObject(259, Door.Constructor) //spawn tube door
      LocalObject(260, Door.Constructor) //spawn tube door
      LocalObject(261, Door.Constructor) //spawn tube door
      LocalObject(262, Door.Constructor) //spawn tube door
      LocalObject(263, Door.Constructor) //spawn tube door
      LocalObject(372, Door.Constructor) //entrance
      LocalObject(373, Door.Constructor) //entrance
      LocalObject(430, Door.Constructor) //vr door
      LocalObject(431, Door.Constructor) //vr door
      LocalObject(432, Door.Constructor) //vr door
      LocalObject(433, Door.Constructor) //vr door
      LocalObject(434, Door.Constructor) //vr door
      LocalObject(435, Door.Constructor) //vr door
      LocalObject(744, SpawnTube.Constructor(Vector3(3684.336f, 2709.0469f, 91.9f), Vector3(0, 0, 180)))
      LocalObject(745, SpawnTube.Constructor(Vector3(3684.336f, 2713.75f, 91.9f), Vector3(0, 0, 0)))
      LocalObject(746, SpawnTube.Constructor(Vector3(3690.9062f, 2708.4219f, 91.9f), Vector3(0, 0, 180)))
      LocalObject(747, SpawnTube.Constructor(Vector3(3691.0703f, 2713.8672f, 91.9f), Vector3(0, 0, 0)))
      LocalObject(748, SpawnTube.Constructor(Vector3(3697.664f, 2708.3984f, 91.9f), Vector3(0, 0, 180)))
      LocalObject(749, SpawnTube.Constructor(Vector3(3697.711f, 2713.2344f, 91.9f), Vector3(0, 0, 0)))
      LocalObject(852, Terminal.Constructor(order_terminal)) //s. wall
      LocalObject(853, Terminal.Constructor(order_terminal)) //n. wall
      LocalObject(854, Terminal.Constructor(order_terminal)) //s. wall
      LocalObject(855, Terminal.Constructor(order_terminal)) //n. wall
      LocalObject(859, Terminal.Constructor(order_terminal)) //s. wall
      LocalObject(860, Terminal.Constructor(order_terminal)) //n. wall
      ObjectToBuilding(258, 42)
      ObjectToBuilding(259, 42)
      ObjectToBuilding(260, 42)
      ObjectToBuilding(261, 42)
      ObjectToBuilding(262, 42)
      ObjectToBuilding(263, 42)
      ObjectToBuilding(372, 42)
      ObjectToBuilding(373, 42)
      ObjectToBuilding(430, 42)
      ObjectToBuilding(431, 42)
      ObjectToBuilding(432, 42)
      ObjectToBuilding(433, 42)
      ObjectToBuilding(434, 42)
      ObjectToBuilding(435, 42)
      ObjectToBuilding(744, 42)
      ObjectToBuilding(745, 42)
      ObjectToBuilding(746, 42)
      ObjectToBuilding(747, 42)
      ObjectToBuilding(748, 42)
      ObjectToBuilding(749, 42)
      ObjectToBuilding(852, 42)
      ObjectToBuilding(853, 42)
      ObjectToBuilding(854, 42)
      ObjectToBuilding(855, 42)
      ObjectToBuilding(859, 42)
      ObjectToBuilding(860, 42)
    }

    def Building51() : Unit = {
      //air terminal west of HART C
      LocalObject(12, ProximityTerminal.Constructor(repair_silo)) //repair terminal
      LocalObject(13, Terminal.Constructor(repair_silo)) //rearm terminal
      LocalBuilding(51, FoundationBuilder(Building.Structure(StructureType.Platform)))
      LocalObject(304, Terminal.Constructor(dropship_vehicle_terminal))
      LocalObject(292,
        VehicleSpawnPad.Constructor(Vector3(3508.9844f, 2895.961f, 92.296875f), Vector3(0f, 0f, 90.0f))
      )
      ObjectToBuilding(12, 51)
      ObjectToBuilding(13, 51)
      ObjectToBuilding(304, 51)
      ObjectToBuilding(292, 51)
      TerminalToSpawnPad(304, 292)
    }

    def Building52() : Unit = {
      //air terminal southwest of HART C
      LocalBuilding(52, FoundationBuilder(Building.Structure(StructureType.Platform)))
      LocalObject(305, Terminal.Constructor(dropship_vehicle_terminal))
      LocalObject(293,
        VehicleSpawnPad.Constructor(Vector3(3575.0781f, 2654.9766f, 92.296875f), Vector3(0f, 0f, 45.0f))
      )
      ObjectToBuilding(305, 52)
      ObjectToBuilding(293, 52)
      TerminalToSpawnPad(305, 293)
    }

    def Building77() : Unit = {
      //ground terminal west of HART C
      LocalBuilding(77, FoundationBuilder(Building.Structure(StructureType.Platform)))
      LocalObject(1063, Terminal.Constructor(ground_vehicle_terminal))
      LocalObject(706,
        VehicleSpawnPad.Constructor(Vector3(3506.0f, 2820.0f, 92.0625f), Vector3(0f, 0f, 270.0f))
      )
      ObjectToBuilding(1063, 77)
      ObjectToBuilding(706, 77)
      TerminalToSpawnPad(1063, 706)
    }

    def Building79() : Unit = {
      //ground terminal south of HART C
      LocalBuilding(79, FoundationBuilder(Building.Structure(StructureType.Platform)))
      LocalObject(1065, Terminal.Constructor(ground_vehicle_terminal))
      LocalObject(710,
        VehicleSpawnPad.Constructor(Vector3(3659.836f, 2589.875f, 92.0625f), Vector3(0f, 0f, 180.0f))
      )
      ObjectToBuilding(1065, 79)
      ObjectToBuilding(710, 79)
      TerminalToSpawnPad(1065, 710)
    }

    def Building81() : Unit = {
      //ground terminal south of HART C
      LocalBuilding(81, FoundationBuilder(Building.Structure(StructureType.Platform)))
      LocalObject(1067, Terminal.Constructor(ground_vehicle_terminal))
      LocalObject(712,
        VehicleSpawnPad.Constructor(Vector3(3724.0156f, 2589.875f, 92.0625f), Vector3(0f, 0f, 180.0f))
      )
      ObjectToBuilding(1067, 81)
      ObjectToBuilding(712, 81)
      TerminalToSpawnPad(1067, 712)
    }
  }

  val map14 = new ZoneMap("map14") {
    Projectiles(this)
  }

  val map15 = new ZoneMap("map15") {
    Projectiles(this)
  }

  val map16 = new ZoneMap("map16") {
    Projectiles(this)
  }

  val ugd01 = new ZoneMap("ugd01") {
    Projectiles(this)
  }

  val ugd02 = new ZoneMap("ugd02") {
    Projectiles(this)
  }

  val ugd03 = new ZoneMap("ugd03") {
    Projectiles(this)
  }

  val ugd04 = new ZoneMap("ugd04") {
    Projectiles(this)
  }

  val ugd05 = new ZoneMap("ugd05") {
    Projectiles(this)
  }

  val ugd06 = new ZoneMap("ugd06") {
    Projectiles(this)
  }

  val map96 = new ZoneMap("map96") {
    Projectiles(this)
  }

  val map97 = new ZoneMap("map97") {
    Projectiles(this)
  }

  val map98 = new ZoneMap("map98") {
    Projectiles(this)
  }

  val map99 = new ZoneMap("map99") {
    Projectiles(this)
  }

  private def Projectiles(zmap : ZoneMap) : Unit = {
    (Projectile.BaseUID until Projectile.RangeUID) foreach { zmap.LocalObject(_, LocalProjectile.Constructor) }
  }
}<|MERGE_RESOLUTION|>--- conflicted
+++ resolved
@@ -27,8 +27,6 @@
   }
 
   val map4 = new ZoneMap("map04") {
-<<<<<<< HEAD
-
     Building5()
     Building9()
     Building10()
@@ -1131,9 +1129,7 @@
     //    ObjectToBuilding(318, 4)
     //    ObjectToBuilding(669, 4)
 
-=======
-    Projectiles(this)
->>>>>>> cfeb9afb
+    Projectiles(this)
   }
 
   val map5 = new ZoneMap("map05") {
@@ -1553,7 +1549,6 @@
   }
 
   val map11 = new ZoneMap("map11") {
-<<<<<<< HEAD
     Building1()
     Building2()
     Building3()
@@ -1617,13 +1612,11 @@
       ObjectToBuilding(396, 67)
       ObjectToBuilding(766, 67)
     }
-=======
     Projectiles(this)
   }
 
   val map12 = new ZoneMap("map12") {
     Projectiles(this)
->>>>>>> cfeb9afb
   }
 
   val map13 = new ZoneMap("map13") {
