// Copyright (c) 2017 PSForever
import java.net.{InetAddress, InetSocketAddress}

import akka.actor.{Actor, ActorRef, Cancellable, MDCContextAware}
import net.psforever.packet.{PlanetSideGamePacket, _}
import net.psforever.packet.control._
import net.psforever.packet.game._
import scodec.Attempt.{Failure, Successful}
import scodec.bits._
import org.log4s.MDC
import MDCContextAware.Implicits._
import net.psforever.packet.game.objectcreate._
import net.psforever.types.{ChatMessageType, TransactionType, PlanetSideEmpire, Vector3}

class WorldSessionActor extends Actor with MDCContextAware {
  private[this] val log = org.log4s.getLogger

  private case class PokeClient()

  var sessionId : Long = 0
  var leftRef : ActorRef = ActorRef.noSender
  var rightRef : ActorRef = ActorRef.noSender

  var clientKeepAlive : Cancellable = null

  override def postStop() = {
    if(clientKeepAlive != null)
      clientKeepAlive.cancel()
  }

  def receive = Initializing

  def Initializing : Receive = {
    case HelloFriend(sessionId, right) =>
      this.sessionId = sessionId
      leftRef = sender()
      rightRef = right.asInstanceOf[ActorRef]

      context.become(Started)
    case _ =>
      log.error("Unknown message")
      context.stop(self)
  }

  def Started : Receive = {
    case ctrl @ ControlPacket(_, _) =>
      handlePktContainer(ctrl)
    case game @ GamePacket(_, _, _) =>
      handlePktContainer(game)
      // temporary hack to keep the client from disconnecting
    case PokeClient() =>
      sendResponse(PacketCoding.CreateGamePacket(0, KeepAliveMessage(0)))
    case default => failWithError(s"Invalid packet class received: $default")
  }

  def handlePkt(pkt : PlanetSidePacket) : Unit = pkt match {
    case ctrl : PlanetSideControlPacket =>
      handleControlPkt(ctrl)
    case game : PlanetSideGamePacket =>
      handleGamePkt(game)
    case default => failWithError(s"Invalid packet class received: $default")
  }

  def handlePktContainer(pkt : PlanetSidePacketContainer) : Unit = pkt match {
    case ctrl @ ControlPacket(opcode, ctrlPkt) =>
      handleControlPkt(ctrlPkt)
    case game @ GamePacket(opcode, seq, gamePkt) =>
      handleGamePkt(gamePkt)
    case default => failWithError(s"Invalid packet container class received: $default")
  }

  def handleControlPkt(pkt : PlanetSideControlPacket) = {
    pkt match {
      case SlottedMetaPacket(slot, subslot, innerPacket) =>
        sendResponse(PacketCoding.CreateControlPacket(SlottedMetaAck(slot, subslot)))

        PacketCoding.DecodePacket(innerPacket) match {
          case Failure(e) =>
            log.error(s"Failed to decode inner packet of SlottedMetaPacket: $e")
          case Successful(v) =>
            handlePkt(v)
        }
      case sync @ ControlSync(diff, unk, f1, f2, f3, f4, fa, fb) =>
        log.debug(s"SYNC: ${sync}")
        val serverTick = Math.abs(System.nanoTime().toInt) // limit the size to prevent encoding error
        sendResponse(PacketCoding.CreateControlPacket(ControlSyncResp(diff, serverTick,
          fa, fb, fb, fa)))
      case MultiPacket(packets) =>
        packets.foreach { pkt =>
          PacketCoding.DecodePacket(pkt) match {
            case Failure(e) =>
              log.error(s"Failed to decode inner packet of MultiPacket: $e")
            case Successful(v) =>
              handlePkt(v)
          }
        }
      case MultiPacketEx(packets) =>
        packets.foreach { pkt =>
          PacketCoding.DecodePacket(pkt) match {
            case Failure(e) =>
              log.error(s"Failed to decode inner packet of MultiPacketEx: $e")
            case Successful(v) =>
              handlePkt(v)
          }
        }
      case default =>
        log.debug(s"Unhandled ControlPacket $default")
    }
  }

  //val objectHex = hex"18 57 0C 00 00 BC 84 B0 06 C2 D7 65 53 5C A1 60 00 01 34 40 00 09 70 49 00 6C 00 6C 00 6C 00 49 00 49 00 49 00 6C 00 6C 00 6C 00 49 00 6C 00 49 00 6C 00 6C 00 49 00 6C 00 6C 00 6C 00 49 00 6C 00 6C 00 49 00 84 52 70 76 1E 80 80 00 00 00 00 00 3F FF C0 00 00 00 20 00 00 0F F6 A7 03 FF FF FF FF FF FF FF FF FF FF FF FF FF FF FF FD 90 00 00 00 00 00 00 00 00 00 00 00 00 00 00 00 00 00 00 01 90 01 90 00 64 00 00 01 00 7E C8 00 C8 00 00 00 00 00 00 00 00 00 00 00 00 00 00 00 00 00 00 00 01 C0 00 42 C5 46 86 C7 00 00 00 80 00 00 12 40 78 70 65 5F 73 61 6E 63 74 75 61 72 79 5F 68 65 6C 70 90 78 70 65 5F 74 68 5F 66 69 72 65 6D 6F 64 65 73 8B 75 73 65 64 5F 62 65 61 6D 65 72 85 6D 61 70 31 33 00 00 00 00 00 00 00 00 00 00 00 00 00 00 00 00 00 00 00 00 00 00 00 00 00 00 00 00 00 01 0A 23 02 60 04 04 40 00 00 10 00 06 02 08 14 D0 08 0C 80 00 02 00 02 6B 4E 00 82 88 00 00 02 00 00 C0 41 C0 9E 01 01 90 00 00 64 00 44 2A 00 10 91 00 00 00 40 00 18 08 38 94 40 20 32 00 00 00 80 19 05 48 02 17 20 00 00 08 00 70 29 80 43 64 00 00 32 00 0E 05 40 08 9C 80 00 06 40 01 C0 AA 01 19 90 00 00 C8 00 3A 15 80 28 72 00 00 19 00 04 0A B8 05 26 40 00 03 20 06 C2 58 00 A7 88 00 00 02 00 00 80 00 00"
  //currently, the character's starting BEP is discarded due to unknown bit format
  val app = CharacterAppearanceData(
    Vector3(3674.8438f, 2726.789f, 91.15625f),
    19,
    PlanetSideEmpire.VS,
    false,
    4,
    "IlllIIIlllIlIllIlllIllI",
    4,
    2,
    2, 9,
    1,
    3, 118, 30, 0x8080, 0xFFFF, 2,
    255, 106, 7,
    RibbonBars()
  )
  val inv =
    InventoryItem(ObjectClass.beamer, PlanetSideGUID(76), 0, WeaponData(8, ObjectClass.energy_cell, PlanetSideGUID(77), 0, AmmoBoxData(16))) ::
    InventoryItem(ObjectClass.suppressor, PlanetSideGUID(78), 2, WeaponData(8, ObjectClass.bullet_9mm, PlanetSideGUID(79), 0, AmmoBoxData(25))) ::
    InventoryItem(ObjectClass.forceblade, PlanetSideGUID(80), 4, WeaponData(8, ObjectClass.melee_ammo, PlanetSideGUID(81), 0, AmmoBoxData(1))) ::
    InventoryItem(ObjectClass.locker_container, PlanetSideGUID(82), 5, AmmoBoxData(1)) ::
    InventoryItem(ObjectClass.bullet_9mm, PlanetSideGUID(83), 6, AmmoBoxData(50)) ::
    InventoryItem(ObjectClass.bullet_9mm, PlanetSideGUID(84), 9, AmmoBoxData(50)) ::
    InventoryItem(ObjectClass.bullet_9mm, PlanetSideGUID(85), 12, AmmoBoxData(50)) ::
    InventoryItem(ObjectClass.bullet_9mm_AP, PlanetSideGUID(86), 33, AmmoBoxData(50)) ::
    InventoryItem(ObjectClass.energy_cell, PlanetSideGUID(87), 36, AmmoBoxData(50)) ::
    InventoryItem(ObjectClass.remote_electronics_kit, PlanetSideGUID(88), 39, REKData(8)) ::
    Nil
  val obj = CharacterData(
    app,
    100, 100,
    50,
    1, 7, 7,
    100, 100,
    28, 4, 44, 84, 104, 1900,
    "xpe_sanctuary_help" :: "xpe_th_firemodes" :: "used_beamer" :: "map13" :: Nil,
    List.empty,
    InventoryData(
      true, false, false, inv
    )
  )
  val objectHex = ObjectCreateMessage(0, ObjectClass.avatar, PlanetSideGUID(75), obj)

  def handleGamePkt(pkt : PlanetSideGamePacket) = pkt match {
    case ConnectToWorldRequestMessage(server, token, majorVersion, minorVersion, revision, buildDate, unk) =>

      val clientVersion = s"Client Version: ${majorVersion}.${minorVersion}.${revision}, ${buildDate}"

      log.info(s"New world login to ${server} with Token:${token}. ${clientVersion}")

      // ObjectCreateMessage
      sendResponse(PacketCoding.CreateGamePacket(0, objectHex))
      // XXX: hard coded message
      sendRawResponse(hex"14 0F 00 00 00 10 27 00  00 C1 D8 7A 02 4B 00 26 5C B0 80 00 ")

      // NOTE: PlanetSideZoneID just chooses the background
      sendResponse(PacketCoding.CreateGamePacket(0,
        CharacterInfoMessage(PlanetSideZoneID(1), 0, PlanetSideGUID(0), true, 0)))
    case msg @ CharacterRequestMessage(charId, action) =>
      log.info("Handling " + msg)

      action match {
        case CharacterRequestAction.Delete =>
          sendResponse(PacketCoding.CreateGamePacket(0, ActionResultMessage(false, Some(1))))
        case CharacterRequestAction.Select =>
          objectHex match {
            case obj @ ObjectCreateMessage(len, cls, guid, _, _) =>
              log.debug("Object: " + obj)
              // LoadMapMessage 13714 in mossy .gcap
              // XXX: hardcoded shit
              sendResponse(PacketCoding.CreateGamePacket(0, LoadMapMessage("map13","home3",40100,25,true,3770441820L))) //VS Sanctuary
              sendResponse(PacketCoding.CreateGamePacket(0, ZonePopulationUpdateMessage(PlanetSideGUID(13), 414, 138, 0, 138, 0, 138, 0, 138, 0)))
              sendResponse(PacketCoding.CreateGamePacket(0, objectHex))

              // These object_guids are specfic to VS Sanc
              sendResponse(PacketCoding.CreateGamePacket(0, SetEmpireMessage(PlanetSideGUID(2), PlanetSideEmpire.VS))) //HART building C
              sendResponse(PacketCoding.CreateGamePacket(0, SetEmpireMessage(PlanetSideGUID(29), PlanetSideEmpire.NC))) //South Villa Gun Tower

              sendResponse(PacketCoding.CreateGamePacket(0, TimeOfDayMessage(1191182336)))
              sendResponse(PacketCoding.CreateGamePacket(0, ContinentalLockUpdateMessage(PlanetSideGUID(13), PlanetSideEmpire.VS))) // "The VS have captured the VS Sanctuary."
              sendResponse(PacketCoding.CreateGamePacket(0, BroadcastWarpgateUpdateMessage(PlanetSideGUID(13), PlanetSideGUID(1), false, false, true))) // VS Sanctuary: Inactive Warpgate -> Broadcast Warpgate

              sendResponse(PacketCoding.CreateGamePacket(0,BuildingInfoUpdateMessage(
                PlanetSideGUID(6),   //Ceryshen
                PlanetSideGUID(2),   //Anguta
                8,                   //80% NTU
                true,                //Base hacked
                PlanetSideEmpire.NC, //Base hacked by NC
                600000,              //10 minutes remaining for hack
                PlanetSideEmpire.VS, //Base owned by VS
                0,                   //!! Field != 0 will cause malformed packet. See class def.
                None,
                PlanetSideGeneratorState.Critical, //Generator critical
                true,                //Respawn tubes destroyed
                true,                //Force dome active
                16,                  //Tech plant lattice benefit
                0,
                Nil,                   //!! Field > 0 will cause malformed packet. See class def.
                0,
                false,
                8,                   //!! Field != 8 will cause malformed packet. See class def.
                None,
                true,                //Boosted spawn room pain field
                true)))              //Boosted generator room pain field

              sendResponse(PacketCoding.CreateGamePacket(0, SetCurrentAvatarMessage(guid,0,0)))
              sendResponse(PacketCoding.CreateGamePacket(0, CreateShortcutMessage(guid, 1, 0, true, Shortcut.MEDKIT)))
              sendResponse(PacketCoding.CreateGamePacket(0, ReplicationStreamMessage(5, Some(6), Vector(SquadListing(255))))) //clear squad list

              import scala.concurrent.duration._
              import scala.concurrent.ExecutionContext.Implicits.global
              clientKeepAlive = context.system.scheduler.schedule(0 seconds, 500 milliseconds, self, PokeClient())
          }
        case default =>
          log.error("Unsupported " + default + " in " + msg)
      }
    case msg @ CharacterCreateRequestMessage(name, head, voice, gender, empire) =>
      log.info("Handling " + msg)

      sendResponse(PacketCoding.CreateGamePacket(0, ActionResultMessage(true, None)))
      sendResponse(PacketCoding.CreateGamePacket(0,
        CharacterInfoMessage(PlanetSideZoneID(0), 0, PlanetSideGUID(0), true, 0)))

    case KeepAliveMessage(code) =>
      sendResponse(PacketCoding.CreateGamePacket(0, KeepAliveMessage(0)))

    case msg @ PlayerStateMessageUpstream(avatar_guid, pos, vel, unk1, aim_pitch, unk2, seq_time, unk3, is_crouching, is_jumping, unk4, is_cloaking, unk5, unk6) =>
      //log.info("PlayerState: " + msg)

    case msg @ ChatMsg(messagetype, has_wide_contents, recipient, contents, note_contents) =>
      // TODO: Prevents log spam, but should be handled correctly
      if (messagetype != ChatMessageType.CMT_TOGGLE_GM) {
        log.info("Chat: " + msg)
      }

      if (messagetype == ChatMessageType.CMT_VOICE) {
        sendResponse(PacketCoding.CreateGamePacket(0, ChatMsg(ChatMessageType.CMT_VOICE, false, "IlllIIIlllIlIllIlllIllI", contents, None)))
      }

      // TODO: handle this appropriately
      if(messagetype == ChatMessageType.CMT_QUIT) {
        sendResponse(DropCryptoSession())
        sendResponse(DropSession(sessionId, "user quit"))
      }

      // TODO: Depending on messagetype, may need to prepend sender's name to contents with proper spacing
      // TODO: Just replays the packet straight back to sender; actually needs to be routed to recipients!
      sendResponse(PacketCoding.CreateGamePacket(0, ChatMsg(messagetype, has_wide_contents, recipient, contents, note_contents)))

    case msg @ VoiceHostRequest(unk, PlanetSideGUID(player_guid), data) =>
      log.info("Player "+player_guid+" requested in-game voice chat.")
      sendResponse(PacketCoding.CreateGamePacket(0, VoiceHostKill()))

    case msg @ VoiceHostInfo(player_guid, data) =>
      sendResponse(PacketCoding.CreateGamePacket(0, VoiceHostKill()))

    case msg @ ChangeFireModeMessage(item_guid, fire_mode) =>
      log.info("ChangeFireMode: " + msg)

    case msg @ ChangeFireStateMessage_Start(item_guid) =>
      log.info("ChangeFireState_Start: " + msg)

    case msg @ ChangeFireStateMessage_Stop(item_guid) =>
      log.info("ChangeFireState_Stop: " + msg)

    case msg @ EmoteMsg(avatar_guid, emote) =>
      log.info("Emote: " + msg)
      sendResponse(PacketCoding.CreateGamePacket(0, EmoteMsg(avatar_guid, emote)))

    case msg @ DropItemMessage(item_guid) =>
      log.info("DropItem: " + msg)

    case msg @ ReloadMessage(item_guid, ammo_clip, unk1) =>
      log.info("Reload: " + msg)
      sendResponse(PacketCoding.CreateGamePacket(0, ReloadMessage(item_guid, 123, unk1)))

    case msg @ ObjectHeldMessage(avatar_guid, held_holsters, unk1) =>
      log.info("ObjectHeld: " + msg)

    case msg @ AvatarJumpMessage(state) =>
      //log.info("AvatarJump: " + msg)

    case msg @ ZipLineMessage(player_guid,origin_side,action,id,pos) =>
      log.info("ZipLineMessage: " + msg)
      if(action == 0) {
        //doing this lets you use the zip line, but you can't get off
        //sendResponse(PacketCoding.CreateGamePacket(0,ZipLineMessage(player_guid, origin_side, action, id, pos)))
      }
      else if(action == 1) {
        //disembark from zipline at destination?
      }
      else if(action == 2) {
        //get off by force
      }

    case msg @ RequestDestroyMessage(object_guid) =>
      log.info("RequestDestroy: " + msg)
      // TODO: Make sure this is the correct response in all cases
      sendResponse(PacketCoding.CreateGamePacket(0, ObjectDeleteMessage(object_guid, 0)))

    case msg @ ObjectDeleteMessage(object_guid, unk1) =>
      sendResponse(PacketCoding.CreateGamePacket(0, ObjectDeleteMessage(object_guid, 0)))
      log.info("ObjectDelete: " + msg)

    case msg @ MoveItemMessage(item_guid, avatar_guid_1, avatar_guid_2, dest, unk1) =>
      sendResponse(PacketCoding.CreateGamePacket(0, ObjectAttachMessage(avatar_guid_1,item_guid,dest)))
      log.info("MoveItem: " + msg)

    case msg @ ChangeAmmoMessage(item_guid, unk1) =>
      log.info("ChangeAmmo: " + msg)

    case msg @ UseItemMessage(avatar_guid, unk1, object_guid, unk2, unk3, unk4, unk5, unk6, unk7, unk8, unk9) =>
      log.info("UseItem: " + msg)
      // TODO: Not all fields in the response are identical to source in real packet logs (but seems to be ok)
      // TODO: Not all incoming UseItemMessage's respond with another UseItemMessage (i.e. doors only send out GenericObjectStateMsg)
      sendResponse(PacketCoding.CreateGamePacket(0, UseItemMessage(avatar_guid, unk1, object_guid, unk2, unk3, unk4, unk5, unk6, unk7, unk8, unk9)))
      if(unk1 != 0){ // TODO : medkit use ?!
        sendResponse(PacketCoding.CreateGamePacket(0, GenericObjectStateMsg(object_guid, 16)))
        sendResponse(PacketCoding.CreateGamePacket(0, ObjectDeleteMessage(PlanetSideGUID(unk1), 2)))
      } else {
        // TODO: This should only actually be sent to doors upon opening; may break non-door items upon use
        sendResponse(PacketCoding.CreateGamePacket(0, GenericObjectStateMsg(object_guid, 16)))
      }

    case msg @ GenericObjectStateMsg(object_guid, unk1) =>
      log.info("GenericObjectState: " + msg)

    case msg @ ItemTransactionMessage(terminal_guid, transaction_type, item_page, item_name, unk1, item_guid) =>
      if(transaction_type == TransactionType.Sell) {
        sendResponse(PacketCoding.CreateGamePacket(0, ObjectDeleteMessage(item_guid, 0)))
        sendResponse(PacketCoding.CreateGamePacket(0, ItemTransactionResultMessage(terminal_guid, transaction_type, true)))
      }
      log.info("ItemTransaction: " + msg)

    case msg @ WeaponDelayFireMessage(seq_time, weapon_guid) =>
      log.info("WeaponDelayFire: " + msg)

    case msg @ WeaponFireMessage(seq_time, weapon_guid, projectile_guid, shot_origin, unk1, unk2, unk3, unk4, unk5, unk6, unk7) =>
      log.info("WeaponFire: " + msg)

    case msg @ WeaponLazeTargetPositionMessage(weapon, pos1, pos2) =>
      log.info("Lazing position: " + pos2.toString)

    case msg @ HitMessage(seq_time, projectile_guid, unk1, hit_info, unk2, unk3, unk4) =>
      log.info("Hit: " + msg)

    case msg @ SplashHitMessage(unk1, unk2, unk3, unk4, unk5, unk6, unk7, unk8) =>
      log.info("SplashHitMessage: " + msg)

    case msg @ AvatarFirstTimeEventMessage(avatar_guid, object_guid, unk1, event_name) =>
      log.info("AvatarFirstTimeEvent: " + msg)

<<<<<<< HEAD
    case msg @ WarpgateRequest(continent_guid, building_guid, dest_building_guid, dest_continent_guid, unk1, unk2) =>
      log.info("WarpgateRequest: " + msg)

    case msg @ MountVehicleMsg(player_guid, vehicle_guid, unk) =>
      //sendResponse(PacketCoding.CreateGamePacket(0, ObjectAttachMessage(vehicle_guid,player_guid,0)))
      log.info("MounVehicleMsg: "+msg)

    case msg @ AvatarGrenadeStateMessage(player_guid, state) =>
      log.info("AvatarGrenadeStateMessage: " + msg)

    case msg @ SquadDefinitionActionMessage(a, b, c, d, e, f, g, h, i) =>
      log.info("SquadDefinitionAction: " + msg)

    case msg @ GenericCollisionMsg(u1, p, t, php, thp, pv, tv, ppos, tpos, u2, u3, u4) =>
      log.info("Ouch! " + msg)

    case msg @ BugReportMessage(version_major,version_minor,version_date,bug_type,repeatable,location,zone,pos,summary,desc) =>
      log.info("BugReportMessage: " + msg)

    case msg @ BindPlayerMessage(action, bindDesc, unk1, logging, unk2, unk3, unk4, pos) =>
      log.info("BindPlayerMessage: " + msg)

    case default => log.error(s"Unhandled GamePacket ${pkt}")
=======
    case msg @ PlanetsideAttributeMessage(avatar_guid, attribute_type, attribute_value) =>
      log.info("PlanetsideAttributeMessage: "+msg)
      sendResponse(PacketCoding.CreateGamePacket(0,PlanetsideAttributeMessage(avatar_guid, attribute_type, attribute_value)))

    case default => log.debug(s"Unhandled GamePacket ${pkt}")
>>>>>>> cf2041aa
  }

  def failWithError(error : String) = {
    log.error(error)
    //sendResponse(PacketCoding.CreateControlPacket(ConnectionClose()))
  }

  def sendResponse(cont : PlanetSidePacketContainer) : Unit = {
    log.trace("WORLD SEND: " + cont)
    sendResponse(cont.asInstanceOf[Any])
  }

  def sendResponse(msg : Any) : Unit = {
    MDC("sessionId") = sessionId.toString
    rightRef !> msg
  }

  def sendRawResponse(pkt : ByteVector) = {
    log.trace("WORLD SEND RAW: " + pkt)
    sendResponse(RawPacket(pkt))
  }
}<|MERGE_RESOLUTION|>--- conflicted
+++ resolved
@@ -361,7 +361,6 @@
     case msg @ AvatarFirstTimeEventMessage(avatar_guid, object_guid, unk1, event_name) =>
       log.info("AvatarFirstTimeEvent: " + msg)
 
-<<<<<<< HEAD
     case msg @ WarpgateRequest(continent_guid, building_guid, dest_building_guid, dest_continent_guid, unk1, unk2) =>
       log.info("WarpgateRequest: " + msg)
 
@@ -384,14 +383,11 @@
     case msg @ BindPlayerMessage(action, bindDesc, unk1, logging, unk2, unk3, unk4, pos) =>
       log.info("BindPlayerMessage: " + msg)
 
-    case default => log.error(s"Unhandled GamePacket ${pkt}")
-=======
     case msg @ PlanetsideAttributeMessage(avatar_guid, attribute_type, attribute_value) =>
       log.info("PlanetsideAttributeMessage: "+msg)
       sendResponse(PacketCoding.CreateGamePacket(0,PlanetsideAttributeMessage(avatar_guid, attribute_type, attribute_value)))
 
-    case default => log.debug(s"Unhandled GamePacket ${pkt}")
->>>>>>> cf2041aa
+    case default => log.error(s"Unhandled GamePacket ${pkt}")
   }
 
   def failWithError(error : String) = {
