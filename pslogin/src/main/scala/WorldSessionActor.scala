--- conflicted
+++ resolved
@@ -52,11 +52,7 @@
 import scala.concurrent.Future
 import scala.concurrent.duration._
 import scala.util.Success
-<<<<<<< HEAD
-import scala.concurrent.duration._
-=======
 import akka.pattern.ask
->>>>>>> 2c2b4f93
 
 class WorldSessionActor extends Actor with MDCContextAware {
   import WorldSessionActor._
@@ -95,14 +91,11 @@
   var progressBarUpdate : Cancellable = DefaultCancellable.obj
   var reviveTimer : Cancellable = DefaultCancellable.obj
   var respawnTimer : Cancellable = DefaultCancellable.obj
-<<<<<<< HEAD
   var cargoMountTimer : Cancellable = DefaultCancellable.obj
   var cargoDismountTimer : Cancellable = DefaultCancellable.obj
 
-=======
   var antChargingTick : Cancellable = DefaultCancellable.obj
   var antDischargingTick : Cancellable = DefaultCancellable.obj
->>>>>>> 2c2b4f93
 
   /**
     * Convert a boolean value into an integer value.
@@ -1988,24 +1981,6 @@
       }
       //load active vehicles in zone
       continent.Vehicles.foreach(vehicle => {
-<<<<<<< HEAD
-        val definition = vehicle.Definition
-        sendResponse(ObjectCreateMessage(definition.ObjectId, vehicle.GUID, definition.Packet.ConstructorData(vehicle).get))
-        //seat vehicle occupants
-        definition.MountPoints.values.foreach(seat_num => {
-          vehicle.Seat(seat_num) match {
-            case Some(seat) =>
-              seat.Occupant match {
-            case Some(tplayer) =>
-              if(tplayer.HasGUID) {
-                sendResponse(ObjectAttachMessage(vehicle.GUID, tplayer.GUID, seat_num))
-              }
-                case None => ; // No player seated
-              }
-            case None => ; // Not a seat mounting point
-          }
-        })
-=======
         val vehicle_guid = vehicle.GUID
         val vdefinition = vehicle.Definition
         sendResponse(ObjectCreateMessage(vdefinition.ObjectId, vehicle_guid, vdefinition.Packet.ConstructorData(vehicle).get))
@@ -2024,7 +1999,6 @@
               )
             )
           })
->>>>>>> 2c2b4f93
         ReloadVehicleAccessPermissions(vehicle)
       })
 
@@ -3312,19 +3286,12 @@
                   vehicleService ! VehicleServiceMessage(continent.Id, VehicleAction.SeatPermissions(player.GUID, vehicle.GUID, attribute_type, attribute_value))
                   //kick players who should not be seated in the vehicle due to permission changes
                   if(allow == VehicleLockState.Locked) { //TODO only important permission atm
-<<<<<<< HEAD
                     vehicle.Definition.MountPoints.values.foreach(mountpoint_num => {
                       vehicle.Seat(mountpoint_num) match {
                         case Some(seat) =>
                       seat.Occupant match {
                         case Some(tplayer) =>
-                              if(vehicle.SeatPermissionGroup(mountpoint_num).contains(group) && tplayer != player) {
-=======
-                    vehicle.Seats.foreach({ case (seat_num, seat) =>
-                      seat.Occupant match {
-                        case Some(tplayer) =>
-                          if(vehicle.SeatPermissionGroup(seat_num).contains(group) && tplayer != player) { //can not kick self
->>>>>>> 2c2b4f93
+                              if(vehicle.SeatPermissionGroup(mountpoint_num).contains(group) && tplayer != player) { //can not kick self
                             seat.Occupant = None
                             tplayer.VehicleSeated = None
                             vehicleService ! VehicleServiceMessage(continent.Id, VehicleAction.KickPassenger(tplayer.GUID, 4, false, object_guid))
