// Copyright (c) 2016 PSForever.net to present
import java.net.{InetAddress, InetSocketAddress}

import akka.actor.{Actor, ActorRef, Cancellable, MDCContextAware}
import net.psforever.packet.{PlanetSideGamePacket, _}
import net.psforever.packet.control._
import net.psforever.packet.game._
import scodec.Attempt.{Failure, Successful}
import scodec.bits._
import org.log4s.MDC
import MDCContextAware.Implicits._
import net.psforever.packet.game.objectcreate._
import net.psforever.types.{ChatMessageType, PlanetSideEmpire, Vector3}

class WorldSessionActor extends Actor with MDCContextAware {
  private[this] val log = org.log4s.getLogger

  private case class PokeClient()

  var sessionId : Long = 0
  var leftRef : ActorRef = ActorRef.noSender
  var rightRef : ActorRef = ActorRef.noSender

  var clientKeepAlive : Cancellable = null

  override def postStop() = {
    if(clientKeepAlive != null)
      clientKeepAlive.cancel()
  }

  def receive = Initializing

  def Initializing : Receive = {
    case HelloFriend(sessionId, right) =>
      this.sessionId = sessionId
      leftRef = sender()
      rightRef = right.asInstanceOf[ActorRef]

      context.become(Started)
    case _ =>
      log.error("Unknown message")
      context.stop(self)
  }

  def Started : Receive = {
    case ctrl @ ControlPacket(_, _) =>
      handlePktContainer(ctrl)
    case game @ GamePacket(_, _, _) =>
      handlePktContainer(game)
      // temporary hack to keep the client from disconnecting
    case PokeClient() =>
      sendResponse(PacketCoding.CreateGamePacket(0, KeepAliveMessage(0)))
    case default => failWithError(s"Invalid packet class received: $default")
  }

  def handlePkt(pkt : PlanetSidePacket) : Unit = pkt match {
    case ctrl : PlanetSideControlPacket =>
      handleControlPkt(ctrl)
    case game : PlanetSideGamePacket =>
      handleGamePkt(game)
    case default => failWithError(s"Invalid packet class received: $default")
  }

  def handlePktContainer(pkt : PlanetSidePacketContainer) : Unit = pkt match {
    case ctrl @ ControlPacket(opcode, ctrlPkt) =>
      handleControlPkt(ctrlPkt)
    case game @ GamePacket(opcode, seq, gamePkt) =>
      handleGamePkt(gamePkt)
    case default => failWithError(s"Invalid packet container class received: $default")
  }

  def handleControlPkt(pkt : PlanetSideControlPacket) = {
    pkt match {
      case SlottedMetaPacket(slot, subslot, innerPacket) =>
        sendResponse(PacketCoding.CreateControlPacket(SlottedMetaAck(slot, subslot)))

        PacketCoding.DecodePacket(innerPacket) match {
          case Failure(e) =>
            log.error(s"Failed to decode inner packet of SlottedMetaPacket: $e")
          case Successful(v) =>
            handlePkt(v)
        }
      case sync @ ControlSync(diff, unk, f1, f2, f3, f4, fa, fb) =>
        log.debug(s"SYNC: ${sync}")
        val serverTick = Math.abs(System.nanoTime().toInt) // limit the size to prevent encoding error
        sendResponse(PacketCoding.CreateControlPacket(ControlSyncResp(diff, serverTick,
          fa, fb, fb, fa)))
      case MultiPacket(packets) =>
        packets.foreach { pkt =>
          PacketCoding.DecodePacket(pkt) match {
            case Failure(e) =>
              log.error(s"Failed to decode inner packet of MultiPacket: $e")
            case Successful(v) =>
              handlePkt(v)
          }
        }
      case MultiPacketEx(packets) =>
        packets.foreach { pkt =>
          PacketCoding.DecodePacket(pkt) match {
            case Failure(e) =>
              log.error(s"Failed to decode inner packet of MultiPacketEx: $e")
            case Successful(v) =>
              handlePkt(v)
          }
        }
      case default =>
        log.debug(s"Unhandled ControlPacket $default")
    }
  }

  //val objectHex = hex"18 57 0C 00 00 BC 84 B0 06 C2 D7 65 53 5C A1 60 00 01 34 40 00 09 70 49 00 6C 00 6C 00 6C 00 49 00 49 00 49 00 6C 00 6C 00 6C 00 49 00 6C 00 49 00 6C 00 6C 00 49 00 6C 00 6C 00 6C 00 49 00 6C 00 6C 00 49 00 84 52 70 76 1E 80 80 00 00 00 00 00 3F FF C0 00 00 00 20 00 00 0F F6 A7 03 FF FF FF FF FF FF FF FF FF FF FF FF FF FF FF FD 90 00 00 00 00 00 00 00 00 00 00 00 00 00 00 00 00 00 00 01 90 01 90 00 64 00 00 01 00 7E C8 00 C8 00 00 00 00 00 00 00 00 00 00 00 00 00 00 00 00 00 00 00 01 C0 00 42 C5 46 86 C7 00 00 00 80 00 00 12 40 78 70 65 5F 73 61 6E 63 74 75 61 72 79 5F 68 65 6C 70 90 78 70 65 5F 74 68 5F 66 69 72 65 6D 6F 64 65 73 8B 75 73 65 64 5F 62 65 61 6D 65 72 85 6D 61 70 31 33 00 00 00 00 00 00 00 00 00 00 00 00 00 00 00 00 00 00 00 00 00 00 00 00 00 00 00 00 00 01 0A 23 02 60 04 04 40 00 00 10 00 06 02 08 14 D0 08 0C 80 00 02 00 02 6B 4E 00 82 88 00 00 02 00 00 C0 41 C0 9E 01 01 90 00 00 64 00 44 2A 00 10 91 00 00 00 40 00 18 08 38 94 40 20 32 00 00 00 80 19 05 48 02 17 20 00 00 08 00 70 29 80 43 64 00 00 32 00 0E 05 40 08 9C 80 00 06 40 01 C0 AA 01 19 90 00 00 C8 00 3A 15 80 28 72 00 00 19 00 04 0A B8 05 26 40 00 03 20 06 C2 58 00 A7 88 00 00 02 00 00 80 00 00"
  //currently, the character's starting BEP is discarded due to unknown bit format
  val app = CharacterAppearanceData(
    Vector3(3674.8438f, 2726.789f, 91.15625f),
    19,
    PlanetSideEmpire.VS,
    false,
    4,
    "IlllIIIlllIlIllIlllIllI",
    4,
    2,
    2, 9,
    1,
    3, 118, 30, 0x8080, 0xFFFF, 2,
    255, 106, 7,
    RibbonBars()
  )
  val inv =
    InventoryItem(ObjectClass.beamer, PlanetSideGUID(76), 0, WeaponData(8, ObjectClass.energy_cell, PlanetSideGUID(77), 0, AmmoBoxData(16))) ::
    InventoryItem(ObjectClass.suppressor, PlanetSideGUID(78), 2, WeaponData(8, ObjectClass.bullet_9mm, PlanetSideGUID(79), 0, AmmoBoxData(25))) ::
    InventoryItem(ObjectClass.forceblade, PlanetSideGUID(80), 4, WeaponData(8, ObjectClass.melee_ammo, PlanetSideGUID(81), 0, AmmoBoxData(1))) ::
    InventoryItem(ObjectClass.locker_container, PlanetSideGUID(82), 5, AmmoBoxData(1)) ::
    InventoryItem(ObjectClass.bullet_9mm, PlanetSideGUID(83), 6, AmmoBoxData(50)) ::
    InventoryItem(ObjectClass.bullet_9mm, PlanetSideGUID(84), 9, AmmoBoxData(50)) ::
    InventoryItem(ObjectClass.bullet_9mm, PlanetSideGUID(85), 12, AmmoBoxData(50)) ::
    InventoryItem(ObjectClass.bullet_9mm_AP, PlanetSideGUID(86), 33, AmmoBoxData(50)) ::
    InventoryItem(ObjectClass.energy_cell, PlanetSideGUID(87), 36, AmmoBoxData(50)) ::
    InventoryItem(ObjectClass.remote_electronics_kit, PlanetSideGUID(88), 39, REKData(8)) ::
    Nil
  val obj = CharacterData(
    app,
    100, 100,
    50,
    1, 7, 7,
    100, 100,
    28, 4, 44, 84, 104, 1900,
    "xpe_sanctuary_help" :: "xpe_th_firemodes" :: "used_beamer" :: "map13" :: Nil,
    List.empty,
    InventoryData(
      true, false, false, inv
    )
  )
  val objectHex = ObjectCreateMessage(0, ObjectClass.avatar, PlanetSideGUID(75), obj)

  def handleGamePkt(pkt : PlanetSideGamePacket) = pkt match {
    case ConnectToWorldRequestMessage(server, token, majorVersion, minorVersion, revision, buildDate, unk) =>

      val clientVersion = s"Client Version: ${majorVersion}.${minorVersion}.${revision}, ${buildDate}"

      log.info(s"New world login to ${server} with Token:${token}. ${clientVersion}")

      // ObjectCreateMessage
      sendResponse(PacketCoding.CreateGamePacket(0, objectHex))
      // XXX: hard coded message
      sendRawResponse(hex"14 0F 00 00 00 10 27 00  00 C1 D8 7A 02 4B 00 26 5C B0 80 00 ")

      // NOTE: PlanetSideZoneID just chooses the background
      sendResponse(PacketCoding.CreateGamePacket(0,
        CharacterInfoMessage(PlanetSideZoneID(1), 0, PlanetSideGUID(0), true, 0)))
    case msg @ CharacterRequestMessage(charId, action) =>
      log.info("Handling " + msg)

      action match {
        case CharacterRequestAction.Delete =>
          sendResponse(PacketCoding.CreateGamePacket(0, ActionResultMessage(false, Some(1))))
        case CharacterRequestAction.Select =>
          objectHex match {
            case obj @ ObjectCreateMessage(len, cls, guid, _, _) =>
              log.debug("Object: " + obj)
              // LoadMapMessage 13714 in mossy .gcap
              // XXX: hardcoded shit
              sendResponse(PacketCoding.CreateGamePacket(0, LoadMapMessage("map13","home3",40100,25,true,3770441820L))) //VS Sanctuary
              sendResponse(PacketCoding.CreateGamePacket(0, ZonePopulationUpdateMessage(PlanetSideGUID(13), 414, 138, 0, 138, 0, 138, 0, 138, 0)))
              sendResponse(PacketCoding.CreateGamePacket(0, objectHex))

              // These object_guids are specfic to VS Sanc
              sendResponse(PacketCoding.CreateGamePacket(0, SetEmpireMessage(PlanetSideGUID(2), PlanetSideEmpire.VS))) //HART building C
              sendResponse(PacketCoding.CreateGamePacket(0, SetEmpireMessage(PlanetSideGUID(29), PlanetSideEmpire.NC))) //South Villa Gun Tower

              sendResponse(PacketCoding.CreateGamePacket(0, TimeOfDayMessage(1191182336)))
              sendResponse(PacketCoding.CreateGamePacket(0, ContinentalLockUpdateMessage(PlanetSideGUID(13), PlanetSideEmpire.VS))) // "The VS have captured the VS Sanctuary."
              sendResponse(PacketCoding.CreateGamePacket(0, BroadcastWarpgateUpdateMessage(PlanetSideGUID(13), PlanetSideGUID(1), false, false, true))) // VS Sanctuary: Inactive Warpgate -> Broadcast Warpgate

              sendResponse(PacketCoding.CreateGamePacket(0,BuildingInfoUpdateMessage(
                PlanetSideGUID(6),   //Ceryshen
                PlanetSideGUID(2),   //Anguta
                8,                   //80% NTU
                true,                //Base hacked
                PlanetSideEmpire.NC, //Base hacked by NC
                600000,              //10 minutes remaining for hack
                PlanetSideEmpire.VS, //Base owned by VS
                0,                   //!! Field != 0 will cause malformed packet. See class def.
                None,
                PlanetSideGeneratorState.Critical, //Generator critical
                true,                //Respawn tubes destroyed
                true,                //Force dome active
                16,                  //Tech plant lattice benefit
                0,
                Nil,                   //!! Field > 0 will cause malformed packet. See class def.
                0,
                false,
                8,                   //!! Field != 8 will cause malformed packet. See class def.
                None,
                true,                //Boosted spawn room pain field
                true)))              //Boosted generator room pain field

              sendResponse(PacketCoding.CreateGamePacket(0, SetCurrentAvatarMessage(guid,0,0)))
              sendResponse(PacketCoding.CreateGamePacket(0, CreateShortcutMessage(guid, 1, 0, true, Shortcut.MEDKIT)))
              sendResponse(PacketCoding.CreateGamePacket(0, ReplicationStreamMessage(5, Some(6), Vector(SquadListing(255))))) //clear squad list

              import scala.concurrent.duration._
              import scala.concurrent.ExecutionContext.Implicits.global
              clientKeepAlive = context.system.scheduler.schedule(0 seconds, 500 milliseconds, self, PokeClient())
          }
        case default =>
          log.error("Unsupported " + default + " in " + msg)
      }
    case msg @ CharacterCreateRequestMessage(name, head, voice, gender, empire) =>
      log.info("Handling " + msg)

      sendResponse(PacketCoding.CreateGamePacket(0, ActionResultMessage(true, None)))
      sendResponse(PacketCoding.CreateGamePacket(0,
        CharacterInfoMessage(PlanetSideZoneID(0), 0, PlanetSideGUID(0), true, 0)))

    case KeepAliveMessage(code) =>
      sendResponse(PacketCoding.CreateGamePacket(0, KeepAliveMessage(0)))

    case msg @ PlayerStateMessageUpstream(avatar_guid, pos, vel, unk1, aim_pitch, unk2, seq_time, unk3, is_crouching, unk4, unk5, is_cloaking, unk6, unk7) =>
      //log.info("PlayerState: " + msg)

    case msg @ ChatMsg(messagetype, has_wide_contents, recipient, contents, note_contents) =>
      // TODO: Prevents log spam, but should be handled correctly
      if (messagetype != ChatMessageType.CMT_TOGGLE_GM) {
        log.info("Chat: " + msg)
      }

      // TODO: handle this appropriately
      if(messagetype == ChatMessageType.CMT_QUIT) {
        sendResponse(DropCryptoSession())
        sendResponse(DropSession(sessionId, "user quit"))
      }

      // TODO: Depending on messagetype, may need to prepend sender's name to contents with proper spacing
      // TODO: Just replays the packet straight back to sender; actually needs to be routed to recipients!
      sendResponse(PacketCoding.CreateGamePacket(0, ChatMsg(messagetype, has_wide_contents, recipient, contents, note_contents)))

    case msg @ VoiceHostRequest(unk, PlanetSideGUID(player_guid), data) =>
      log.info("Player "+player_guid+" requested in-game voice chat.")
      sendResponse(PacketCoding.CreateGamePacket(0, VoiceHostKill()))

    case msg @ VoiceHostInfo(player_guid, data) =>
      sendResponse(PacketCoding.CreateGamePacket(0, VoiceHostKill()))

    case msg @ ChangeFireModeMessage(item_guid, fire_mode) =>
      log.info("ChangeFireMode: " + msg)

    case msg @ ChangeFireStateMessage_Start(item_guid) =>
      log.info("ChangeFireState_Start: " + msg)

    case msg @ ChangeFireStateMessage_Stop(item_guid) =>
      log.info("ChangeFireState_Stop: " + msg)

    case msg @ EmoteMsg(avatar_guid, emote) =>
      log.info("Emote: " + msg)
      sendResponse(PacketCoding.CreateGamePacket(0, EmoteMsg(avatar_guid, emote)))

    case msg @ DropItemMessage(item_guid) =>
      log.info("DropItem: " + msg)

    case msg @ ReloadMessage(item_guid, ammo_clip, unk1) =>
      log.info("Reload: " + msg)
      sendResponse(PacketCoding.CreateGamePacket(0, ReloadMessage(item_guid, 123, unk1)))

    case msg @ ObjectHeldMessage(avatar_guid, held_holsters, unk1) =>
      log.info("ObjectHeld: " + msg)

    case msg @ AvatarJumpMessage(state) =>
      //log.info("AvatarJump: " + msg)

    case msg @ ZipLineMessage(player_guid,origin_side,action,id,x,y,z) =>
      log.info("ZipLineMessage: " + msg)
      if(action == 0) {
        //doing this lets you use the zip line, but you can't get off
        //sendResponse(PacketCoding.CreateGamePacket(0,ZipLineMessage(player_guid, origin_side, action, id, x,y,z)))
      }
      else if(action == 1) {
        //disembark from zipline at destination?
      }
      else if(action == 2) {
        //get off by force
      }

    case msg @ RequestDestroyMessage(object_guid) =>
      log.info("RequestDestroy: " + msg)
      // TODO: Make sure this is the correct response in all cases
      sendResponse(PacketCoding.CreateGamePacket(0, ObjectDeleteMessage(object_guid, 0)))

    case msg @ ObjectDeleteMessage(object_guid, unk1) =>
      log.info("ObjectDelete: " + msg)

    case msg @ MoveItemMessage(item_guid, avatar_guid_1, avatar_guid_2, dest, unk1) =>
      log.info("MoveItem: " + msg)

    case msg @ ChangeAmmoMessage(item_guid, unk1) =>
      log.info("ChangeAmmo: " + msg)

    case msg @ UseItemMessage(avatar_guid, unk1, object_guid, unk2, unk3, unk4, unk5, unk6, unk7, unk8, unk9) =>
      log.info("UseItem: " + msg)
      // TODO: Not all fields in the response are identical to source in real packet logs (but seems to be ok)
      // TODO: Not all incoming UseItemMessage's respond with another UseItemMessage (i.e. doors only send out GenericObjectStateMsg)
      sendResponse(PacketCoding.CreateGamePacket(0, UseItemMessage(avatar_guid, unk1, object_guid, unk2, unk3, unk4, unk5, unk6, unk7, unk8, unk9)))
      // TODO: This should only actually be sent to doors upon opening; may break non-door items upon use
      sendResponse(PacketCoding.CreateGamePacket(0, GenericObjectStateMsg(object_guid, 16)))

    case msg @ GenericObjectStateMsg(object_guid, unk1) =>
      log.info("GenericObjectState: " + msg)

    case msg @ ItemTransactionMessage(terminal_guid, transaction_type, item_page, item_name, unk1, item_guid) =>
      log.info("ItemTransaction: " + msg)

    case msg @ WeaponDelayFireMessage(seq_time, weapon_guid) =>
      log.info("WeaponDelayFire: " + msg)

    case msg @ WeaponFireMessage(seq_time, weapon_guid, projectile_guid, shot_origin, unk1, unk2, unk3, unk4, unk5, unk6, unk7) =>
      log.info("WeaponFire: " + msg)

    case msg @ HitMessage(seq_time, projectile_guid, unk1, hit_info, unk2, unk3, unk4) =>
      log.info("Hit: " + msg)

    case msg @ AvatarFirstTimeEventMessage(avatar_guid, object_guid, unk1, event_name) =>
      log.info("AvatarFirstTimeEvent: " + msg)

<<<<<<< HEAD
    case msg @ WarpgateRequest(continent_guid, building_guid, dest_building_guid, dest_continent_guid, unk1, unk2) =>
      log.info("WarpgateRequest: " + msg)
=======
    case msg @ MountVehicleMsg(player_guid, vehicle_guid, unk) =>
      log.info("MounVehicleMsg: "+msg)

    case msg @ AvatarGrenadeStateMessage(player_guid, state) =>
      log.info("AvatarGrenadeStateMessage: " + msg)

    case msg @ SquadDefinitionActionMessage(a, b, c, d, e, f, g, h, i) =>
      log.info("SquadDefinitionAction: " + msg)

    case msg @ BugReportMessage(version_major,version_minor,version_date,bug_type,repeatable,location,zone,pos,summary,desc) =>
      log.info("BugReportMessage: " + msg)
>>>>>>> f8ee593a

    case default => log.debug(s"Unhandled GamePacket ${pkt}")
  }

  def failWithError(error : String) = {
    log.error(error)
    //sendResponse(PacketCoding.CreateControlPacket(ConnectionClose()))
  }

  def sendResponse(cont : PlanetSidePacketContainer) : Unit = {
    log.trace("WORLD SEND: " + cont)
    sendResponse(cont.asInstanceOf[Any])
  }

  def sendResponse(msg : Any) : Unit = {
    MDC("sessionId") = sessionId.toString
    rightRef !> msg
  }

  def sendRawResponse(pkt : ByteVector) = {
    log.trace("WORLD SEND RAW: " + pkt)
    sendResponse(RawPacket(pkt))
  }
}<|MERGE_RESOLUTION|>--- conflicted
+++ resolved
@@ -340,10 +340,9 @@
     case msg @ AvatarFirstTimeEventMessage(avatar_guid, object_guid, unk1, event_name) =>
       log.info("AvatarFirstTimeEvent: " + msg)
 
-<<<<<<< HEAD
     case msg @ WarpgateRequest(continent_guid, building_guid, dest_building_guid, dest_continent_guid, unk1, unk2) =>
       log.info("WarpgateRequest: " + msg)
-=======
+
     case msg @ MountVehicleMsg(player_guid, vehicle_guid, unk) =>
       log.info("MounVehicleMsg: "+msg)
 
@@ -355,7 +354,6 @@
 
     case msg @ BugReportMessage(version_major,version_minor,version_date,bug_type,repeatable,location,zone,pos,summary,desc) =>
       log.info("BugReportMessage: " + msg)
->>>>>>> f8ee593a
 
     case default => log.debug(s"Unhandled GamePacket ${pkt}")
   }
