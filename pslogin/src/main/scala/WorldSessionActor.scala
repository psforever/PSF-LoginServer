--- conflicted
+++ resolved
@@ -409,13 +409,9 @@
           sendResponse(SetEmpireMessage(target_guid, continent.GUID(target_guid).get.asInstanceOf[FactionAffinity].Faction))
 
         case LocalResponse.HackObject(target_guid, unk1, unk2) =>
-<<<<<<< HEAD
-          if(player.GUID != guid && continent.GUID(target_guid).get.asInstanceOf[Hackable].HackedBy.get._1.Faction != player.Faction) {
+          if(tplayer_guid != guid && continent.GUID(target_guid).get.asInstanceOf[Hackable].HackedBy.get._1.Faction != player.Faction) {
             // If the player is not in the faction that hacked this object then send the packet that it's been hacked, so they can either unhack it or use the hacked object
             // Don't send this to the faction that hacked the object, otherwise it will interfere with the new SetEmpireMessage QoL change that changes the object colour to their faction (but only visible to that faction)
-=======
-          if(tplayer_guid != guid) {
->>>>>>> a9db4b58
             sendResponse(HackMessage(0, target_guid, guid, 100, unk1, HackState.Hacked, unk2))
           }
 
