--- conflicted
+++ resolved
@@ -132,11 +132,7 @@
         player.VehicleSeated match {
           case None =>
             FriskCorpse(player) //TODO eliminate dead letters
-<<<<<<< HEAD
-            if (!WellLootedCorpse(player)) {
-=======
             if(!WellLootedCorpse(player)) {
->>>>>>> dab6a4db
               continent.Population ! Zone.Corpse.Add(player)
               avatarService ! AvatarServiceMessage(continent.Id, AvatarAction.Release(player, continent))
               taskResolver ! GUIDTask.UnregisterLocker(player.Locker)(continent.GUID) //rest of player will be cleaned up with corpses
@@ -320,12 +316,8 @@
           }
 
         case AvatarResponse.ObjectDelete(item_guid, unk) =>
-<<<<<<< HEAD
-          if (tplayer_guid != guid) {
-=======
           if(tplayer_guid != guid) {
             log.info(s"Made to delete item $item_guid")
->>>>>>> dab6a4db
             sendResponse(ObjectDeleteMessage(item_guid, unk))
           }
 
@@ -2050,7 +2042,6 @@
         case None =>
           FriskCorpse(player)
           if (!WellLootedCorpse(player)) {
-            continent.Population ! Zone.Corpse.Add(player) //TODO move back out of this match case when changing below issue
             TurnPlayerIntoCorpse(player)
             continent.Population ! Zone.Corpse.Add(player) //TODO move back out of this match case when changing below issue
             avatarService ! AvatarServiceMessage(continent.Id, AvatarAction.Release(player, continent))
