// Copyright (c) 2017 PSForever
import java.net.{InetAddress, InetSocketAddress}

import akka.actor.{Actor, ActorRef, Cancellable, MDCContextAware}
import net.psforever.packet.{PlanetSideGamePacket, _}
import net.psforever.packet.control._
import net.psforever.packet.game._
import scodec.Attempt.{Failure, Successful}
import scodec.bits._
import org.log4s.MDC
import MDCContextAware.Implicits._
import net.psforever.packet.game.objectcreate._
import net.psforever.types.{ChatMessageType, TransactionType, PlanetSideEmpire, Vector3}

class WorldSessionActor extends Actor with MDCContextAware {
  private[this] val log = org.log4s.getLogger

  private case class PokeClient()

  var sessionId : Long = 0
  var leftRef : ActorRef = ActorRef.noSender
  var rightRef : ActorRef = ActorRef.noSender

  var clientKeepAlive : Cancellable = null

  override def postStop() = {
    if(clientKeepAlive != null)
      clientKeepAlive.cancel()
  }

  def receive = Initializing

  def Initializing : Receive = {
    case HelloFriend(sessionId, right) =>
      this.sessionId = sessionId
      leftRef = sender()
      rightRef = right.asInstanceOf[ActorRef]

      context.become(Started)
    case _ =>
      log.error("Unknown message")
      context.stop(self)
  }

  def Started : Receive = {
    case ctrl @ ControlPacket(_, _) =>
      handlePktContainer(ctrl)
    case game @ GamePacket(_, _, _) =>
      handlePktContainer(game)
      // temporary hack to keep the client from disconnecting
    case PokeClient() =>
      sendResponse(PacketCoding.CreateGamePacket(0, KeepAliveMessage(0)))
    case default => failWithError(s"Invalid packet class received: $default")
  }

  def handlePkt(pkt : PlanetSidePacket) : Unit = pkt match {
    case ctrl : PlanetSideControlPacket =>
      handleControlPkt(ctrl)
    case game : PlanetSideGamePacket =>
      handleGamePkt(game)
    case default => failWithError(s"Invalid packet class received: $default")
  }

  def handlePktContainer(pkt : PlanetSidePacketContainer) : Unit = pkt match {
    case ctrl @ ControlPacket(opcode, ctrlPkt) =>
      handleControlPkt(ctrlPkt)
    case game @ GamePacket(opcode, seq, gamePkt) =>
      handleGamePkt(gamePkt)
    case default => failWithError(s"Invalid packet container class received: $default")
  }

  def handleControlPkt(pkt : PlanetSideControlPacket) = {
    pkt match {
      case SlottedMetaPacket(slot, subslot, innerPacket) =>
        sendResponse(PacketCoding.CreateControlPacket(SlottedMetaAck(slot, subslot)))

        PacketCoding.DecodePacket(innerPacket) match {
          case Failure(e) =>
            log.error(s"Failed to decode inner packet of SlottedMetaPacket: $e")
          case Successful(v) =>
            handlePkt(v)
        }
      case sync @ ControlSync(diff, unk, f1, f2, f3, f4, fa, fb) =>
        log.debug(s"SYNC: ${sync}")
        val serverTick = Math.abs(System.nanoTime().toInt) // limit the size to prevent encoding error
        sendResponse(PacketCoding.CreateControlPacket(ControlSyncResp(diff, serverTick,
          fa, fb, fb, fa)))
      case MultiPacket(packets) =>
        packets.foreach { pkt =>
          PacketCoding.DecodePacket(pkt) match {
            case Failure(e) =>
              log.error(s"Failed to decode inner packet of MultiPacket: $e")
            case Successful(v) =>
              handlePkt(v)
          }
        }
      case MultiPacketEx(packets) =>
        packets.foreach { pkt =>
          PacketCoding.DecodePacket(pkt) match {
            case Failure(e) =>
              log.error(s"Failed to decode inner packet of MultiPacketEx: $e")
            case Successful(v) =>
              handlePkt(v)
          }
        }
      case default =>
        log.debug(s"Unhandled ControlPacket $default")
    }
  }

  //val objectHex = hex"18 57 0C 00 00 BC 84 B0 06 C2 D7 65 53 5C A1 60 00 01 34 40 00 09 70 49 00 6C 00 6C 00 6C 00 49 00 49 00 49 00 6C 00 6C 00 6C 00 49 00 6C 00 49 00 6C 00 6C 00 49 00 6C 00 6C 00 6C 00 49 00 6C 00 6C 00 49 00 84 52 70 76 1E 80 80 00 00 00 00 00 3F FF C0 00 00 00 20 00 00 0F F6 A7 03 FF FF FF FF FF FF FF FF FF FF FF FF FF FF FF FD 90 00 00 00 00 00 00 00 00 00 00 00 00 00 00 00 00 00 00 01 90 01 90 00 64 00 00 01 00 7E C8 00 C8 00 00 00 00 00 00 00 00 00 00 00 00 00 00 00 00 00 00 00 01 C0 00 42 C5 46 86 C7 00 00 00 80 00 00 12 40 78 70 65 5F 73 61 6E 63 74 75 61 72 79 5F 68 65 6C 70 90 78 70 65 5F 74 68 5F 66 69 72 65 6D 6F 64 65 73 8B 75 73 65 64 5F 62 65 61 6D 65 72 85 6D 61 70 31 33 00 00 00 00 00 00 00 00 00 00 00 00 00 00 00 00 00 00 00 00 00 00 00 00 00 00 00 00 00 01 0A 23 02 60 04 04 40 00 00 10 00 06 02 08 14 D0 08 0C 80 00 02 00 02 6B 4E 00 82 88 00 00 02 00 00 C0 41 C0 9E 01 01 90 00 00 64 00 44 2A 00 10 91 00 00 00 40 00 18 08 38 94 40 20 32 00 00 00 80 19 05 48 02 17 20 00 00 08 00 70 29 80 43 64 00 00 32 00 0E 05 40 08 9C 80 00 06 40 01 C0 AA 01 19 90 00 00 C8 00 3A 15 80 28 72 00 00 19 00 04 0A B8 05 26 40 00 03 20 06 C2 58 00 A7 88 00 00 02 00 00 80 00 00"
  //currently, the character's starting BEP is discarded due to unknown bit format
  val app = CharacterAppearanceData(
    Vector3(3674.8438f, 2726.789f, 91.15625f),
    19,
    PlanetSideEmpire.VS,
    false,
    4,
    "IlllIIIlllIlIllIlllIllI",
    4,
    2,
    2, 9,
    1,
    3, 118, 30, 0x8080, 0xFFFF, 2,
    255, 106, 7,
    RibbonBars()
  )
  val inv =
    InventoryItem(ObjectClass.beamer, PlanetSideGUID(76), 0, WeaponData(8, ObjectClass.energy_cell, PlanetSideGUID(77), 0, AmmoBoxData(16))) ::
    InventoryItem(ObjectClass.suppressor, PlanetSideGUID(78), 2, WeaponData(8, ObjectClass.bullet_9mm, PlanetSideGUID(79), 0, AmmoBoxData(25))) ::
    InventoryItem(ObjectClass.forceblade, PlanetSideGUID(80), 4, WeaponData(8, ObjectClass.melee_ammo, PlanetSideGUID(81), 0, AmmoBoxData(1))) ::
    InventoryItem(ObjectClass.locker_container, PlanetSideGUID(82), 5, AmmoBoxData(1)) ::
    InventoryItem(ObjectClass.bullet_9mm, PlanetSideGUID(83), 6, AmmoBoxData(50)) ::
    InventoryItem(ObjectClass.bullet_9mm, PlanetSideGUID(84), 9, AmmoBoxData(50)) ::
    InventoryItem(ObjectClass.bullet_9mm, PlanetSideGUID(85), 12, AmmoBoxData(50)) ::
    InventoryItem(ObjectClass.bullet_9mm_AP, PlanetSideGUID(86), 33, AmmoBoxData(50)) ::
    InventoryItem(ObjectClass.energy_cell, PlanetSideGUID(87), 36, AmmoBoxData(50)) ::
    InventoryItem(ObjectClass.remote_electronics_kit, PlanetSideGUID(88), 39, REKData(8)) ::
    Nil
  val obj = CharacterData(
    app,
    100, 100,
    50,
    1, 7, 7,
    100, 100,
    28, 4, 44, 84, 104, 1900,
    "xpe_sanctuary_help" :: "xpe_th_firemodes" :: "used_beamer" :: "map13" :: Nil,
    List.empty,
    InventoryData(
      true, false, false, inv
    )
  )
  val objectHex = ObjectCreateMessage(0, ObjectClass.avatar, PlanetSideGUID(75), obj)

  def handleGamePkt(pkt : PlanetSideGamePacket) = pkt match {
    case ConnectToWorldRequestMessage(server, token, majorVersion, minorVersion, revision, buildDate, unk) =>

      val clientVersion = s"Client Version: ${majorVersion}.${minorVersion}.${revision}, ${buildDate}"

      log.info(s"New world login to ${server} with Token:${token}. ${clientVersion}")

      // ObjectCreateMessage
      sendResponse(PacketCoding.CreateGamePacket(0, objectHex))
      // XXX: hard coded message
      sendRawResponse(hex"14 0F 00 00 00 10 27 00  00 C1 D8 7A 02 4B 00 26 5C B0 80 00 ")

      // NOTE: PlanetSideZoneID just chooses the background
      sendResponse(PacketCoding.CreateGamePacket(0,
        CharacterInfoMessage(PlanetSideZoneID(1), 0, PlanetSideGUID(0), true, 0)))
    case msg @ CharacterRequestMessage(charId, action) =>
      log.info("Handling " + msg)

      action match {
        case CharacterRequestAction.Delete =>
          sendResponse(PacketCoding.CreateGamePacket(0, ActionResultMessage(false, Some(1))))
        case CharacterRequestAction.Select =>
          objectHex match {
            case obj @ ObjectCreateMessage(len, cls, guid, _, _) =>
              log.debug("Object: " + obj)
              // LoadMapMessage 13714 in mossy .gcap
              // XXX: hardcoded shit
              sendResponse(PacketCoding.CreateGamePacket(0, LoadMapMessage("map13","home3",40100,25,true,3770441820L))) //VS Sanctuary
              sendResponse(PacketCoding.CreateGamePacket(0, ZonePopulationUpdateMessage(PlanetSideGUID(13), 414, 138, 0, 138, 0, 138, 0, 138, 0)))
              sendResponse(PacketCoding.CreateGamePacket(0, objectHex))

              // These object_guids are specfic to VS Sanc
              sendResponse(PacketCoding.CreateGamePacket(0, SetEmpireMessage(PlanetSideGUID(2), PlanetSideEmpire.VS))) //HART building C
              sendResponse(PacketCoding.CreateGamePacket(0, SetEmpireMessage(PlanetSideGUID(29), PlanetSideEmpire.NC))) //South Villa Gun Tower

              sendResponse(PacketCoding.CreateGamePacket(0, TimeOfDayMessage(1191182336)))
              sendResponse(PacketCoding.CreateGamePacket(0, ContinentalLockUpdateMessage(PlanetSideGUID(13), PlanetSideEmpire.VS))) // "The VS have captured the VS Sanctuary."
              sendResponse(PacketCoding.CreateGamePacket(0, BroadcastWarpgateUpdateMessage(PlanetSideGUID(13), PlanetSideGUID(1), false, false, true))) // VS Sanctuary: Inactive Warpgate -> Broadcast Warpgate

              sendResponse(PacketCoding.CreateGamePacket(0,BuildingInfoUpdateMessage(
                PlanetSideGUID(6),   //Ceryshen
                PlanetSideGUID(2),   //Anguta
                8,                   //80% NTU
                true,                //Base hacked
                PlanetSideEmpire.NC, //Base hacked by NC
                600000,              //10 minutes remaining for hack
                PlanetSideEmpire.VS, //Base owned by VS
                0,                   //!! Field != 0 will cause malformed packet. See class def.
                None,
                PlanetSideGeneratorState.Critical, //Generator critical
                true,                //Respawn tubes destroyed
                true,                //Force dome active
                16,                  //Tech plant lattice benefit
                0,
                Nil,                   //!! Field > 0 will cause malformed packet. See class def.
                0,
                false,
                8,                   //!! Field != 8 will cause malformed packet. See class def.
                None,
                true,                //Boosted spawn room pain field
                true)))              //Boosted generator room pain field

              sendResponse(PacketCoding.CreateGamePacket(0, SetCurrentAvatarMessage(guid,0,0)))
              sendResponse(PacketCoding.CreateGamePacket(0, CreateShortcutMessage(guid, 1, 0, true, Shortcut.MEDKIT)))
              sendResponse(PacketCoding.CreateGamePacket(0, ReplicationStreamMessage(5, Some(6), Vector(SquadListing(255))))) //clear squad list

              import scala.concurrent.duration._
              import scala.concurrent.ExecutionContext.Implicits.global
              clientKeepAlive = context.system.scheduler.schedule(0 seconds, 500 milliseconds, self, PokeClient())
          }
        case default =>
          log.error("Unsupported " + default + " in " + msg)
      }
    case msg @ CharacterCreateRequestMessage(name, head, voice, gender, empire) =>
      log.info("Handling " + msg)

      sendResponse(PacketCoding.CreateGamePacket(0, ActionResultMessage(true, None)))
      sendResponse(PacketCoding.CreateGamePacket(0,
        CharacterInfoMessage(PlanetSideZoneID(0), 0, PlanetSideGUID(0), true, 0)))

    case KeepAliveMessage(code) =>
      sendResponse(PacketCoding.CreateGamePacket(0, KeepAliveMessage(0)))

    case msg @ PlayerStateMessageUpstream(avatar_guid, pos, vel, unk1, aim_pitch, unk2, seq_time, unk3, is_crouching, is_jumping, unk4, is_cloaking, unk5, unk6) =>
      //log.info("PlayerState: " + msg)

    case msg @ ChatMsg(messagetype, has_wide_contents, recipient, contents, note_contents) =>
      // TODO: Prevents log spam, but should be handled correctly
      if (messagetype != ChatMessageType.CMT_TOGGLE_GM) {
        log.info("Chat: " + msg)
      }

      if (messagetype == ChatMessageType.CMT_VOICE) {
        sendResponse(PacketCoding.CreateGamePacket(0, ChatMsg(ChatMessageType.CMT_VOICE, false, "IlllIIIlllIlIllIlllIllI", contents, None)))
      }

      // TODO: handle this appropriately
      if(messagetype == ChatMessageType.CMT_QUIT) {
        sendResponse(DropCryptoSession())
        sendResponse(DropSession(sessionId, "user quit"))
      }

      // TODO: Depending on messagetype, may need to prepend sender's name to contents with proper spacing
      // TODO: Just replays the packet straight back to sender; actually needs to be routed to recipients!
      sendResponse(PacketCoding.CreateGamePacket(0, ChatMsg(messagetype, has_wide_contents, recipient, contents, note_contents)))

    case msg @ VoiceHostRequest(unk, PlanetSideGUID(player_guid), data) =>
      log.info("Player "+player_guid+" requested in-game voice chat.")
      sendResponse(PacketCoding.CreateGamePacket(0, VoiceHostKill()))

    case msg @ VoiceHostInfo(player_guid, data) =>
      sendResponse(PacketCoding.CreateGamePacket(0, VoiceHostKill()))

    case msg @ ChangeFireModeMessage(item_guid, fire_mode) =>
      log.info("ChangeFireMode: " + msg)

    case msg @ ChangeFireStateMessage_Start(item_guid) =>
      log.info("ChangeFireState_Start: " + msg)

    case msg @ ChangeFireStateMessage_Stop(item_guid) =>
      log.info("ChangeFireState_Stop: " + msg)

    case msg @ EmoteMsg(avatar_guid, emote) =>
      log.info("Emote: " + msg)
      sendResponse(PacketCoding.CreateGamePacket(0, EmoteMsg(avatar_guid, emote)))

    case msg @ DropItemMessage(item_guid) =>
<<<<<<< HEAD
      sendResponse(PacketCoding.CreateGamePacket(0, DropItemMessage(item_guid)))
=======
      //item dropped where you spawn in VS Sanctuary
      sendResponse(PacketCoding.CreateGamePacket(0, ObjectDetachMessage(PlanetSideGUID(75), item_guid, app.pos, 0, 0, 0)))
>>>>>>> 63b89e4c
      log.info("DropItem: " + msg)

    case msg @ PickupItemMessage(item_guid, player_guid, unk1, unk2) =>
      log.info("PickupItem: " + msg)

    case msg @ ReloadMessage(item_guid, ammo_clip, unk1) =>
      log.info("Reload: " + msg)
      sendResponse(PacketCoding.CreateGamePacket(0, ReloadMessage(item_guid, 123, unk1)))

    case msg @ ObjectHeldMessage(avatar_guid, held_holsters, unk1) =>
      log.info("ObjectHeld: " + msg)

    case msg @ AvatarJumpMessage(state) =>
      //log.info("AvatarJump: " + msg)

    case msg @ ZipLineMessage(player_guid,origin_side,action,id,pos) =>
      log.info("ZipLineMessage: " + msg)
      if(action == 0) {
        //doing this lets you use the zip line, but you can't get off
        //sendResponse(PacketCoding.CreateGamePacket(0,ZipLineMessage(player_guid, origin_side, action, id, pos)))
      }
      else if(action == 1) {
        //disembark from zipline at destination?
      }
      else if(action == 2) {
        //get off by force
      }

    case msg @ RequestDestroyMessage(object_guid) =>
      log.info("RequestDestroy: " + msg)
      // TODO: Make sure this is the correct response in all cases
      sendResponse(PacketCoding.CreateGamePacket(0, ObjectDeleteMessage(object_guid, 0)))

    case msg @ ObjectDeleteMessage(object_guid, unk1) =>
      sendResponse(PacketCoding.CreateGamePacket(0, ObjectDeleteMessage(object_guid, 0)))
      log.info("ObjectDelete: " + msg)

    case msg @ MoveItemMessage(item_guid, avatar_guid_1, avatar_guid_2, dest, unk1) =>
      sendResponse(PacketCoding.CreateGamePacket(0, ObjectAttachMessage(avatar_guid_1,item_guid,dest)))
      log.info("MoveItem: " + msg)

    case msg @ ChangeAmmoMessage(item_guid, unk1) =>
      log.info("ChangeAmmo: " + msg)

    case msg @ UseItemMessage(avatar_guid, unk1, object_guid, unk2, unk3, unk4, unk5, unk6, unk7, unk8, unk9) =>
      log.info("UseItem: " + msg)
      // TODO: Not all fields in the response are identical to source in real packet logs (but seems to be ok)
      // TODO: Not all incoming UseItemMessage's respond with another UseItemMessage (i.e. doors only send out GenericObjectStateMsg)
      sendResponse(PacketCoding.CreateGamePacket(0, UseItemMessage(avatar_guid, unk1, object_guid, unk2, unk3, unk4, unk5, unk6, unk7, unk8, unk9)))
      if(unk1 != 0){ // TODO : medkit use ?!
        sendResponse(PacketCoding.CreateGamePacket(0, GenericObjectStateMsg(object_guid, 16)))
        sendResponse(PacketCoding.CreateGamePacket(0, ObjectDeleteMessage(PlanetSideGUID(unk1), 2)))
      } else {
        // TODO: This should only actually be sent to doors upon opening; may break non-door items upon use
        sendResponse(PacketCoding.CreateGamePacket(0, GenericObjectStateMsg(object_guid, 16)))
      }

    case msg @ GenericObjectStateMsg(object_guid, unk1) =>
      log.info("GenericObjectState: " + msg)

    case msg @ ItemTransactionMessage(terminal_guid, transaction_type, item_page, item_name, unk1, item_guid) =>
      if(transaction_type == TransactionType.Sell) {
        sendResponse(PacketCoding.CreateGamePacket(0, ObjectDeleteMessage(item_guid, 0)))
        sendResponse(PacketCoding.CreateGamePacket(0, ItemTransactionResultMessage(terminal_guid, transaction_type, true)))
      }
      log.info("ItemTransaction: " + msg)

    case msg @ WeaponDelayFireMessage(seq_time, weapon_guid) =>
      log.info("WeaponDelayFire: " + msg)

    case msg @ WeaponFireMessage(seq_time, weapon_guid, projectile_guid, shot_origin, unk1, unk2, unk3, unk4, unk5, unk6, unk7) =>
      log.info("WeaponFire: " + msg)

    case msg @ WeaponLazeTargetPositionMessage(weapon, pos1, pos2) =>
      log.info("Lazing position: " + pos2.toString)

    case msg @ HitMessage(seq_time, projectile_guid, unk1, hit_info, unk2, unk3, unk4) =>
      log.info("Hit: " + msg)

    case msg @ SplashHitMessage(unk1, unk2, unk3, unk4, unk5, unk6, unk7, unk8) =>
      log.info("SplashHitMessage: " + msg)

    case msg @ AvatarFirstTimeEventMessage(avatar_guid, object_guid, unk1, event_name) =>
      log.info("AvatarFirstTimeEvent: " + msg)

    case msg @ WarpgateRequest(continent_guid, building_guid, dest_building_guid, dest_continent_guid, unk1, unk2) =>
      log.info("WarpgateRequest: " + msg)

    case msg @ MountVehicleMsg(player_guid, vehicle_guid, unk) =>
      sendResponse(PacketCoding.CreateGamePacket(0, ObjectAttachMessage(vehicle_guid,player_guid,0)))
      log.info("MounVehicleMsg: "+msg)

    case msg @ DismountVehicleMsg(player_guid, unk1, unk2) =>
      sendResponse(PacketCoding.CreateGamePacket(0, msg)) //should be safe; replace with ObjectDetachMessage later
      log.info("DismountVehicleMsg: " + msg)

    case msg @ AvatarGrenadeStateMessage(player_guid, state) =>
      log.info("AvatarGrenadeStateMessage: " + msg)

    case msg @ SquadDefinitionActionMessage(a, b, c, d, e, f, g, h, i) =>
      log.info("SquadDefinitionAction: " + msg)

    case msg @ GenericCollisionMsg(u1, p, t, php, thp, pv, tv, ppos, tpos, u2, u3, u4) =>
      log.info("Ouch! " + msg)

    case msg @ BugReportMessage(version_major,version_minor,version_date,bug_type,repeatable,location,zone,pos,summary,desc) =>
      log.info("BugReportMessage: " + msg)

    case msg @ BindPlayerMessage(action, bindDesc, unk1, logging, unk2, unk3, unk4, pos) =>
      log.info("BindPlayerMessage: " + msg)

    case msg @ PlanetsideAttributeMessage(avatar_guid, attribute_type, attribute_value) =>
      log.info("PlanetsideAttributeMessage: "+msg)
      sendResponse(PacketCoding.CreateGamePacket(0,PlanetsideAttributeMessage(avatar_guid, attribute_type, attribute_value)))

    case default => log.error(s"Unhandled GamePacket ${pkt}")
  }

  def failWithError(error : String) = {
    log.error(error)
    //sendResponse(PacketCoding.CreateControlPacket(ConnectionClose()))
  }

  def sendResponse(cont : PlanetSidePacketContainer) : Unit = {
    log.trace("WORLD SEND: " + cont)
    sendResponse(cont.asInstanceOf[Any])
  }

  def sendResponse(msg : Any) : Unit = {
    MDC("sessionId") = sessionId.toString
    rightRef !> msg
  }

  def sendRawResponse(pkt : ByteVector) = {
    log.trace("WORLD SEND RAW: " + pkt)
    sendResponse(RawPacket(pkt))
  }
}<|MERGE_RESOLUTION|>--- conflicted
+++ resolved
@@ -279,13 +279,9 @@
       sendResponse(PacketCoding.CreateGamePacket(0, EmoteMsg(avatar_guid, emote)))
 
     case msg @ DropItemMessage(item_guid) =>
-<<<<<<< HEAD
-      sendResponse(PacketCoding.CreateGamePacket(0, DropItemMessage(item_guid)))
-=======
+      log.info("DropItem: " + msg)
       //item dropped where you spawn in VS Sanctuary
       sendResponse(PacketCoding.CreateGamePacket(0, ObjectDetachMessage(PlanetSideGUID(75), item_guid, app.pos, 0, 0, 0)))
->>>>>>> 63b89e4c
-      log.info("DropItem: " + msg)
 
     case msg @ PickupItemMessage(item_guid, player_guid, unk1, unk2) =>
       log.info("PickupItem: " + msg)
