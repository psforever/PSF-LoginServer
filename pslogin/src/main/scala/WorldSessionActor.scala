--- conflicted
+++ resolved
@@ -212,12 +212,8 @@
                 true,                //Boosted spawn room pain field
                 true)))              //Boosted generator room pain field
 
-<<<<<<< HEAD
-              sendResponse(PacketCoding.CreateGamePacket(0, SetCurrentAvatarMessage(PlanetSideGUID(guid),0,0)))
-              sendResponse(PacketCoding.CreateGamePacket(0, CreateShortcutMessage(PlanetSideGUID(guid), 1, 0, true, Shortcut.MEDKIT)))
-=======
               sendResponse(PacketCoding.CreateGamePacket(0, SetCurrentAvatarMessage(guid,0,0)))
->>>>>>> 509ab8ec
+              sendResponse(PacketCoding.CreateGamePacket(0, CreateShortcutMessage(guid, 1, 0, true, Shortcut.MEDKIT)))
 
               import scala.concurrent.duration._
               import scala.concurrent.ExecutionContext.Implicits.global
