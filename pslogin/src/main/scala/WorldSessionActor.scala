// Copyright (c) 2017 PSForever
import java.util.concurrent.atomic.AtomicInteger

import akka.actor.{Actor, ActorRef, Cancellable, MDCContextAware}
import net.psforever.packet.{PlanetSideGamePacket, _}
import net.psforever.packet.control._
import net.psforever.packet.game.{ObjectCreateDetailedMessage, _}
import scodec.Attempt.{Failure, Successful}
import scodec.bits._
import org.log4s.MDC
import MDCContextAware.Implicits._
import ServiceManager.Lookup
import net.psforever.objects._
import net.psforever.objects.zones.{InterstellarCluster, Zone}
import net.psforever.objects.entity.IdentifiableEntity
import net.psforever.objects.equipment._
import net.psforever.objects.guid.{Task, TaskResolver}
import net.psforever.objects.guid.actor.{Register, Unregister}
import net.psforever.objects.inventory.{GridInventory, InventoryItem}
import net.psforever.objects.terminals.Terminal
import net.psforever.packet.game.objectcreate._
import net.psforever.types._

import scala.annotation.tailrec
import scala.util.Success

class WorldSessionActor extends Actor with MDCContextAware {
  import WorldSessionActor._
  private[this] val log = org.log4s.getLogger

  var sessionId : Long = 0
  var leftRef : ActorRef = ActorRef.noSender
  var rightRef : ActorRef = ActorRef.noSender
  var avatarService = Actor.noSender
  var taskResolver = Actor.noSender
  var galaxy = Actor.noSender
  var continent : Zone = null

  var clientKeepAlive : Cancellable = WorldSessionActor.DefaultCancellable

  override def postStop() = {
    if(clientKeepAlive != null)
      clientKeepAlive.cancel()

    avatarService ! Leave()
    LivePlayerList.Remove(sessionId) match {
      case Some(tplayer) =>
        if(tplayer.HasGUID) {
          val guid = tplayer.GUID
          avatarService ! AvatarServiceMessage(tplayer.Continent, AvatarAction.ObjectDelete(guid, guid))
          taskResolver ! UnregisterAvatar(tplayer)
          //TODO normally, the actual player avatar persists a minute or so after the user disconnects
        }
      case None => ;
    }
  }

  def receive = Initializing

  def Initializing : Receive = {
    case HelloFriend(inSessionId, pipe) =>
      this.sessionId = inSessionId
      leftRef = sender()
      if(pipe.hasNext) {
        rightRef = pipe.next
        rightRef !> HelloFriend(sessionId, pipe)
      } else {
        rightRef = sender()
      }
      context.become(Started)
      ServiceManager.serviceManager ! Lookup("avatar")
      ServiceManager.serviceManager ! Lookup("taskResolver")
      ServiceManager.serviceManager ! Lookup("galaxy")

    case _ =>
      log.error("Unknown message")
      context.stop(self)
  }

  def Started : Receive = {
    case ServiceManager.LookupResult("avatar", endpoint) =>
      avatarService = endpoint
      log.info("ID: " + sessionId + " Got avatar service " + endpoint)
    case ServiceManager.LookupResult("taskResolver", endpoint) =>
      taskResolver = endpoint
      log.info("ID: " + sessionId + " Got task resolver service " + endpoint)
    case ServiceManager.LookupResult("galaxy", endpoint) =>
      galaxy = endpoint
      log.info("ID: " + sessionId + " Got galaxy service " + endpoint)

    case ctrl @ ControlPacket(_, _) =>
      handlePktContainer(ctrl)
    case game @ GamePacket(_, _, _) =>
      handlePktContainer(game)
      // temporary hack to keep the client from disconnecting
    case PokeClient() =>
      sendResponse(PacketCoding.CreateGamePacket(0, KeepAliveMessage()))

    case AvatarServiceResponse(_, guid, reply) =>
      reply match {
        case AvatarServiceResponse.ArmorChanged(suit, subtype) =>
          if(player.GUID != guid) {
            sendResponse(PacketCoding.CreateGamePacket(0, ArmorChangedMessage(guid, suit, subtype)))
          }

        case AvatarServiceResponse.EquipmentInHand(slot, item) =>
          if(player.GUID != guid) {
            val definition = item.Definition
            sendResponse(
              PacketCoding.CreateGamePacket(0,
                ObjectCreateMessage(
                  definition.ObjectId,
                  item.GUID,
                  ObjectCreateMessageParent(guid, slot),
                  definition.Packet.ConstructorData(item).get
                )
              )
            )
          }

        case AvatarServiceResponse.EquipmentOnGround(pos, orient, item) =>
          if(player.GUID != guid) {
            val definition = item.Definition
            sendResponse(
              PacketCoding.CreateGamePacket(0,
                ObjectCreateMessage(
                  definition.ObjectId,
                  item.GUID,
                  DroppedItemData(PlacementData(pos, Vector3(0f, 0f, orient.z)), definition.Packet.ConstructorData(item).get)
                )
              )
            )
          }

        case AvatarServiceResponse.LoadPlayer(pdata) =>
          if(player.GUID != guid) {
            sendResponse(
              PacketCoding.CreateGamePacket(
                0,
                ObjectCreateMessage(ObjectClass.avatar, guid, pdata)
              )
            )
          }

        case AvatarServiceResponse.ObjectDelete(item_guid, unk) =>
          if(player.GUID != guid) {
            sendResponse(PacketCoding.CreateGamePacket(0, ObjectDeleteMessage(item_guid, unk)))
          }

        case AvatarServiceResponse.ObjectHeld(slot) =>
          if(player.GUID != guid) {
            sendResponse(PacketCoding.CreateGamePacket(0, ObjectHeldMessage(guid, slot, true)))
          }

        case AvatarServiceResponse.PlanetSideAttribute(attribute_type, attribute_value) =>
          if(player.GUID != guid) {
            sendResponse(PacketCoding.CreateGamePacket(0, PlanetsideAttributeMessage(guid, attribute_type, attribute_value)))
          }

        case AvatarServiceResponse.PlayerState(msg, spectating, weaponInHand) =>
          if(player.GUID != guid) {
            val now = System.currentTimeMillis()
            val (location, time, distanceSq) : (Vector3, Long, Float) = if(spectating) {
              (Vector3(2, 2, 2), 0L, 0f)
            }
            else {
              val before = player.lastSeenStreamMessage(guid.guid)
              val dist = WorldSessionActor.DistanceSquared(player.Position, msg.pos)
              (msg.pos, now - before, dist)
            }

            if(spectating ||
              ((distanceSq < 900 || weaponInHand) && time > 200) ||
              (distanceSq < 10000 && time > 500) ||
              (distanceSq < 160000 && (msg.is_jumping || time < 200)) ||
              (distanceSq < 160000 && msg.vel.isEmpty && time > 2000) ||
              (distanceSq < 160000 && time > 1000) ||
              (distanceSq > 160000 && time > 5000))
            {
              sendResponse(
                PacketCoding.CreateGamePacket(0,
                  PlayerStateMessage(
                    guid,
                    location,
                    msg.vel,
                    msg.facingYaw,
                    msg.facingPitch,
                    msg.facingYawUpper,
                    0,
                    msg.is_crouching,
                    msg.is_jumping,
                    msg.jump_thrust,
                    msg.is_cloaked
                  )
                )
              )
              player.lastSeenStreamMessage(guid.guid) = now
            }
          }

        case AvatarServiceResponse.Reload(mag) =>
          if(player.GUID != guid) {
            sendResponse(PacketCoding.CreateGamePacket(0, ReloadMessage(guid, mag, 0)))
          }

        case _ => ;
      }

    case Terminal.TerminalMessage(tplayer, msg, order) =>
      order match {
        case Terminal.BuyExosuit(exosuit, subtype) =>
          if(tplayer.ExoSuit == exosuit) { //just refresh armor points
            //we should never actually reach this point through conventional in-game methods
            sendResponse(PacketCoding.CreateGamePacket(0, ItemTransactionResultMessage (msg.terminal_guid, TransactionType.Buy, true)))
            tplayer.Armor = tplayer.MaxArmor
            sendResponse(PacketCoding.CreateGamePacket(0, PlanetsideAttributeMessage(tplayer.GUID, 4, tplayer.Armor)))
            avatarService ! AvatarServiceMessage(tplayer.Continent, AvatarAction.PlanetsideAttribute(tplayer.GUID, 4, tplayer.Armor))
          }
          else { //load a complete new exo-suit and shuffle the inventory around
            //TODO if we're transitioning into a MAX suit, the subtype dictates the type of arm(s) if the holster list is empty
            //save inventory before it gets cleared (empty holsters)
            sendResponse(PacketCoding.CreateGamePacket(0, ItemTransactionResultMessage (msg.terminal_guid, TransactionType.Buy, true)))
            val beforeHolsters = clearHolsters(tplayer.Holsters().iterator)
            val beforeInventory = tplayer.Inventory.Clear()
            //change suit (clear inventory and change holster sizes; note: holsters must be empty before this point)
            Player.SuitSetup(tplayer, exosuit)
            tplayer.Armor = tplayer.MaxArmor
            //delete everything
            (beforeHolsters ++ beforeInventory).foreach({ elem =>
              sendResponse(PacketCoding.CreateGamePacket(0, ObjectDeleteMessage(elem.obj.GUID, 0)))
            })
            beforeHolsters.foreach({ elem =>
              avatarService ! AvatarServiceMessage(tplayer.Continent, AvatarAction.ObjectDelete(tplayer.GUID, elem.obj.GUID))
            })
            //report change
            sendResponse(PacketCoding.CreateGamePacket(0, ArmorChangedMessage(tplayer.GUID, exosuit, subtype)))
            avatarService ! AvatarServiceMessage(player.Continent, AvatarAction.ArmorChanged(tplayer.GUID, exosuit, subtype))
            sendResponse(PacketCoding.CreateGamePacket(0, PlanetsideAttributeMessage(tplayer.GUID, 4, tplayer.Armor)))
            avatarService ! AvatarServiceMessage(player.Continent, AvatarAction.PlanetsideAttribute(tplayer.GUID, 4, tplayer.Armor))
            //fill holsters
            val (afterHolsters, toInventory) = beforeHolsters.partition(elem => elem.obj.Size == tplayer.Slot(elem.start).Size)
            afterHolsters.foreach({elem => tplayer.Slot(elem.start).Equipment = elem.obj })
            val finalInventory = fillEmptyHolsters(tplayer.Holsters().iterator, toInventory ++ beforeInventory)
            //draw holsters
            (0 until 5).foreach({index =>
              tplayer.Slot(index).Equipment match {
                case Some(obj) =>
                  val definition = obj.Definition
                  sendResponse(
                    PacketCoding.CreateGamePacket(0,
                      ObjectCreateDetailedMessage(
                        definition.ObjectId,
                        obj.GUID,
                        ObjectCreateMessageParent(tplayer.GUID, index),
                        definition.Packet.DetailedConstructorData(obj).get
                      )
                    )
                  )
                  avatarService ! AvatarServiceMessage(player.Continent, AvatarAction.EquipmentInHand(player.GUID, index, obj))
                case None => ;
              }
            })
            //re-draw equipment held in free hand
            tplayer.FreeHand.Equipment match {
              case Some(item) =>
                val definition = item.Definition
                sendResponse(
                  PacketCoding.CreateGamePacket(0,
                    ObjectCreateDetailedMessage(
                      definition.ObjectId,
                      item.GUID,
                      ObjectCreateMessageParent(tplayer.GUID, Player.FreeHandSlot),
                      definition.Packet.DetailedConstructorData(item).get
                    )
                  )
                )
              case None => ;
            }
            //put items back into inventory
            val (stow, drop) = GridInventory.recoverInventory(finalInventory, tplayer.Inventory)
            stow.foreach(elem => {
              tplayer.Inventory.Insert(elem.start, elem.obj)
              val obj = elem.obj
              val definition = obj.Definition
              sendResponse(
                PacketCoding.CreateGamePacket(0,
                  ObjectCreateDetailedMessage(
                    definition.ObjectId,
                    obj.GUID,
                    ObjectCreateMessageParent(tplayer.GUID, elem.start),
                    definition.Packet.DetailedConstructorData(obj).get
                  )
                )
              )
            })
            //drop items on ground
            val pos = tplayer.Position
            val orient = tplayer.Orientation
            drop.foreach(obj => {
              obj.Position = pos
              obj.Orientation = orient
              val definition = obj.Definition
              sendResponse(
                PacketCoding.CreateGamePacket(0,
                  ObjectCreateMessage(
                    definition.ObjectId,
                    obj.GUID,
                    DroppedItemData(PlacementData(pos, Vector3(0f, 0f, orient.z)), definition.Packet.ConstructorData(obj).get)
                  )
                )
              )
              avatarService ! AvatarServiceMessage(tplayer.Continent, AvatarAction.EquipmentOnGround(tplayer.GUID, pos, orient, obj))
            })
          }

        case Terminal.BuyEquipment(item) => ;
          tplayer.Fit(item) match {
            case Some(index) =>
              sendResponse(PacketCoding.CreateGamePacket(0, ItemTransactionResultMessage (msg.terminal_guid, TransactionType.Buy, true)))
              PutEquipmentInSlot(tplayer, item, index)
            case None =>
              sendResponse(PacketCoding.CreateGamePacket(0, ItemTransactionResultMessage (msg.terminal_guid, TransactionType.Buy, false)))
          }

        case Terminal.SellEquipment() =>
          tplayer.FreeHand.Equipment match {
            case Some(item) =>
              if(item.GUID == msg.item_guid) {
                sendResponse(PacketCoding.CreateGamePacket(0, ItemTransactionResultMessage (msg.terminal_guid, TransactionType.Sell, true)))
                RemoveEquipmentFromSlot(tplayer, item, Player.FreeHandSlot)
              }
            case None =>
              sendResponse(PacketCoding.CreateGamePacket(0, ItemTransactionResultMessage (msg.terminal_guid, TransactionType.Sell, false)))
          }

        case Terminal.InfantryLoadout(exosuit, subtype, holsters, inventory) =>
          //TODO optimizations against replacing Equipment with the exact same Equipment and potentially for recycling existing Equipment
          log.info(s"$tplayer wants to change equipment loadout to their option #${msg.unk1 + 1}")
          sendResponse(PacketCoding.CreateGamePacket(0, ItemTransactionResultMessage (msg.terminal_guid, TransactionType.InfantryLoadout, true)))
          val beforeHolsters = clearHolsters(tplayer.Holsters().iterator)
          val beforeInventory = tplayer.Inventory.Clear()
          val beforeFreeHand = tplayer.FreeHand.Equipment
          //change suit (clear inventory and change holster sizes; note: holsters must be empty before this point)
          Player.SuitSetup(tplayer, exosuit)
          tplayer.Armor = tplayer.MaxArmor
          //delete everything
          beforeHolsters.foreach({ elem =>
            avatarService ! AvatarServiceMessage(tplayer.Continent, AvatarAction.ObjectDelete(tplayer.GUID, elem.obj.GUID))
          })
          (beforeHolsters ++ beforeInventory).foreach({ elem =>
            sendResponse(PacketCoding.CreateGamePacket(0, ObjectDeleteMessage(elem.obj.GUID, 0)))
            taskResolver ! UnregisterEquipment(elem.obj)
          })
          //report change
          sendResponse(PacketCoding.CreateGamePacket(0, ArmorChangedMessage(tplayer.GUID, exosuit, 0)))
          avatarService ! AvatarServiceMessage(tplayer.Continent, AvatarAction.ArmorChanged(tplayer.GUID, exosuit, subtype))
          sendResponse(PacketCoding.CreateGamePacket(0, PlanetsideAttributeMessage(tplayer.GUID, 4, tplayer.Armor)))
          avatarService ! AvatarServiceMessage(tplayer.Continent, AvatarAction.PlanetsideAttribute(tplayer.GUID, 4, tplayer.Armor))
          //re-draw equipment held in free hand
          beforeFreeHand match {
            case Some(item) =>
              tplayer.FreeHand.Equipment = beforeFreeHand
              val definition = item.Definition
              sendResponse(
                PacketCoding.CreateGamePacket(0,
                  ObjectCreateDetailedMessage(
                    definition.ObjectId,
                    item.GUID,
                    ObjectCreateMessageParent(tplayer.GUID, Player.FreeHandSlot),
                    definition.Packet.DetailedConstructorData(item).get
                  )
                )
              )
            case None => ;
          }
          //draw holsters
          holsters.foreach(entry => {
            PutEquipmentInSlot(tplayer, entry.obj, entry.start)
          })
          //put items into inventory
          inventory.foreach(entry => {
            PutEquipmentInSlot(tplayer, entry.obj, entry.start)
          })
          //TODO drop items on ground

        case Terminal.NoDeal() =>
          log.warn(s"$tplayer made a request but the terminal rejected the order $msg")
          sendResponse(PacketCoding.CreateGamePacket(0, ItemTransactionResultMessage(msg.terminal_guid, msg.transaction_type, false)))
      }

    case ListAccountCharacters =>
      val gen : AtomicInteger = new AtomicInteger(1)

      //load characters
      SetCharacterSelectScreenGUID(player, gen)
      val health = player.Health
      val stamina = player.Stamina
      val armor = player.Armor
      player.Spawn
      sendResponse(PacketCoding.CreateGamePacket(0,
        ObjectCreateMessage(ObjectClass.avatar, player.GUID, player.Definition.Packet.ConstructorData(player).get)
      ))
      if(health > 0) { //player can not be dead; stay spawned as alive
        player.Health = health
        player.Stamina = stamina
        player.Armor = armor
      }
      sendResponse(PacketCoding.CreateGamePacket(0, CharacterInfoMessage(15,PlanetSideZoneID(10000), 41605313, player.GUID, false, 6404428)))
      RemoveCharacterSelectScreenGUID(player)

      sendResponse(PacketCoding.CreateGamePacket(0, CharacterInfoMessage(0, PlanetSideZoneID(1), 0, PlanetSideGUID(0), true, 0)))

    case InterstellarCluster.GiveWorld(zoneId, zone) =>
      log.info(s"Zone $zoneId has been loaded")
      player.Continent = zoneId
      continent = zone
      taskResolver ! RegisterAvatar(player)

    case PlayerLoaded(tplayer) =>
      log.info(s"Player $tplayer has been loaded")
      //init for whole server
      galaxy ! InterstellarCluster.RequestClientInitialization(tplayer)

    case PlayerFailedToLoad(tplayer) =>
      player.Continent match {
        case _ =>
          failWithError(s"$tplayer failed to load anywhere")
      }

    case Zone.ClientInitialization(/*initList*/_) =>
      //TODO iterate over initList; for now, just do this
      sendResponse(
        PacketCoding.CreateGamePacket(0,
          BuildingInfoUpdateMessage(
            PlanetSideGUID(6),    //Ceryshen
            PlanetSideGUID(2),    //Anguta
            8,                    //80% NTU
            true,                 //Base hacked
            PlanetSideEmpire.NC,  //Base hacked by NC
            600000,               //10 minutes remaining for hack
            PlanetSideEmpire.VS,  //Base owned by VS
            0,                    //!! Field != 0 will cause malformed packet. See class def.
            None,
            PlanetSideGeneratorState.Critical, //Generator critical
            true,                 //Respawn tubes destroyed
            true,                 //Force dome active
            16,                   //Tech plant lattice benefit
            0,
            Nil,                  //!! Field > 0 will cause malformed packet. See class def.
            0,
            false,
            8,                    //!! Field != 8 will cause malformed packet. See class def.
            None,
            true,                 //Boosted spawn room pain field
            true                  //Boosted generator room pain field
          )
        )
      )
      sendResponse(PacketCoding.CreateGamePacket(0, ContinentalLockUpdateMessage(PlanetSideGUID(13), PlanetSideEmpire.VS))) // "The VS have captured the VS Sanctuary."
      sendResponse(PacketCoding.CreateGamePacket(0, BroadcastWarpgateUpdateMessage(PlanetSideGUID(13), PlanetSideGUID(1), false, false, true))) // VS Sanctuary: Inactive Warpgate -> Broadcast Warpgate
      sendResponse(PacketCoding.CreateGamePacket(0, ZonePopulationUpdateMessage(PlanetSideGUID(13), 414, 138, 0, 138, 0, 138, 0, 138, 0)))

    case InterstellarCluster.ClientInitializationComplete(tplayer)=>
      //this will cause the client to send back a BeginZoningMessage packet (see below)
      sendResponse(PacketCoding.CreateGamePacket(0, LoadMapMessage(continent.Map.Name, continent.Id, 40100,25,true,3770441820L))) //VS Sanctuary
      log.info("Load the now-registered player")
      //load the now-registered player
      tplayer.Spawn
      sendResponse(PacketCoding.CreateGamePacket(0,
        ObjectCreateDetailedMessage(ObjectClass.avatar, tplayer.GUID, tplayer.Definition.Packet.DetailedConstructorData(tplayer).get)
      ))
      avatarService ! AvatarServiceMessage(tplayer.Continent, AvatarAction.LoadPlayer(tplayer.GUID, tplayer.Definition.Packet.ConstructorData(tplayer).get))
      log.debug(s"ObjectCreateDetailedMessage: ${tplayer.Definition.Packet.DetailedConstructorData(tplayer).get}")

    case SetCurrentAvatar(tplayer) =>
      val guid = tplayer.GUID
      LivePlayerList.Assign(continent.Number, sessionId, guid)
      sendResponse(PacketCoding.CreateGamePacket(0, SetCurrentAvatarMessage(guid,0,0)))
      sendResponse(PacketCoding.CreateGamePacket(0, CreateShortcutMessage(guid, 1, 0, true, Shortcut.MEDKIT)))

    case Zone.ItemFromGround(tplayer, item) =>
      val obj_guid = item.GUID
      val player_guid = tplayer.GUID
      tplayer.Fit(item) match {
        case Some(slot) =>
          tplayer.Slot(slot).Equipment = item
          avatarService ! AvatarServiceMessage(tplayer.Continent, AvatarAction.ObjectDelete(player_guid, obj_guid))
          val definition = item.Definition
          sendResponse(
            PacketCoding.CreateGamePacket(0,
              ObjectCreateDetailedMessage(
                definition.ObjectId,
                obj_guid,
                ObjectCreateMessageParent(player_guid, slot),
                definition.Packet.DetailedConstructorData(item).get
              )
            )
          )
          if(-1 < slot && slot < 5) {
            avatarService ! AvatarServiceMessage(tplayer.Continent, AvatarAction.EquipmentInHand(player_guid, slot, item))
          }
        case None =>
          continent.Actor ! Zone.DropItemOnGround(item, item.Position, item.Orientation) //restore
      }

    case ResponseToSelf(pkt) =>
      log.info(s"Received a direct message: $pkt")
      sendResponse(pkt)

    case default =>
     log.warn(s"Invalid packet class received: $default")
  }

  def handlePkt(pkt : PlanetSidePacket) : Unit = pkt match {
    case ctrl : PlanetSideControlPacket =>
      handleControlPkt(ctrl)
    case game : PlanetSideGamePacket =>
      handleGamePkt(game)
    case default => log.error(s"Invalid packet class received: $default")
  }

  def handlePktContainer(pkt : PlanetSidePacketContainer) : Unit = pkt match {
    case ctrl @ ControlPacket(opcode, ctrlPkt) =>
      handleControlPkt(ctrlPkt)
    case game @ GamePacket(opcode, seq, gamePkt) =>
      handleGamePkt(gamePkt)
    case default => log.warn(s"Invalid packet container class received: $default")
  }

  def handleControlPkt(pkt : PlanetSideControlPacket) = {
    pkt match {
      case SlottedMetaPacket(slot, subslot, innerPacket) =>
        sendResponse(PacketCoding.CreateControlPacket(SlottedMetaAck(slot, subslot)))

        PacketCoding.DecodePacket(innerPacket) match {
          case Failure(e) =>
            log.error(s"Failed to decode inner packet of SlottedMetaPacket: $e")
          case Successful(v) =>
            handlePkt(v)
        }
      case sync @ ControlSync(diff, unk, f1, f2, f3, f4, fa, fb) =>
        log.debug(s"SYNC: $sync")
        val serverTick = Math.abs(System.nanoTime().toInt) // limit the size to prevent encoding error
        sendResponse(PacketCoding.CreateControlPacket(ControlSyncResp(diff, serverTick,
          fa, fb, fb, fa)))
      case MultiPacket(packets) =>
        packets.foreach { pkt =>
          PacketCoding.DecodePacket(pkt) match {
            case Failure(e) =>
              log.error(s"Failed to decode inner packet of MultiPacket: $e")
            case Successful(v) =>
              handlePkt(v)
          }
        }
      case MultiPacketEx(packets) =>
        packets.foreach { pkt =>
          PacketCoding.DecodePacket(pkt) match {
            case Failure(e) =>
              log.error(s"Failed to decode inner packet of MultiPacketEx: $e")
            case Successful(v) =>
              handlePkt(v)
          }
        }

      case RelatedA0(subslot) =>
        log.error(s"Client not ready for last control packet with subslot $subslot; potential system disarray")

      case RelatedB0(subslot) =>
        log.trace(s"Good control packet received $subslot")

      case TeardownConnection(_) =>
        log.info("Good bye")

      case default =>
        log.warn(s"Unhandled ControlPacket $default")
    }
  }

  import net.psforever.objects.GlobalDefinitions._
  //this part is created by WSA based on the database query (should be in case of ConnectToWorldRequestMessage, maybe)
  val energy_cell_box1 = AmmoBox(energy_cell)
  val energy_cell_box2 = AmmoBox(energy_cell, 16)
  val bullet_9mm_box1 = AmmoBox(bullet_9mm)
  val bullet_9mm_box2 = AmmoBox(bullet_9mm)
  val bullet_9mm_box3 = AmmoBox(bullet_9mm)
  val bullet_9mm_box4 = AmmoBox(bullet_9mm, 25)
  val bullet_9mm_AP_box = AmmoBox(bullet_9mm_AP)
  val melee_ammo_box = AmmoBox(melee_ammo)
  val
  beamer1 = Tool(beamer)
  beamer1.AmmoSlots.head.Box = energy_cell_box2
  val
  suppressor1 = Tool(suppressor)
  suppressor1.AmmoSlots.head.Box = bullet_9mm_box4
  val
  forceblade1 = Tool(forceblade)
  forceblade1.AmmoSlots.head.Box = melee_ammo_box
  val rek = SimpleItem(remote_electronics_kit)
  val extra_rek = SimpleItem(remote_electronics_kit)
  val
  player = Player("IlllIIIlllIlIllIlllIllI", PlanetSideEmpire.VS, CharacterGender.Female, 41, 1)
  player.Position = Vector3(3674.8438f, 2726.789f, 91.15625f)
  player.Orientation = Vector3(0f, 0f, 90f)
<<<<<<< HEAD
=======
  player.Continent = "home3"
  player.Certifications += CertificationType.StandardAssault
  player.Certifications += CertificationType.MediumAssault
  player.Certifications += CertificationType.StandardExoSuit
  player.Certifications += CertificationType.AgileExoSuit
  player.Certifications += CertificationType.ReinforcedExoSuit
  player.Certifications += CertificationType.ATV
  player.Certifications += CertificationType.Harasser
>>>>>>> 24c43e6b
  player.Slot(0).Equipment = beamer1
  player.Slot(2).Equipment = suppressor1
  player.Slot(4).Equipment = forceblade1
  player.Slot(6).Equipment = bullet_9mm_box1
  player.Slot(9).Equipment = bullet_9mm_box2
  player.Slot(12).Equipment = bullet_9mm_box3
  player.Slot(33).Equipment = bullet_9mm_AP_box
  player.Slot(36).Equipment = energy_cell_box1
  player.Slot(39).Equipment = rek
  player.Slot(5).Equipment.get.asInstanceOf[LockerContainer].Inventory += 0 -> extra_rek

  def handleGamePkt(pkt : PlanetSideGamePacket) = pkt match {
    case ConnectToWorldRequestMessage(server, token, majorVersion, minorVersion, revision, buildDate, unk) =>
      val clientVersion = s"Client Version: $majorVersion.$minorVersion.$revision, $buildDate"
      log.info(s"New world login to $server with Token:$token. $clientVersion")
      self ! ListAccountCharacters

    case msg @ CharacterCreateRequestMessage(name, head, voice, gender, empire) =>
      log.info("Handling " + msg)
      sendResponse(PacketCoding.CreateGamePacket(0, ActionResultMessage(true, None)))
      self ! ListAccountCharacters

    case msg @ CharacterRequestMessage(charId, action) =>
      log.info("Handling " + msg)
      action match {
        case CharacterRequestAction.Delete =>
          sendResponse(PacketCoding.CreateGamePacket(0, ActionResultMessage(false, Some(1))))
        case CharacterRequestAction.Select =>
          LivePlayerList.Add(sessionId, player)
          //TODO check if can spawn on last continent/location from player?
          //TODO if yes, get continent guid accessors
          //TODO if no, get sanctuary guid accessors and reset the player's expectations
          galaxy ! InterstellarCluster.GetWorld("home3")

          import scala.concurrent.duration._
          import scala.concurrent.ExecutionContext.Implicits.global
          clientKeepAlive.cancel
          clientKeepAlive = context.system.scheduler.schedule(0 seconds, 500 milliseconds, self, PokeClient())
        case default =>
          log.error("Unsupported " + default + " in " + msg)
      }

    case KeepAliveMessage(code) =>
      sendResponse(PacketCoding.CreateGamePacket(0, KeepAliveMessage()))

    case msg @ BeginZoningMessage() =>
      log.info("Reticulating splines ...")
      //map-specific initializations
      //TODO continent.ClientConfiguration()
      sendResponse(PacketCoding.CreateGamePacket(0, SetEmpireMessage(PlanetSideGUID(2), PlanetSideEmpire.VS))) //HART building C
      sendResponse(PacketCoding.CreateGamePacket(0, SetEmpireMessage(PlanetSideGUID(29), PlanetSideEmpire.NC))) //South Villa Gun Tower

      sendResponse(PacketCoding.CreateGamePacket(0, TimeOfDayMessage(1191182336)))
      sendResponse(PacketCoding.CreateGamePacket(0, ReplicationStreamMessage(5, Some(6), Vector(SquadListing())))) //clear squad list

      //load active players in zone
      LivePlayerList.ZonePopulation(continent.Number, _ => true).foreach(char => {
        sendResponse(
          PacketCoding.CreateGamePacket(0,
            ObjectCreateMessage(ObjectClass.avatar, char.GUID, char.Definition.Packet.ConstructorData(char).get)
          )
        )
      })
      //render Equipment that was dropped into zone before the player arrived
      continent.EquipmentOnGround.toList.foreach(item => {
        val definition = item.Definition
        sendResponse(
          PacketCoding.CreateGamePacket(0,
            ObjectCreateMessage(
              definition.ObjectId,
              item.GUID,
              DroppedItemData(PlacementData(item.Position, item.Orientation), definition.Packet.ConstructorData(item).get)
            )
          )
        )
      })

      avatarService ! Join(player.Continent)
      self ! SetCurrentAvatar(player)

    case msg @ PlayerStateMessageUpstream(avatar_guid, pos, vel, yaw, pitch, yaw_upper, seq_time, unk3, is_crouching, is_jumping, unk4, is_cloaking, unk5, unk6) =>
      player.Position = pos
      player.Velocity = vel
      player.Orientation = Vector3(player.Orientation.x, pitch, yaw)
      player.FacingYawUpper = yaw_upper
      player.Crouching = is_crouching
      player.Jumping = is_jumping

      val wepInHand : Boolean = player.Slot(player.DrawnSlot).Equipment match {
        case Some(item) => item.Definition == bolt_driver
        case None => false
      }
      avatarService ! AvatarServiceMessage(player.Continent, AvatarAction.PlayerState(avatar_guid, msg, player.Spectator, wepInHand))
    //log.info("PlayerState: " + msg)

    case msg @ ChildObjectStateMessage(object_guid, pitch, yaw) =>
      //log.info("ChildObjectState: " + msg)

    case msg @ VehicleStateMessage(vehicle_guid, unk1, pos, ang, vel, unk5, unk6, unk7, wheels, unk9, unkA) =>
      //log.info("VehicleState: " + msg)

    case msg @ ProjectileStateMessage(projectile_guid, shot_pos, shot_vector, unk1, unk2, unk3, unk4, time_alive) =>
      //log.info("ProjectileState: " + msg)

    case msg @ ChatMsg(messagetype, has_wide_contents, recipient, contents, note_contents) =>
      // TODO: Prevents log spam, but should be handled correctly
      if (messagetype != ChatMessageType.CMT_TOGGLE_GM) {
        log.info("Chat: " + msg)
      }

      if (messagetype == ChatMessageType.CMT_VOICE) {
        sendResponse(PacketCoding.CreateGamePacket(0, ChatMsg(ChatMessageType.CMT_VOICE, false, "IlllIIIlllIlIllIlllIllI", contents, None)))
      }

      // TODO: handle this appropriately
      if(messagetype == ChatMessageType.CMT_QUIT) {
        sendResponse(DropCryptoSession())
        sendResponse(DropSession(sessionId, "user quit"))
      }

      // TODO: Depending on messagetype, may need to prepend sender's name to contents with proper spacing
      // TODO: Just replays the packet straight back to sender; actually needs to be routed to recipients!
      sendResponse(PacketCoding.CreateGamePacket(0, ChatMsg(messagetype, has_wide_contents, recipient, contents, note_contents)))

    case msg @ VoiceHostRequest(unk, PlanetSideGUID(player_guid), data) =>
      log.info("Player "+player_guid+" requested in-game voice chat.")
      sendResponse(PacketCoding.CreateGamePacket(0, VoiceHostKill()))

    case msg @ VoiceHostInfo(player_guid, data) =>
      sendResponse(PacketCoding.CreateGamePacket(0, VoiceHostKill()))

    case msg @ ChangeFireModeMessage(item_guid, fire_mode) =>
      log.info("ChangeFireMode: " + msg)

    case msg @ ChangeFireStateMessage_Start(item_guid) =>
      log.info("ChangeFireState_Start: " + msg)

    case msg @ ChangeFireStateMessage_Stop(item_guid) =>
      log.info("ChangeFireState_Stop: " + msg)

    case msg @ EmoteMsg(avatar_guid, emote) =>
      log.info("Emote: " + msg)
      sendResponse(PacketCoding.CreateGamePacket(0, EmoteMsg(avatar_guid, emote)))

    case msg @ DropItemMessage(item_guid) =>
      log.info("DropItem: " + msg)
      player.FreeHand.Equipment match {
        case Some(item) =>
          if(item.GUID == item_guid) {
            val orient : Vector3 = Vector3(0f, 0f, player.Orientation.z)
            player.FreeHand.Equipment = None
            continent.Ground ! Zone.DropItemOnGround(item, player.Position, orient)
            sendResponse(PacketCoding.CreateGamePacket(0, ObjectDetachMessage(player.GUID, item.GUID, player.Position, 0f, 0f, player.Orientation.z)))
            avatarService ! AvatarServiceMessage(player.Continent, AvatarAction.EquipmentOnGround(player.GUID, player.Position, orient, item))
          }
          else {
            log.warn(s"item in hand was ${item.GUID} but trying to drop $item_guid; nothing will be dropped")
          }
        case None =>
          log.error(s"$player wanted to drop an item, but it was not in hand")
      }

    case msg @ PickupItemMessage(item_guid, player_guid, unk1, unk2) =>
      log.info("PickupItem: " + msg)
      continent.Ground ! Zone.GetItemOnGround(player, item_guid)

    case msg @ ReloadMessage(item_guid, ammo_clip, unk1) =>
      log.info("Reload: " + msg)
      val reloadValue = player.Slot(player.DrawnSlot).Equipment match {
        case Some(item) =>
          item match {
            case tool : Tool =>
              tool.FireMode.Magazine
            case _ =>
              0
          }
        case None =>
          0
      }
      //TODO hunt for ammunition in inventory
      if(reloadValue > 0) {
        sendResponse(PacketCoding.CreateGamePacket(0, ReloadMessage(item_guid, reloadValue, unk1)))
      }

    case msg @ ObjectHeldMessage(avatar_guid, held_holsters, unk1) =>
      val before = player.DrawnSlot
      val after = player.DrawnSlot = held_holsters
      if(before != after) {
        val slot = if(after == Player.HandsDownSlot) { before } else { after }
        avatarService ! AvatarServiceMessage(player.Continent, AvatarAction.ObjectHeld(player.GUID, slot))
      }
      log.info("ObjectHeld: " + msg)

    case msg @ AvatarJumpMessage(state) =>
      //log.info("AvatarJump: " + msg)

    case msg @ ZipLineMessage(player_guid,origin_side,action,id,pos) =>
      log.info("ZipLineMessage: " + msg)
      if (!origin_side && action == 0) {
        //doing this lets you use the zip line in one direction, cant come back
        sendResponse(PacketCoding.CreateGamePacket(0, ZipLineMessage(player_guid, origin_side, action, id, pos)))
      }
      else if (!origin_side && action == 1) {
        //disembark from zipline at destination !
        sendResponse(PacketCoding.CreateGamePacket(0, ZipLineMessage(player_guid, origin_side, action, 0, pos)))
      }
      else if (!origin_side && action == 2) {
        //get off by force
        sendResponse(PacketCoding.CreateGamePacket(0, ZipLineMessage(player_guid, origin_side, action, 0, pos)))
      }
      else if (origin_side && action == 0) {
        // for teleporters & the other zipline direction
      }

    case msg @ RequestDestroyMessage(object_guid) =>
      // TODO: Make sure this is the correct response in all cases
      player.Find(object_guid) match {
        case Some(slot) =>
          taskResolver ! RemoveEquipmentFromSlot(player, player.Slot(slot).Equipment.get, slot)
          log.info("RequestDestroy: " + msg)
        case None =>
          sendResponse(PacketCoding.CreateGamePacket(0, ObjectDeleteMessage(object_guid, 0)))
          log.warn(s"RequestDestroy: object $object_guid not found")
      }

    case msg @ ObjectDeleteMessage(object_guid, unk1) =>
      sendResponse(PacketCoding.CreateGamePacket(0, ObjectDeleteMessage(object_guid, 0)))
      log.info("ObjectDelete: " + msg)

    case msg @ MoveItemMessage(item_guid, avatar_guid_1, avatar_guid_2, dest, unk1) =>
      player.Find(item_guid) match {
        case Some(index) =>
          val indexSlot = player.Slot(index)
          var itemOpt = indexSlot.Equipment //use this to short circuit
          val item = itemOpt.get
          val destSlot = player.Slot(dest)

          val destItem = if((-1 < dest && dest < 5) || dest == Player.FreeHandSlot) {
            destSlot.Equipment match {
              case Some(found) =>
                Some(InventoryItem(found, dest))
              case None =>
                None
            }
          }
          else {
            val tile = item.Definition.Tile
            player.Inventory.CheckCollisionsVar(dest, tile.Width, tile.Height) match {
              case Success(Nil) => None //no item swap
              case Success(entry :: Nil) => Some(entry) //one item to swap
              case Success(_) | scala.util.Failure(_) => itemOpt = None; None //abort item move altogether
            }
          }

          if(itemOpt.isDefined) {
            log.info(s"MoveItem: $item_guid moved from $avatar_guid_1 @ $index to $avatar_guid_1 @ $dest")
            indexSlot.Equipment = None
            destItem match { //do we have a swap item?
              case Some(entry) => //yes, swap
                val item2 = entry.obj
                player.Slot(entry.start).Equipment = None //remove item2 to make room for item
                destSlot.Equipment = item //in case dest and index could block each other
                (indexSlot.Equipment = entry.obj) match {
                  case Some(_) => //item and item2 swapped places successfully
                    log.info(s"MoveItem: ${item2.GUID} swapped to $avatar_guid_1 @ $index")
                    //we must shuffle items around cleanly to avoid causing icons to "disappear"
                    if(index == Player.FreeHandSlot) { //temporarily put in safe location, A -> C
                      sendResponse(PacketCoding.CreateGamePacket(0, ObjectDetachMessage(player.GUID, item.GUID, Vector3(0f, 0f, 0f), 0f, 0f, 0f))) //ground
                    }
                    else {
                      sendResponse(PacketCoding.CreateGamePacket(0, ObjectAttachMessage(player.GUID, item.GUID, Player.FreeHandSlot))) //free hand
                    }
                    sendResponse(PacketCoding.CreateGamePacket(0, ObjectAttachMessage(player.GUID, item2.GUID, index))) //B -> A
                    if(0 <= index && index < 5) {
                      avatarService ! AvatarServiceMessage(player.Continent, AvatarAction.EquipmentInHand(player.GUID, index, item2))
                    }

                  case None => //item2 does not fit; drop on ground
                    val pos = player.Position
                    val playerOrient = player.Orientation
                    val orient : Vector3 = Vector3(0f, 0f, playerOrient.z)
                    continent.Actor ! Zone.DropItemOnGround(item2, pos, orient)
                    sendResponse(PacketCoding.CreateGamePacket(0, ObjectDetachMessage(player.GUID, item2.GUID, pos, 0f, 0f, playerOrient.z))) //ground
                    avatarService ! AvatarServiceMessage(player.Continent, AvatarAction.EquipmentOnGround(player.GUID, pos, orient, item2))
                }

              case None => //just move item over
                destSlot.Equipment = item
            }
            sendResponse(PacketCoding.CreateGamePacket(0, ObjectAttachMessage(avatar_guid_1, item_guid, dest)))
            if(0 <= dest && dest < 5) {
              avatarService ! AvatarServiceMessage(player.Continent, AvatarAction.EquipmentInHand(player.GUID, dest, item))
            }
          }
        case None =>
          log.info(s"MoveItem: $avatar_guid_1 wanted to move the item $item_guid but could not find it")
      }

    case msg @ ChangeAmmoMessage(item_guid, unk1) =>
      log.info("ChangeAmmo: " + msg)

    case msg @ AvatarImplantMessage(_, _, _, _) => //(player_guid, unk1, unk2, implant) =>
      log.info("AvatarImplantMessage: " + msg)

    case msg @ UseItemMessage(avatar_guid, unk1, object_guid, unk2, unk3, unk4, unk5, unk6, unk7, unk8, itemType) =>
      log.info("UseItem: " + msg)
      // TODO: Not all fields in the response are identical to source in real packet logs (but seems to be ok)
      // TODO: Not all incoming UseItemMessage's respond with another UseItemMessage (i.e. doors only send out GenericObjectStateMsg)
      if (itemType != 121) sendResponse(PacketCoding.CreateGamePacket(0, UseItemMessage(avatar_guid, unk1, object_guid, unk2, unk3, unk4, unk5, unk6, unk7, unk8, itemType)))
      if (itemType == 121 && !unk3){ // TODO : medkit use ?!
        sendResponse(PacketCoding.CreateGamePacket(0, UseItemMessage(avatar_guid, unk1, object_guid, 0, unk3, unk4, unk5, unk6, unk7, unk8, itemType)))
        sendResponse(PacketCoding.CreateGamePacket(0, PlanetsideAttributeMessage(avatar_guid, 0, 100))) // avatar with 100 hp
        sendResponse(PacketCoding.CreateGamePacket(0, ObjectDeleteMessage(PlanetSideGUID(unk1), 2)))
      }
      if (unk1 == 0 && !unk3 && unk7 == 25) {
        // TODO: This should only actually be sent to doors upon opening; may break non-door items upon use
        sendResponse(PacketCoding.CreateGamePacket(0, GenericObjectStateMsg(object_guid, 16)))
      }
    
    case msg @ UnuseItemMessage(player_guid, item) =>
      log.info("UnuseItem: " + msg)

    case msg @ DeployObjectMessage(guid, unk1, pos, roll, pitch, yaw, unk2) =>
      log.info("DeployObject: " + msg)

    case msg @ GenericObjectStateMsg(object_guid, unk1) =>
      log.info("GenericObjectState: " + msg)

    case msg @ ItemTransactionMessage(terminal_guid, _, _, _, _, _) =>
      log.info("ItemTransaction: " + msg)
      continent.GUID(terminal_guid) match {
        case Some(term : Terminal) =>
          term.Actor ! Terminal.Request(player, msg)
        case Some(obj : PlanetSideGameObject) => ;
        case None => ;
      }

    case msg @ FavoritesRequest(player_guid, unk, action, line, label) =>
      if(player.GUID == player_guid) {
        val name = label.getOrElse("missing_loadout_name")
        action match {
          case FavoritesAction.Unknown => ;
          case FavoritesAction.Save =>
            player.SaveLoadout(name, line)
            sendResponse(PacketCoding.CreateGamePacket(0, FavoritesMessage(0, player_guid, line, name)))
          case FavoritesAction.Delete =>
            player.DeleteLoadout(line)
            sendResponse(PacketCoding.CreateGamePacket(0, FavoritesMessage(0, player_guid, line, "")))
        }
      }
      log.info("FavoritesRequest: " + msg)

    case msg @ WeaponDelayFireMessage(seq_time, weapon_guid) =>
      log.info("WeaponDelayFire: " + msg)

    case msg @ WeaponFireMessage(seq_time, weapon_guid, projectile_guid, shot_origin, unk1, unk2, unk3, unk4, unk5, unk6, unk7) =>
      log.info("WeaponFire: " + msg)

    case msg @ WeaponLazeTargetPositionMessage(weapon, pos1, pos2) =>
      log.info("Lazing position: " + pos2.toString)

    case msg @ HitMessage(seq_time, projectile_guid, unk1, hit_info, unk2, unk3, unk4) =>
      log.info("Hit: " + msg)

    case msg @ SplashHitMessage(unk1, unk2, unk3, unk4, unk5, unk6, unk7, unk8) =>
      log.info("SplashHitMessage: " + msg)

    case msg @ AvatarFirstTimeEventMessage(avatar_guid, object_guid, unk1, event_name) =>
      log.info("AvatarFirstTimeEvent: " + msg)

    case msg @ WarpgateRequest(continent_guid, building_guid, dest_building_guid, dest_continent_guid, unk1, unk2) =>
      log.info("WarpgateRequest: " + msg)

    case msg @ MountVehicleMsg(player_guid, vehicle_guid, unk) =>
      sendResponse(PacketCoding.CreateGamePacket(0, ObjectAttachMessage(vehicle_guid,player_guid,0)))
      log.info("MounVehicleMsg: "+msg)

    case msg @ DismountVehicleMsg(player_guid, unk1, unk2) =>
      sendResponse(PacketCoding.CreateGamePacket(0, msg)) //should be safe; replace with ObjectDetachMessage later
      log.info("DismountVehicleMsg: " + msg)

    case msg @ DeployRequestMessage(player_guid, entity, unk1, unk2, unk3, pos) =>
      //if you try to deploy, can not undeploy
      log.info("DeployRequest: " + msg)

    case msg @ AvatarGrenadeStateMessage(player_guid, state) =>
      log.info("AvatarGrenadeStateMessage: " + msg)

    case msg @ SquadDefinitionActionMessage(a, b, c, d, e, f, g, h, i) =>
      log.info("SquadDefinitionAction: " + msg)

    case msg @ GenericCollisionMsg(u1, p, t, php, thp, pv, tv, ppos, tpos, u2, u3, u4) =>
      log.info("Ouch! " + msg)

    case msg @ BugReportMessage(version_major,version_minor,version_date,bug_type,repeatable,location,zone,pos,summary,desc) =>
      log.info("BugReportMessage: " + msg)

    case msg @ BindPlayerMessage(action, bindDesc, unk1, logging, unk2, unk3, unk4, pos) =>
      log.info("BindPlayerMessage: " + msg)

    case msg @ PlanetsideAttributeMessage(avatar_guid, attribute_type, attribute_value) =>
      log.info("PlanetsideAttributeMessage: "+msg)
      sendResponse(PacketCoding.CreateGamePacket(0,PlanetsideAttributeMessage(avatar_guid, attribute_type, attribute_value)))

    case msg @ BattleplanMessage(char_id, player_name, zonr_id, diagrams) =>
      log.info("Battleplan: "+msg)

    case msg @ CreateShortcutMessage(player_guid, slot, unk, add, shortcut) =>
      log.info("CreateShortcutMessage: "+msg)

    case msg @ FriendsRequest(action, friend) =>
      log.info("FriendsRequest: "+msg)

    case msg @ HitHint(source, player_guid) =>
      log.info("HitHint: "+msg)

    case msg @ WeaponDryFireMessage(weapon) =>
      log.info("WeaponDryFireMessage: "+msg)

    case msg @ TargetingImplantRequest(list) =>
      log.info("TargetingImplantRequest: "+msg)

    case default => log.error(s"Unhandled GamePacket $pkt")
  }

  /**
    * Iterate over a group of `EquipmentSlot`s, some of which may be occupied with an item.
    * Remove any encountered items and add them to an output `List`.
    * @param iter the `Iterator` of `EquipmentSlot`s
    * @param index a number that equals the "current" holster slot (`EquipmentSlot`)
    * @param list a persistent `List` of `Equipment` in the holster slots
    * @return a `List` of `Equipment` in the holster slots
    */
  @tailrec private def clearHolsters(iter : Iterator[EquipmentSlot], index : Int = 0, list : List[InventoryItem] = Nil) : List[InventoryItem] = {
    if(!iter.hasNext) {
      list
    }
    else {
      val slot = iter.next
      slot.Equipment match {
        case Some(equipment) =>
          slot.Equipment = None
          clearHolsters(iter, index + 1, InventoryItem(equipment, index) +: list)
        case None =>
          clearHolsters(iter, index + 1, list)
      }
    }
  }

  /**
    * Iterate over a group of `EquipmentSlot`s, some of which may be occupied with an item.
    * For any slots that are not yet occupied by an item, search through the `List` and find an item that fits in that slot.
    * Add that item to the slot and remove it from the list.
    * @param iter the `Iterator` of `EquipmentSlot`s
    * @param list a `List` of all `Equipment` that is not yet assigned to a holster slot or an inventory slot
    * @return the `List` of all `Equipment` not yet assigned to a holster slot or an inventory slot
    */
  @tailrec private def fillEmptyHolsters(iter : Iterator[EquipmentSlot], list : List[InventoryItem]) : List[InventoryItem] = {
    if(!iter.hasNext) {
      list
    }
    else {
      val slot = iter.next
      if(slot.Equipment.isEmpty) {
        list.find(item => item.obj.Size == slot.Size) match {
          case Some(obj) =>
            val index = list.indexOf(obj)
            slot.Equipment = obj.obj
            fillEmptyHolsters(iter, list.take(index) ++ list.drop(index + 1))
          case None =>
            fillEmptyHolsters(iter, list)
        }
      }
      else {
        fillEmptyHolsters(iter, list)
      }
    }
  }

  /**
    * Iterate over a group of `EquipmentSlot`s, some of which may be occupied with an item.
    * Use `func` on any discovered `Equipment` to transform items into tasking, and add the tasking to a `List`.
    * @param iter the `Iterator` of `EquipmentSlot`s
    * @param func the function used to build tasking from any discovered `Equipment`
    * @param list a persistent `List` of `Equipment` tasking
    * @return a `List` of `Equipment` tasking
    */
  @tailrec private def recursiveHolsterTaskBuilding(iter : Iterator[EquipmentSlot], func : ((Equipment)=>TaskResolver.GiveTask), list : List[TaskResolver.GiveTask] = Nil) : List[TaskResolver.GiveTask] = {
    if(!iter.hasNext) {
      list
    }
    else {
      iter.next.Equipment match {
        case Some(item) =>
          recursiveHolsterTaskBuilding(iter, func, list :+ func(item))
        case None =>
          recursiveHolsterTaskBuilding(iter, func, list)
      }
    }
  }

  /**
    * Construct tasking that coordinates the following:<br>
    * 1) Accept a new piece of `Equipment` and register it with a globally unique identifier.<br>
    * 2) Once it is registered, give the `Equipment` to `target`.
    * @param target what object will accept the new `Equipment`
    * @param obj the new `Equipment`
    * @param index the slot where the new `Equipment` will be placed
    * @see `RegisterEquipment`
    * @see `PutInSlot`
    */
  private def PutEquipmentInSlot(target : Player, obj : Equipment, index : Int) : Unit = {
    val regTask = RegisterEquipment(obj)
    obj match {
      case tool : Tool =>
        val linearToolTask = TaskResolver.GiveTask(regTask.task) +: regTask.subs
        taskResolver ! TaskResolver.GiveTask(PutInSlot(target, tool, index).task, linearToolTask)
      case _ =>
        taskResolver ! TaskResolver.GiveTask(PutInSlot(target, obj, index).task, List(regTask))
    }
  }

  /**
    * Construct tasking that coordinates the following:<br>
    * 1) Remove a new piece of `Equipment` from where it is currently stored.<br>
    * 2) Once it is removed, un-register the `Equipment`'s globally unique identifier.
    * @param target the object that currently possesses the `Equipment`
    * @param obj the `Equipment`
    * @param index the slot from where the `Equipment` will be removed
    * @see `UnregisterEquipment`
    * @see `RemoveFromSlot`
    */
  private def RemoveEquipmentFromSlot(target : Player, obj : Equipment, index : Int) : Unit = {
    val regTask = UnregisterEquipment(obj)
    //to avoid an error from a GUID-less object from being searchable, it is removed from the inventory first
    obj match {
      case _ : Tool =>
        taskResolver ! TaskResolver.GiveTask(regTask.task, RemoveFromSlot(target, obj, index) +: regTask.subs)
      case _ =>
        taskResolver ! TaskResolver.GiveTask(regTask.task, RemoveFromSlot(target, obj, index) :: Nil)
    }
  }

  /**
    * Construct tasking that registers an object with the a globally unique identifier selected from a pool of numbers.
    * The object in question is not considered to have any form of internal complexity.
    * @param obj the object being registered
    * @return a `TaskResolver.GiveTask` message
    */
  private def RegisterObjectTask(obj : IdentifiableEntity) : TaskResolver.GiveTask = {
    TaskResolver.GiveTask(
      new Task() {
        private val localObject = obj
        private val localAccessor = continent.GUID

        override def isComplete : Task.Resolution.Value = {
          try {
            localObject.GUID
            Task.Resolution.Success
          }
          catch {
            case _ : Exception =>
              Task.Resolution.Incomplete
          }
        }

        def Execute(resolver : ActorRef) : Unit = {
          localAccessor ! Register(localObject, resolver)
        }
      })
  }

  /**
    * Construct tasking that registers an object that is an object of type `Tool`.
    * `Tool` objects have internal structures called "ammo slots;"
    * each ammo slot contains a register-able `AmmoBox` object.
    * @param obj the object being registered
    * @return a `TaskResolver.GiveTask` message
    */
  private def RegisterTool(obj : Tool) : TaskResolver.GiveTask = {
    val ammoTasks : List[TaskResolver.GiveTask] = (0 until obj.MaxAmmoSlot).map(ammoIndex => RegisterObjectTask(obj.AmmoSlots(ammoIndex).Box)).toList
    TaskResolver.GiveTask(RegisterObjectTask(obj).task, ammoTasks)
  }

  /**
    * Construct tasking that registers an object, determining whether it is a complex object of type `Tool` or a more simple object type.
    * @param obj the object being registered
    * @return a `TaskResolver.GiveTask` message
    */
  private def RegisterEquipment(obj : Equipment) : TaskResolver.GiveTask = {
    obj match {
      case tool : Tool =>
        RegisterTool(tool)
      case _ =>
        RegisterObjectTask(obj)
    }
  }

  /**
    * Construct tasking that gives the `Equipment` to `target`.
    * @param target what object will accept the new `Equipment`
    * @param obj the new `Equipment`
    * @param index the slot where the new `Equipment` will be placed
    * @return a `TaskResolver.GiveTask` message
    */
  private def PutInSlot(target : Player, obj : Equipment, index : Int) : TaskResolver.GiveTask = {
    TaskResolver.GiveTask(
      new Task() {
        private val localTarget = target
        private val localIndex = index
        private val localObject = obj
        private val localAnnounce = self

        override def isComplete : Task.Resolution.Value = {
          if(localTarget.Slot(localIndex).Equipment.contains(localObject)) {
            Task.Resolution.Success
          }
          else {
            Task.Resolution.Incomplete
          }
        }

        def Execute(resolver : ActorRef) : Unit = {
          localTarget.Slot(localIndex).Equipment = localObject
          resolver ! scala.util.Success(localObject)
        }

        override def onSuccess() : Unit = {
          val definition = localObject.Definition
          localAnnounce ! ResponseToSelf(
            PacketCoding.CreateGamePacket(0,
              ObjectCreateDetailedMessage(
                definition.ObjectId,
                localObject.GUID,
                ObjectCreateMessageParent(localTarget.GUID, localIndex),
                definition.Packet.DetailedConstructorData(localObject).get
              )
            )
          )
          if(0 <= localIndex && localIndex < 5) {
            avatarService ! AvatarServiceMessage(localTarget.Continent, AvatarAction.EquipmentInHand(localTarget.GUID, localIndex, localObject))
          }
        }
      })
  }

  /**
    * Construct tasking that registers all aspects of a `Player` avatar.
    * `Players` are complex objects that contain a variety of other register-able objects and each of these objects much be handled.
    * @param tplayer the avatar `Player`
    * @return a `TaskResolver.GiveTask` message
    */
  private def RegisterAvatar(tplayer : Player) : TaskResolver.GiveTask = {
    val holsterTasks = recursiveHolsterTaskBuilding(tplayer.Holsters().iterator, RegisterEquipment)
    val fifthHolsterTask = tplayer.Slot(5).Equipment match {
      case Some(locker) =>
        RegisterObjectTask(locker) :: locker.asInstanceOf[LockerContainer].Inventory.Items.map({ case((_ : Int, entry : InventoryItem)) => RegisterEquipment(entry.obj)}).toList
      case None =>
        List.empty[TaskResolver.GiveTask];
    }
    val inventoryTasks = tplayer.Inventory.Items.map({ case((_ : Int, entry : InventoryItem)) => RegisterEquipment(entry.obj)})
    TaskResolver.GiveTask(
      new Task() {
        private val localPlayer = tplayer
        private val localAnnounce = self

        override def isComplete : Task.Resolution.Value = {
          if(localPlayer.HasGUID) {
            Task.Resolution.Success
          }
          else {
            Task.Resolution.Incomplete
          }
        }

        def Execute(resolver : ActorRef) : Unit = {
          localAnnounce ! PlayerLoaded(localPlayer) //alerts WSA
          resolver ! scala.util.Success(localPlayer)
        }

        override def onFailure(ex : Throwable) : Unit = {
          localAnnounce ! PlayerFailedToLoad(localPlayer) //alerts WSA
        }
      }, RegisterObjectTask(tplayer) +: (holsterTasks ++ fifthHolsterTask ++ inventoryTasks)
    )
  }

  /**
    * Construct tasking that un-registers an object.
    * The object in question is not considered to have any form of internal complexity.
    * @param obj the object being un-registered
    * @return a `TaskResolver.GiveTask` message
    */
  private def UnregisterObjectTask(obj : IdentifiableEntity) : TaskResolver.GiveTask = {
    TaskResolver.GiveTask(
      new Task() {
        private val localObject = obj
        private val localAccessor = continent.GUID

        override def isComplete : Task.Resolution.Value = {
          try {
            localObject.GUID
            Task.Resolution.Incomplete
          }
          catch {
            case _ : Exception =>
              Task.Resolution.Success
          }
        }

        def Execute(resolver : ActorRef) : Unit = {
          localAccessor ! Unregister(localObject, resolver)
        }
      }
    )
  }

  /**
    * Construct tasking that un-registers an object that is an object of type `Tool`.
    * `Tool` objects have internal structures called "ammo slots;"
    * each ammo slot contains a register-able `AmmoBox` object.
    * @param obj the object being un-registered
    * @return a `TaskResolver.GiveTask` message
    */
  private def UnregisterTool(obj : Tool) : TaskResolver.GiveTask = {
    val ammoTasks : List[TaskResolver.GiveTask] = (0 until obj.MaxAmmoSlot).map(ammoIndex => UnregisterObjectTask(obj.AmmoSlots(ammoIndex).Box)).toList
    TaskResolver.GiveTask(UnregisterObjectTask(obj).task, ammoTasks)
  }

  /**
    * Construct tasking that un-registers an object, determining whether it is a complex object of type `Tool` or a more simple object type.
    * @param obj the object being registered
    * @return a `TaskResolver.GiveTask` message
    */
  private def UnregisterEquipment(obj : Equipment) : TaskResolver.GiveTask = {
    obj match {
      case tool : Tool =>
        UnregisterTool(tool)
      case _ =>
        UnregisterObjectTask(obj)
    }
  }

  /**
    * Construct tasking that removes the `Equipment` to `target`.
    * @param target what object that contains the `Equipment`
    * @param obj the `Equipment`
    * @param index the slot where the `Equipment` is stored
    * @return a `TaskResolver.GiveTask` message
    */
  private def RemoveFromSlot(target : Player, obj : Equipment, index : Int) : TaskResolver.GiveTask = {
    TaskResolver.GiveTask(
      new Task() {
        private val localTarget = target
        private val localIndex = index
        private val localObject = obj
        private val localObjectGUID = obj.GUID
        private val localAnnounce = self //self may not be the same when it executes

        override def isComplete : Task.Resolution.Value = {
          if(localTarget.Slot(localIndex).Equipment.contains(localObject)) {
            Task.Resolution.Incomplete
          }
          else {
            Task.Resolution.Success
          }
        }

        def Execute(resolver : ActorRef) : Unit = {
          localTarget.Slot(localIndex).Equipment = None
          resolver ! scala.util.Success(localObject)
        }

        override def onSuccess() : Unit = {
          localAnnounce ! ResponseToSelf(PacketCoding.CreateGamePacket(0, ObjectDeleteMessage(localObjectGUID, 0)))
          if(0 <= localIndex && localIndex < 5) {
            avatarService ! AvatarServiceMessage(localTarget.Continent, AvatarAction.ObjectDelete(localTarget.GUID, localObjectGUID))
          }
        }
      })
  }

  /**
    * Construct tasking that un-registers all aspects of a `Player` avatar.
    * `Players` are complex objects that contain a variety of other register-able objects and each of these objects much be handled.
    * @param tplayer the avatar `Player`
    * @return a `TaskResolver.GiveTask` message
    */
  private def UnregisterAvatar(tplayer : Player) : TaskResolver.GiveTask = {
    val holsterTasks = recursiveHolsterTaskBuilding(tplayer.Holsters().iterator, UnregisterEquipment)
    val inventoryTasks = tplayer.Inventory.Items.map({ case((_ : Int, entry : InventoryItem)) => UnregisterEquipment(entry.obj)})
    val fifthHolsterTask = tplayer.Slot(5).Equipment match {
      case Some(locker) =>
        UnregisterObjectTask(locker) :: locker.asInstanceOf[LockerContainer].Inventory.Items.map({ case((_ : Int, entry : InventoryItem)) => UnregisterEquipment(entry.obj)}).toList
      case None =>
        List.empty[TaskResolver.GiveTask];
    }
    TaskResolver.GiveTask(UnregisterObjectTask(tplayer).task, holsterTasks ++ fifthHolsterTask ++ inventoryTasks)
  }

  /**
    * After a client has connected to the server, their account is used to generate a list of characters.
    * On the character selection screen, each of these characters is made to exist temporarily when one is selected.
    * This "character select screen" is an isolated portion of the client, so it does not have any external constraints.
    * Temporary global unique identifiers are assigned to the underlying `Player` objects so that they can be turned into packets.
    * @param tplayer the `Player` object
    * @param gen a constant source of incremental unique numbers
    */
  private def SetCharacterSelectScreenGUID(tplayer : Player, gen : AtomicInteger) : Unit = {
    tplayer.Holsters().foreach(holster => {
      SetCharacterSelectScreenGUID_SelectEquipment(holster.Equipment, gen)
    })
    tplayer.GUID = PlanetSideGUID(gen.getAndIncrement)
  }

  /**
    * Assists in assigning temporary global unique identifiers.
    * If the item is a `Tool`, handle the embedded `AmmoBox` objects in each ammunition slot.
    * Whether or not, give the object itself a GUID as well.
    * @param item the piece of `Equipment`
    * @param gen a constant source of incremental unique numbers
    */
  private def SetCharacterSelectScreenGUID_SelectEquipment(item : Option[Equipment], gen : AtomicInteger) : Unit = {
    item match {
      case Some(tool : Tool) =>
        tool.AmmoSlots.foreach(slot => { slot.Box.GUID = PlanetSideGUID(gen.getAndIncrement) })
        tool.GUID = PlanetSideGUID(gen.getAndIncrement)
      case Some(item : Equipment) =>
        item.GUID = PlanetSideGUID(gen.getAndIncrement)
      case None => ;
    }
  }

  /**
    * After the user has selected a character to load from the "character select screen,"
    * the temporary global unique identifiers used for that screen are stripped from the underlying `Player` object that was selected.
    * Characters that were not selected may  be destroyed along with their temporary GUIDs.
    * @param tplayer the `Player` object
    */
  private def RemoveCharacterSelectScreenGUID(tplayer : Player) : Unit = {
    tplayer.Holsters().foreach(holster => {
      RemoveCharacterSelectScreenGUID_SelectEquipment(holster.Equipment)
    })
    tplayer.Invalidate()
  }

  /**
    * Assists in stripping temporary global unique identifiers.
    * If the item is a `Tool`, handle the embedded `AmmoBox` objects in each ammunition slot.
    * Whether or not, remove the GUID from the object itself.
    * @param item the piece of `Equipment`
    */
  private def RemoveCharacterSelectScreenGUID_SelectEquipment(item : Option[Equipment]) : Unit = {
    item match {
      case Some(item : Tool) =>
        item.AmmoSlots.foreach(slot => { slot.Box.Invalidate() })
        item.Invalidate()
      case Some(item : Equipment) =>
        item.Invalidate()
      case None => ;
    }
  }

  def failWithError(error : String) = {
    log.error(error)
    sendResponse(PacketCoding.CreateControlPacket(ConnectionClose()))
  }

  def sendResponse(cont : PlanetSidePacketContainer) : Unit = {
    log.trace("WORLD SEND: " + cont)
    sendResponse(cont.asInstanceOf[Any])
  }

  def sendResponse(msg : Any) : Unit = {
    MDC("sessionId") = sessionId.toString
    rightRef !> msg
  }

  def sendRawResponse(pkt : ByteVector) = {
    log.trace("WORLD SEND RAW: " + pkt)
    sendResponse(RawPacket(pkt))
  }
}

object WorldSessionActor {
  final case class ResponseToSelf(pkt : GamePacket)

  private final case class PokeClient()
  private final case class ServerLoaded()
  private final case class PlayerLoaded(tplayer : Player)
  private final case class PlayerFailedToLoad(tplayer : Player)
  private final case class ListAccountCharacters()
  private final case class SetCurrentAvatar(tplayer : Player)

  /**
    * A placeholder `Cancellable` object.
    */
  private final val DefaultCancellable = new Cancellable() {
    def cancel : Boolean = true
    def isCancelled() : Boolean = true
  }

  def Distance(pos1 : Vector3, pos2 : Vector3) : Float = {
    math.sqrt(DistanceSquared(pos1, pos2)).toFloat
  }

  def DistanceSquared(pos1 : Vector3, pos2 : Vector3) : Float = {
    val dx : Float = pos1.x - pos2.x
    val dy : Float = pos1.y - pos2.y
    val dz : Float = pos1.z - pos2.z
    (dx * dx) + (dy * dy) + (dz * dz)
  }
}<|MERGE_RESOLUTION|>--- conflicted
+++ resolved
@@ -601,9 +601,6 @@
   player = Player("IlllIIIlllIlIllIlllIllI", PlanetSideEmpire.VS, CharacterGender.Female, 41, 1)
   player.Position = Vector3(3674.8438f, 2726.789f, 91.15625f)
   player.Orientation = Vector3(0f, 0f, 90f)
-<<<<<<< HEAD
-=======
-  player.Continent = "home3"
   player.Certifications += CertificationType.StandardAssault
   player.Certifications += CertificationType.MediumAssault
   player.Certifications += CertificationType.StandardExoSuit
@@ -611,7 +608,6 @@
   player.Certifications += CertificationType.ReinforcedExoSuit
   player.Certifications += CertificationType.ATV
   player.Certifications += CertificationType.Harasser
->>>>>>> 24c43e6b
   player.Slot(0).Equipment = beamer1
   player.Slot(2).Equipment = suppressor1
   player.Slot(4).Equipment = forceblade1
