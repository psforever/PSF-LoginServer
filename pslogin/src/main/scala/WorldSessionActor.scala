// Copyright (c) 2017 PSForever
import java.util.concurrent.atomic.AtomicInteger

import akka.actor.{Actor, ActorRef, Cancellable, MDCContextAware}
import net.psforever.packet._
import net.psforever.packet.control._
import net.psforever.packet.game._
import scodec.Attempt.{Failure, Successful}
import scodec.bits._
import org.log4s.MDC
import MDCContextAware.Implicits._
import services.ServiceManager.Lookup
import net.psforever.objects._
import net.psforever.objects.definition.{ImplantDefinition, Stance}
import net.psforever.objects.equipment._
import net.psforever.objects.guid.{GUIDTask, Task, TaskResolver}
import net.psforever.objects.inventory.{Container, GridInventory, InventoryItem}
import net.psforever.objects.serverobject.mount.Mountable
import net.psforever.objects.serverobject.affinity.FactionAffinity
import net.psforever.objects.serverobject.deploy.Deployment
import net.psforever.objects.serverobject.{CommonMessages, PlanetSideServerObject}
import net.psforever.objects.serverobject.doors.Door
import net.psforever.objects.serverobject.implantmech.ImplantTerminalMech
import net.psforever.objects.serverobject.locks.IFFLock
import net.psforever.objects.serverobject.mblocker.Locker
import net.psforever.objects.serverobject.pad.VehicleSpawnPad
import net.psforever.objects.serverobject.terminals.{MatrixTerminalDefinition, Terminal}
import net.psforever.objects.serverobject.terminals.Terminal.TerminalMessage
import net.psforever.objects.vehicles.{AccessPermissionGroup, Utility, VehicleLockState}
import net.psforever.objects.serverobject.structures.{Building, WarpGate}
import net.psforever.objects.serverobject.terminals.Terminal
import net.psforever.objects.vehicles.{AccessPermissionGroup, VehicleLockState}
import net.psforever.objects.zones.{InterstellarCluster, Zone}
import net.psforever.packet.game.objectcreate._
import net.psforever.types._
import org.joda.time.Seconds
import services._
import services.avatar.{AvatarAction, AvatarResponse, AvatarServiceMessage, AvatarServiceResponse}
import services.local.{LocalAction, LocalResponse, LocalServiceMessage, LocalServiceResponse}
import services.chat._
import services.vehicle.{VehicleAction, VehicleResponse, VehicleServiceMessage, VehicleServiceResponse}

import scala.annotation.tailrec
import scala.util.Success

class WorldSessionActor extends Actor with MDCContextAware {
  import WorldSessionActor._
  private[this] val log = org.log4s.getLogger

  var sessionId : Long = 0
  var leftRef : ActorRef = ActorRef.noSender
  var rightRef : ActorRef = ActorRef.noSender
  var avatarService : ActorRef = ActorRef.noSender
  var localService : ActorRef = ActorRef.noSender
  var vehicleService : ActorRef = ActorRef.noSender
  var chatService : ActorRef = ActorRef.noSender
  var taskResolver : ActorRef = Actor.noSender
  var galaxy : ActorRef = Actor.noSender
  var continent : Zone = null
  var progressBarValue : Option[Float] = None
  var shooting : Option[PlanetSideGUID] = None
  var accessedContainer : Option[PlanetSideGameObject with Container] = None

  var clientKeepAlive : Cancellable = DefaultCancellable.obj
  var progressBarUpdate : Cancellable = DefaultCancellable.obj

  override def postStop() = {
    if(clientKeepAlive != null)
      clientKeepAlive.cancel()
      localService ! Service.Leave()
      vehicleService ! Service.Leave()
      chatService ! Service.Leave()
      avatarService ! Service.Leave()
      LivePlayerList.Remove(sessionId) match {
        case Some(tplayer) =>
          tplayer.VehicleSeated match {
            case Some(vehicle_guid) =>
              //TODO do this at some other time
              vehicleService ! VehicleServiceMessage(continent.Id, VehicleAction.KickPassenger(tplayer.GUID, 0, true, vehicle_guid))
            case None => ;
          }
          tplayer.VehicleOwned match {
            case Some(vehicle_guid) =>
              continent.GUID(vehicle_guid) match {
                case Some(vehicle : Vehicle) =>
                  vehicle.Owner = None
                  //TODO temporary solution; to un-own, permit driver seat to Empire access level
                  vehicle.PermissionGroup(10, VehicleLockState.Empire.id)
                  vehicleService ! VehicleServiceMessage(continent.Id, VehicleAction.SeatPermissions(tplayer.GUID, vehicle_guid, 10, VehicleLockState.Empire.id))
                case _ => ;
              }
            case None => ;
          }

          if(tplayer.HasGUID) {
            val guid = tplayer.GUID
            avatarService ! AvatarServiceMessage(tplayer.Continent, AvatarAction.ObjectDelete(guid, guid))
            taskResolver ! GUIDTask.UnregisterAvatar(tplayer)(continent.GUID)
            //TODO normally, the actual player avatar persists a minute or so after the user disconnects
          }

        case None => ;
    }
  }

  def receive = Initializing

  def Initializing : Receive = {
    case HelloFriend(inSessionId, pipe) =>
      this.sessionId = inSessionId
      leftRef = sender()
      if(pipe.hasNext) {
        rightRef = pipe.next
        rightRef !> HelloFriend(sessionId, pipe)
      }
      else {
        rightRef = sender()
      }
      context.become(Started)
      ServiceManager.serviceManager ! Lookup("avatar")
      ServiceManager.serviceManager ! Lookup("local")
      ServiceManager.serviceManager ! Lookup("vehicle")
      ServiceManager.serviceManager ! Lookup("chat")
      ServiceManager.serviceManager ! Lookup("taskResolver")
      ServiceManager.serviceManager ! Lookup("galaxy")

    case _ =>
      log.error("Unknown message")
      context.stop(self)
  }

  def Started : Receive = {
    case ServiceManager.LookupResult("avatar", endpoint) =>
      avatarService = endpoint
      log.info("ID: " + sessionId + " Got avatar service " + endpoint)
    case ServiceManager.LookupResult("local", endpoint) =>
      localService = endpoint
      log.info("ID: " + sessionId + " Got local service " + endpoint)
    case ServiceManager.LookupResult("vehicle", endpoint) =>
      vehicleService = endpoint
      log.info("ID: " + sessionId + " Got vehicle service " + endpoint)
    case ServiceManager.LookupResult("chat", endpoint) =>
      chatService = endpoint
      log.info("ID: " + sessionId + " Got chat service " + endpoint)
    case ServiceManager.LookupResult("taskResolver", endpoint) =>
      taskResolver = endpoint
      log.info("ID: " + sessionId + " Got task resolver service " + endpoint)
    case ServiceManager.LookupResult("galaxy", endpoint) =>
      galaxy = endpoint
      log.info("ID: " + sessionId + " Got galaxy service " + endpoint)

<<<<<<< HEAD
    case ctrl @ ControlPacket(_, _) =>
      handlePktContainer(ctrl)
    case game @ GamePacket(_, _, _) =>
      handlePktContainer(game)
    // temporary hack to keep the client from disconnecting
=======
    case ControlPacket(_, ctrl) =>
      handleControlPkt(ctrl)
    case GamePacket(_, _, pkt) =>
      handleGamePkt(pkt)
      // temporary hack to keep the client from disconnecting
>>>>>>> fc383726
    case PokeClient() =>
      sendResponse(KeepAliveMessage())

    case AvatarServiceResponse(_, guid, reply) =>
      reply match {
        case AvatarResponse.ArmorChanged(suit, subtype) =>
          if(player.GUID != guid) {
            sendResponse(ArmorChangedMessage(guid, suit, subtype))
          }

        case AvatarResponse.ChangeAmmo(weapon_guid, weapon_slot, previous_guid, ammo_id, ammo_guid, ammo_data) =>
          if(player.GUID != guid) {
            sendResponse(ObjectDetachMessage(weapon_guid, previous_guid, Vector3(0,0,0), 0f, 0f, 0f))
            sendResponse(
              ObjectCreateMessage(
                ammo_id,
                ammo_guid,
                ObjectCreateMessageParent(weapon_guid, weapon_slot),
                ammo_data
              )
            )
            sendResponse(ChangeAmmoMessage(weapon_guid, 1))
          }

        case AvatarResponse.ChangeFireMode(item_guid, mode) =>
          if(player.GUID != guid) {
            sendResponse(ChangeFireModeMessage(item_guid, mode))
          }

        case AvatarResponse.ChangeFireState_Start(weapon_guid) =>
          if(player.GUID != guid) {
            sendResponse(ChangeFireStateMessage_Start(weapon_guid))
          }

        case AvatarResponse.ChangeFireState_Stop(weapon_guid) =>
          if(player.GUID != guid) {
            sendResponse(ChangeFireStateMessage_Stop(weapon_guid))
          }

        case AvatarResponse.ConcealPlayer() =>
          if(player.GUID != guid) {
            sendResponse(GenericObjectActionMessage(guid, 36))
          }

        case AvatarResponse.EquipmentInHand(slot, item) =>
          if(player.GUID != guid) {
            val definition = item.Definition
            sendResponse(
              ObjectCreateMessage(
                definition.ObjectId,
                item.GUID,
                ObjectCreateMessageParent(guid, slot),
                definition.Packet.ConstructorData(item).get
              )
            )
          }

        case AvatarResponse.EquipmentOnGround(pos, orient, item_id, item_guid, item_data) =>
          if(player.GUID != guid) {
            sendResponse(
              ObjectCreateMessage(
                item_id,
                item_guid,
                DroppedItemData(PlacementData(pos, Vector3(0f, 0f, orient.z)), item_data)
              )
            )
          }

        case AvatarResponse.LoadPlayer(pdata) =>
          if(player.GUID != guid) {
            sendResponse(ObjectCreateMessage(ObjectClass.avatar, guid, pdata))
          }

        case AvatarResponse.ObjectDelete(item_guid, unk) =>
          if(player.GUID != guid) {
            sendResponse(ObjectDeleteMessage(item_guid, unk))
          }

        case AvatarResponse.ObjectHeld(slot) =>
          if(player.GUID != guid) {
            sendResponse(ObjectHeldMessage(guid, slot, false))
          }

        case AvatarResponse.PlanetsideAttribute(attribute_type, attribute_value) =>
          if(player.GUID != guid) {
            sendResponse(PlanetsideAttributeMessage(guid, attribute_type, attribute_value))
          }

        case AvatarResponse.PlayerState(msg, spectating, weaponInHand) =>
          if(player.GUID != guid) {
            val now = System.currentTimeMillis()

            val (location, time, distanceSq) : (Vector3, Long, Float) = if(spectating) {
              (Vector3(2, 2, 2), 0L, 0f)
            }
            else {
              val before = player.lastSeenStreamMessage(guid.guid)
              val dist = Vector3.DistanceSquared(player.Position, msg.pos)
              (msg.pos, now - before, dist)
            }

            if(spectating ||
              ((distanceSq < 900 || weaponInHand) && time > 200) ||
              (distanceSq < 10000 && time > 500) ||
              (distanceSq < 160000 && (
                (msg.is_jumping || time < 200)) ||
                ((msg.vel.isEmpty || Vector3.MagnitudeSquared(msg.vel.get).toInt == 0) && time > 2000) ||
                (time > 1000)) ||
              (distanceSq > 160000 && time > 5000))
            {
              sendResponse(
                PlayerStateMessage(
                  guid,
                  location,
                  msg.vel,
                  msg.facingYaw,
                  msg.facingPitch,
                  msg.facingYawUpper,
                  0,
                  msg.is_crouching,
                  msg.is_jumping,
                  msg.jump_thrust,
                  msg.is_cloaked
                )
              )
              player.lastSeenStreamMessage(guid.guid) = now
            }
          }

        case AvatarResponse.Reload(item_guid) =>
          if(player.GUID != guid) {
            sendResponse(ReloadMessage(item_guid, 1, 0))
          }

        case AvatarResponse.WeaponDryFire(weapon_guid) =>
          if(player.GUID != guid) {
            sendResponse(WeaponDryFireMessage(weapon_guid))
          }

        case _ => ;
      }

    case LocalServiceResponse(_, guid, reply) =>
      reply match {
        case LocalResponse.DoorOpens(door_guid) =>
          if(player.GUID != guid) {
            sendResponse(GenericObjectStateMsg(door_guid, 16))
          }

        case LocalResponse.DoorCloses(door_guid) => //door closes for everyone
          sendResponse(GenericObjectStateMsg(door_guid, 17))

        case LocalResponse.HackClear(target_guid, unk1, unk2) =>
          sendResponse(HackMessage(0, target_guid, guid, 0, unk1, HackState.HackCleared, unk2))

        case LocalResponse.HackObject(target_guid, unk1, unk2) =>
          if(player.GUID != guid) {
            sendResponse(HackMessage(0, target_guid, guid, 100, unk1, HackState.Hacked, unk2))
          }

        case LocalResponse.TriggerSound(sound, pos, unk, volume) =>
          sendResponse(TriggerSoundMessage(sound, pos, unk, volume))

        case _ => ;
      }

    case VehicleServiceResponse(_, guid, reply) =>
      reply match {
        case VehicleResponse.Awareness(vehicle_guid) =>
          //resets exclamation point fte marker (once)
          sendResponse(PlanetsideAttributeMessage(guid, 21, vehicle_guid.guid.toLong))

        case VehicleResponse.ChildObjectState(object_guid, pitch, yaw) =>
          if(player.GUID != guid) {
            sendResponse(ChildObjectStateMessage(object_guid, pitch, yaw))
          }

        case VehicleResponse.DismountVehicle(unk1, unk2) =>
          if(player.GUID != guid) {
            sendResponse(DismountVehicleMsg(guid, unk1, unk2))
          }

        case VehicleResponse.DeployRequest(object_guid, state, unk1, unk2, pos) =>
          if(player.GUID != guid) {
            sendResponse(DeployRequestMessage(guid, object_guid, state, unk1, unk2, pos))
          }

        case VehicleResponse.InventoryState(obj, parent_guid, start, con_data) =>
          if(player.GUID != guid) {
            //TODO prefer ObjectDetachMessage, but how to force ammo pools to update properly?
            val obj_guid = obj.GUID
            sendResponse(ObjectDeleteMessage(obj_guid, 0))
            sendResponse(
              ObjectCreateDetailedMessage(
                obj.Definition.ObjectId,
                obj_guid,
                ObjectCreateMessageParent(parent_guid, start),
                con_data
              )
            )
          }

        case VehicleResponse.KickPassenger(unk1, unk2, vehicle_guid) =>
          sendResponse(DismountVehicleMsg(guid, unk1, unk2))
          if(guid == player.GUID) {
            continent.GUID(vehicle_guid) match {
              case Some(obj : Vehicle) =>
                UnAccessContents(obj)
              case _ => ;
            }
          }

        case VehicleResponse.LoadVehicle(vehicle, vtype, vguid, vdata) =>
          //this is not be suitable for vehicles with people who are seated in it before it spawns (if that is possible)
          if(player.GUID != guid) {
            sendResponse(ObjectCreateMessage(vtype, vguid, vdata))
            ReloadVehicleAccessPermissions(vehicle)
          }

        case VehicleResponse.MountVehicle(vehicle_guid, seat) =>
          if(player.GUID != guid) {
            sendResponse(ObjectAttachMessage(vehicle_guid, guid, seat))
          }

        case VehicleResponse.SeatPermissions(vehicle_guid, seat_group, permission) =>
          if(player.GUID != guid) {
            sendResponse(PlanetsideAttributeMessage(vehicle_guid, seat_group, permission))
          }

        case VehicleResponse.StowEquipment(vehicle_guid, slot, item_type, item_guid, item_data) =>
          if(player.GUID != guid) {
            //TODO prefer ObjectAttachMessage, but how to force ammo pools to update properly?
            sendResponse(
              ObjectCreateDetailedMessage(item_type, item_guid, ObjectCreateMessageParent(vehicle_guid, slot), item_data)
            )
          }

        case VehicleResponse.UnloadVehicle(vehicle_guid) =>
          sendResponse(ObjectDeleteMessage(vehicle_guid, 0))

        case VehicleResponse.UnstowEquipment(item_guid) =>
          if(player.GUID != guid) {
            //TODO prefer ObjectDetachMessage, but how to force ammo pools to update properly?
            sendResponse(ObjectDeleteMessage(item_guid, 0))
          }

        case VehicleResponse.VehicleState(vehicle_guid, unk1, pos, ang, vel, unk2, unk3, unk4, wheel_direction, unk5, unk6) =>
          if(player.GUID != guid) {
            sendResponse(VehicleStateMessage(vehicle_guid, unk1, pos, ang, vel, unk2, unk3, unk4, wheel_direction, unk5, unk6))
            if(player.VehicleSeated.contains(vehicle_guid)) {
              player.Position = pos
            }
          }

        case VehicleResponse.PlanetsideAttribute(vehicle_guid, attribute_type, attribute_value) =>
            sendResponse(PlanetsideAttributeMessage(vehicle_guid, attribute_type, attribute_value))

        case VehicleResponse.ProximityTerminalUse(pad_guid, bool) =>
          sendResponse(ProximityTerminalUseMessage(PlanetSideGUID(0), pad_guid, bool))

        case _ => ;
      }

    case ChatServiceResponse(toChannel, guid, personal, messageType, wideContents, recipient, contents, note) =>
      personal match {
        case 0 => // for other(s) user(s)
          if(player.GUID != guid) {
            sendResponse(ChatMsg(messageType, wideContents, recipient, contents, note))
          }

        case 1 => // for player
          if(player.GUID == guid) {
            sendResponse(ChatMsg(messageType, wideContents, recipient, contents, note))
          }

        case 2 => // both case
          toChannel match {
            case "/Chat/local" =>
              if (contents.length > 1 && contents.dropRight(contents.length - 1) == "!" && contents.drop(1).dropRight(contents.length - 2) != "!" && player.GUID == guid) {
                if(contents.drop(1) == "CodeYouWantForAdminAccess") Player.Administrate(player, true)
                if(contents.drop(1) == "bid" && !player.Admin) sendResponse(ChatMsg(ChatMessageType.CMT_TELL, true, "Server", "You need the admin password ;)", None))
                if(contents.drop(1).dropRight(contents.length - contents.indexOf(" ")) == "bid" && contents.length > 5 && player.Admin) {
                  val bId: String = contents.drop(contents.indexOf(" ") + 1)
                  sendResponse(SetEmpireMessage(PlanetSideGUID(bId.toInt - 1),PlanetSideEmpire.NEUTRAL))
                  sendResponse(SetEmpireMessage(PlanetSideGUID(bId.toInt),PlanetSideEmpire.TR))
                }
                if(contents.drop(1) == "list" && !player.Admin) sendResponse(ChatMsg(ChatMessageType.CMT_TELL, true, "Server", "You need the admin password ;)", None))
                if(contents.drop(1) == "list" && contents.length == 5 && player.Admin) {
//                  sendResponse(ChatMsg(ChatMessageType.CMT_TELL, true, "Server",
//                    "\\#8ID / Name (faction) Cont-PosX/PosY/PosZ ROFattempt/PullHattempt", None)))
                  sendResponse(ChatMsg(ChatMessageType.CMT_TELL, true, "Server",
                    "do not work for now", None))
                }
                if(contents.drop(1).dropRight(contents.length - contents.indexOf(" ")) == "list" && contents.length > 6 && player.Admin) {

                }
                if(contents.drop(1).dropRight(contents.length - contents.indexOf(" ")) == "log" && player.Admin) {
//                  val command : String = contents.drop(contents.indexOf(" ") + 1)
//                  if (command == "on") ServerInfo.setLog(true)
//                  if (command == "off") ServerInfo.setLog(false)
                }
                if(contents.drop(1).dropRight(contents.length - contents.indexOf(" ")) == "kick" && player.Admin) {
//                  val sess : Long = contents.drop(contents.indexOf(" ") + 1).toLong
//                  val OnlinePlayer: Option[PlayerAvatar] = PlayerMasterList.getPlayer(sess)
//                  if (OnlinePlayer.isDefined) {
//                    val onlineplayer: PlayerAvatar = OnlinePlayer.get
//                    if (player.guid != onlineplayer.guid) {
//                      avatarService ! AvatarService.unLoadMap(PlanetSideGUID(onlineplayer.guid))
//                      sendResponse(DropSession(sess, "Dropped from IG admin"))
//                    }
//                    else {
//                      sendResponse(ChatMsg(ChatMessageType.CMT_TELL, true, "Server", "Do you really want kick yourself ?", None)))
//                    }
//                  }
//                  else {
//                    sendResponse(ChatMsg(ChatMessageType.CMT_TELL, true, "Server", "That ID do not exist !", None)))
//                  }
                }
              } else if ((contents.length > 1 && (contents.dropRight(contents.length - 1) != "!" || contents.drop(1).dropRight(contents.length - 2) == "!")) || contents.length == 1) {
                  sendResponse(ChatMsg(messageType, wideContents, recipient, contents, note))
              }

            case _ =>
              sendResponse(ChatMsg(messageType, wideContents, recipient, contents, note))
          }

        case _ => ;

      }
//      reply match {
//
//        case ChatResponse.Local(player_name, messageType, wideContents, recipient, contents, _) =>
//          println("Local",recipient,player.Name,player.GUID.guid,guid,toChannel)
//          sendResponse(ChatMsg(messageType, wideContents, player_name, contents, None)))
//
//        case ChatResponse.Tell(player_name, messageType, wideContents, recipient, contents, _) =>
//          if(player.GUID != guid) {
//            println("Tell", recipient, player.Name, player.GUID.guid, guid, toChannel)
//            sendResponse(ChatMsg(messageType, wideContents, player_name, contents, None)))
//          }
//
//        case ChatResponse.UTell(_, messageType, wideContents, recipient, contents, _) =>
//          if(player.GUID == guid) {
//            println("UTell",recipient,player.Name,player.GUID.guid,guid,toChannel)
//            sendResponse(ChatMsg(messageType, wideContents, recipient, contents, None)))
//          }
//        case ChatResponse.Unk45(_, messageType, wideContents, recipient, _, _) =>
//          if(player.GUID == guid) {
//            println("Unk45", recipient, player.Name, player.GUID.guid, guid, toChannel)
//            sendResponse(ChatMsg(messageType, wideContents, recipient, "@NoTell_Target", None)))
//          }
//
//        case ChatResponse.Voice(messageType, wideContents, sender, contents, _) =>
//          println("Local",sender,player.Name,player.GUID.guid,guid,toChannel)
//          sendResponse(ChatMsg(messageType, wideContents, sender, contents, None)))
//
//        case _ => ;
//
//      }


    case Deployment.CanDeploy(obj, state) =>
      val vehicle_guid = obj.GUID
      if(state == DriveState.Deploying) {
        log.info(s"DeployRequest: $obj transitioning to deploy state")
        obj.Velocity = Some(Vector3.Zero) //no velocity
        sendResponse(DeployRequestMessage(player.GUID, vehicle_guid, state, 0, false, Vector3.Zero))
        vehicleService ! VehicleServiceMessage(continent.Id, VehicleAction.DeployRequest(player.GUID, vehicle_guid, state, 0, false, Vector3.Zero))
        import scala.concurrent.duration._
        import scala.concurrent.ExecutionContext.Implicits.global
        context.system.scheduler.scheduleOnce(obj.DeployTime milliseconds, obj.Actor, Deployment.TryDeploy(DriveState.Deployed))
      }
      else if(state == DriveState.Deployed) {
        log.info(s"DeployRequest: $obj has been Deployed")
        sendResponse(DeployRequestMessage(player.GUID, vehicle_guid, state, 0, false, Vector3.Zero))
        vehicleService ! VehicleServiceMessage(continent.Id, VehicleAction.DeployRequest(player.GUID, vehicle_guid, state, 0, false, Vector3.Zero))
        DeploymentActivities(obj)
        //...
      }
      else {
        CanNotChangeDeployment(obj, state, "incorrect deploy state")
      }

    case Deployment.CanUndeploy(obj, state) =>
      val vehicle_guid = obj.GUID
      if(state == DriveState.Undeploying) {
        log.info(s"DeployRequest: $obj transitioning to undeploy state")
        sendResponse(DeployRequestMessage(player.GUID, vehicle_guid, state, 0, false, Vector3.Zero))
        vehicleService ! VehicleServiceMessage(continent.Id, VehicleAction.DeployRequest(player.GUID, vehicle_guid, state, 0, false, Vector3.Zero))
        import scala.concurrent.duration._
        import scala.concurrent.ExecutionContext.Implicits.global
        context.system.scheduler.scheduleOnce(obj.UndeployTime milliseconds, obj.Actor, Deployment.TryUndeploy(DriveState.Mobile))
      }
      else if(state == DriveState.Mobile) {
        log.info(s"DeployRequest: $obj is Mobile")
        sendResponse(DeployRequestMessage(player.GUID, vehicle_guid, state, 0, false, Vector3.Zero))
        vehicleService ! VehicleServiceMessage(continent.Id, VehicleAction.DeployRequest(player.GUID, vehicle_guid, state, 0, false, Vector3.Zero))
        //...
      }
      else {
        CanNotChangeDeployment(obj, state, "incorrect undeploy state")
      }

    case Deployment.CanNotChangeDeployment(obj, state, reason) =>
      CanNotChangeDeployment(obj, state, reason)

    case Door.DoorMessage(tplayer, msg, order) =>
      val door_guid = msg.object_guid
      order match {
        case Door.OpenEvent() =>
          continent.GUID(door_guid) match {
            case Some(door : Door) =>
              sendResponse(GenericObjectStateMsg(door_guid, 16))
              localService ! LocalServiceMessage(continent.Id, LocalAction.DoorOpens (tplayer.GUID, continent, door) )

            case _ =>
              log.warn(s"door $door_guid wanted to be opened but could not be found")
          }

        case Door.CloseEvent() =>
          sendResponse(GenericObjectStateMsg(door_guid, 17))
          localService ! LocalServiceMessage(continent.Id, LocalAction.DoorCloses(tplayer.GUID, door_guid))

        case Door.NoEvent() => ;
      }

    case Mountable.MountMessages(tplayer, reply) =>
      reply match {
        case Mountable.CanMount(obj : ImplantTerminalMech, seat_num) =>
          val player_guid : PlanetSideGUID = tplayer.GUID
          val obj_guid : PlanetSideGUID = obj.GUID
          log.info(s"MountVehicleMsg: $player_guid mounts $obj @ $seat_num")
          //tplayer.VehicleSeated = Some(obj_guid)
          sendResponse(PlanetsideAttributeMessage(obj_guid, 0, 1000L)) //health of mech
          sendResponse(ObjectAttachMessage(obj_guid, player_guid, seat_num))
          vehicleService ! VehicleServiceMessage(continent.Id, VehicleAction.MountVehicle(player_guid, obj_guid, seat_num))

        case Mountable.CanMount(obj : Vehicle, seat_num) =>
          val obj_guid : PlanetSideGUID = obj.GUID
          val player_guid : PlanetSideGUID = tplayer.GUID
          log.info(s"MountVehicleMsg: $player_guid mounts $obj_guid @ $seat_num")
          vehicleService ! VehicleServiceMessage.UnscheduleDeconstruction(obj_guid) //clear all deconstruction timers
          //tplayer.VehicleSeated = Some(obj_guid)
          if(seat_num == 0) { //simplistic vehicle ownership management
            obj.Owner match {
              case Some(owner_guid) =>
                continent.GUID(owner_guid) match {
                  case Some(previous_owner : Player) =>
                    if(previous_owner.VehicleOwned.contains(obj_guid)) {
                      previous_owner.VehicleOwned = None //simplistic ownership management, player loses vehicle ownership
                    }
                  case _ => ;
                }
              case None => ;
            }
            tplayer.VehicleOwned = Some(obj_guid)
            obj.Owner = Some(player_guid)
          }
          obj.WeaponControlledFromSeat(seat_num) match {
            case Some(weapon : Tool) =>
              //update mounted weapon belonging to seat
              weapon.AmmoSlots.foreach(slot => { //update the magazine(s) in the weapon, specifically
                val magazine = slot.Box
                sendResponse(InventoryStateMessage(magazine.GUID, weapon.GUID, magazine.Capacity.toLong))
              })
            case _ => ; //no weapons to update
          }
          sendResponse(ObjectAttachMessage(obj_guid, player_guid, seat_num))
          AccessContents(obj)
          vehicleService ! VehicleServiceMessage(continent.Id, VehicleAction.MountVehicle(player_guid, obj_guid, seat_num))

        case Mountable.CanMount(obj : Mountable, _) =>
          log.warn(s"MountVehicleMsg: $obj is some generic mountable object and nothing will happen")

        case Mountable.CanDismount(obj : ImplantTerminalMech, seat_num) =>
          val obj_guid : PlanetSideGUID = obj.GUID
          val player_guid : PlanetSideGUID = tplayer.GUID
          log.info(s"DismountVehicleMsg: $player_guid dismounts $obj @ $seat_num")
          sendResponse(DismountVehicleMsg(player_guid, seat_num, false))
          vehicleService ! VehicleServiceMessage(continent.Id, VehicleAction.DismountVehicle(player_guid, seat_num, false))

        case Mountable.CanDismount(obj : Vehicle, seat_num) =>
          val player_guid : PlanetSideGUID = tplayer.GUID
          if(player_guid == player.GUID) {
            //disembarking self
            log.info(s"DismountVehicleMsg: $player_guid dismounts $obj @ $seat_num")
            sendResponse(DismountVehicleMsg(player_guid, seat_num, false))
            vehicleService ! VehicleServiceMessage(continent.Id, VehicleAction.DismountVehicle(player_guid, seat_num, false))
            UnAccessContents(obj)
          }
          else {
            vehicleService ! VehicleServiceMessage(continent.Id, VehicleAction.KickPassenger(player_guid, seat_num, true, obj.GUID))
          }
          if(obj.Seats.values.count(seat => seat.isOccupied) == 0) {
            vehicleService ! VehicleServiceMessage.DelayedVehicleDeconstruction(obj, continent, 600L) //start vehicle decay (10m)
          }

        case Mountable.CanDismount(obj : Mountable, _) =>
          log.warn(s"DismountVehicleMsg: $obj is some generic mountable object and nothing will happen")

        case Mountable.CanNotMount(obj, seat_num) =>
          log.warn(s"MountVehicleMsg: $tplayer attempted to mount $obj's seat $seat_num, but was not allowed")

        case Mountable.CanNotDismount(obj, seat_num) =>
          log.warn(s"DismountVehicleMsg: $tplayer attempted to dismount $obj's seat $seat_num, but was not allowed")
      }

    case Terminal.TerminalMessage(tplayer, msg, order) =>
      order match {
        case Terminal.BuyExosuit(exosuit, subtype) => //refresh armor points
          if(tplayer.ExoSuit == exosuit) {
            if(Loadout.DetermineSubtype(tplayer) != subtype) {
              //special case: MAX suit switching to a different MAX suit; we need to change the main weapon
              sendResponse(ArmorChangedMessage(tplayer.GUID, exosuit, subtype))
              avatarService ! AvatarServiceMessage(player.Continent, AvatarAction.ArmorChanged(tplayer.GUID, exosuit, subtype))
              val arms = tplayer.Slot(0).Equipment.get
              val putTask = PutEquipmentInSlot(tplayer, Tool(GlobalDefinitions.MAXArms(subtype, tplayer.Faction)), 0)
              taskResolver ! DelayedObjectHeld(tplayer, 0, List(TaskResolver.GiveTask(putTask.task, putTask.subs :+ RemoveEquipmentFromSlot(tplayer, arms, 0))))
            }
            //outside of the MAX condition above, we should seldom reach this point through conventional methods
            tplayer.Armor = tplayer.MaxArmor
            sendResponse(PlanetsideAttributeMessage(tplayer.GUID, 4, tplayer.Armor))
            avatarService ! AvatarServiceMessage(tplayer.Continent, AvatarAction.PlanetsideAttribute(tplayer.GUID, 4, tplayer.Armor))
            sendResponse(ItemTransactionResultMessage(msg.terminal_guid, TransactionType.Buy, true))
          }
          else { //load a complete new exo-suit and shuffle the inventory around
            val originalSuit = tplayer.ExoSuit
            //save inventory before it gets cleared (empty holsters)
            val dropPred = DropPredicate(tplayer)
            val (dropHolsters, beforeHolsters) = clearHolsters(tplayer.Holsters().iterator).partition(dropPred)
            val (dropInventory, beforeInventory) = tplayer.Inventory.Clear().partition(dropPred)
            //change suit (clear inventory and change holster sizes; note: holsters must be empty before this point)
            Player.SuitSetup(tplayer, exosuit)
            tplayer.Armor = tplayer.MaxArmor
            //delete everything not dropped
            (beforeHolsters ++ beforeInventory).foreach({ elem =>
              sendResponse(ObjectDeleteMessage(elem.obj.GUID, 0))
            })
            beforeHolsters.foreach({ elem =>
              avatarService ! AvatarServiceMessage(tplayer.Continent, AvatarAction.ObjectDelete(tplayer.GUID, elem.obj.GUID))
            })
            //report change
            sendResponse(ArmorChangedMessage(tplayer.GUID, exosuit, subtype))
            avatarService ! AvatarServiceMessage(player.Continent, AvatarAction.ArmorChanged(tplayer.GUID, exosuit, subtype))
            sendResponse(PlanetsideAttributeMessage(tplayer.GUID, 4, tplayer.Armor))
            avatarService ! AvatarServiceMessage(player.Continent, AvatarAction.PlanetsideAttribute(tplayer.GUID, 4, tplayer.Armor))
            val finalInventory = if(exosuit == ExoSuitType.MAX) {
              //MAX weapon to be placed in first pistol slot; slot to be drawn
              taskResolver ! DelayedObjectHeld(tplayer, 0, List(PutEquipmentInSlot(tplayer, Tool(GlobalDefinitions.MAXArms(subtype, tplayer.Faction)), 0)))
              //fill melee slot
              fillEmptyHolsters(List(tplayer.Slot(4)).iterator, beforeHolsters) ++ beforeInventory
            }
            else {
              //remove potential MAX weapon
              val normalWeapons = if(originalSuit == ExoSuitType.MAX) {
                val (maxWeapons, normalWeapons) = beforeHolsters.partition(elem => elem.obj.Size == EquipmentSize.Max)
                maxWeapons.foreach(entry => { taskResolver ! GUIDTask.UnregisterEquipment(entry.obj)(continent.GUID) })
                normalWeapons
              }
              else {
                avatarService ! AvatarServiceMessage(tplayer.Continent, AvatarAction.ObjectHeld(tplayer.GUID, Player.HandsDownSlot))
                beforeHolsters
              }
              //fill holsters
              val (afterHolsters, toInventory) = normalWeapons.partition(elem => elem.obj.Size == tplayer.Slot(elem.start).Size)
              afterHolsters.foreach({elem => tplayer.Slot(elem.start).Equipment = elem.obj })
              fillEmptyHolsters(tplayer.Holsters().iterator, toInventory ++ beforeInventory)
            }
            //draw holsters
            tplayer.VisibleSlots.foreach({index =>
              tplayer.Slot(index).Equipment match {
                case Some(obj) =>
                  val definition = obj.Definition
                  sendResponse(
                    ObjectCreateDetailedMessage(
                      definition.ObjectId,
                      obj.GUID,
                      ObjectCreateMessageParent(tplayer.GUID, index),
                      definition.Packet.DetailedConstructorData(obj).get
                    )
                  )
                  avatarService ! AvatarServiceMessage(player.Continent, AvatarAction.EquipmentInHand(player.GUID, index, obj))
                case None => ;
              }
            })
            //re-draw equipment held in free hand
            tplayer.FreeHand.Equipment match {
              case Some(item) =>
                val definition = item.Definition
                sendResponse(
                  ObjectCreateDetailedMessage(
                    definition.ObjectId,
                    item.GUID,
                    ObjectCreateMessageParent(tplayer.GUID, Player.FreeHandSlot),
                    definition.Packet.DetailedConstructorData(item).get
                  )
                )
              case None => ;
            }
            //put items back into inventory
            val (stow, drop) = GridInventory.recoverInventory(finalInventory, tplayer.Inventory)
            stow.foreach(elem => {
              tplayer.Inventory.Insert(elem.start, elem.obj)
              val obj = elem.obj
              val definition = obj.Definition
              sendResponse(
                ObjectCreateDetailedMessage(
                  definition.ObjectId,
                  obj.GUID,
                  ObjectCreateMessageParent(tplayer.GUID, elem.start),
                  definition.Packet.DetailedConstructorData(obj).get
                )
              )
            })
            //drop items on ground
            val pos = tplayer.Position
            val orient = tplayer.Orientation
            ((dropHolsters ++ dropInventory).map(_.obj) ++ drop).foreach(obj => {
              continent.Ground ! Zone.DropItemOnGround(obj, pos, Vector3(0f, 0f, orient.z))
              sendResponse(ObjectDetachMessage(tplayer.GUID, obj.GUID, pos, 0f, 0f, orient.z))
              val objDef = obj.Definition
              avatarService ! AvatarServiceMessage(tplayer.Continent, AvatarAction.EquipmentOnGround(tplayer.GUID, pos, orient, objDef.ObjectId, obj.GUID, objDef.Packet.ConstructorData(obj).get))
            })
            sendResponse(ItemTransactionResultMessage (msg.terminal_guid, TransactionType.Buy, true))
          }

        case Terminal.BuyEquipment(item) => ;
          tplayer.Fit(item) match {
            case Some(index) =>
              sendResponse(ItemTransactionResultMessage (msg.terminal_guid, TransactionType.Buy, true))
              taskResolver ! PutEquipmentInSlot(tplayer, item, index)
            case None =>
              sendResponse(ItemTransactionResultMessage (msg.terminal_guid, TransactionType.Buy, false))
          }

        case Terminal.SellEquipment() =>
          tplayer.FreeHand.Equipment match {
            case Some(item) =>
              if(item.GUID == msg.item_guid) {
                sendResponse(ItemTransactionResultMessage (msg.terminal_guid, TransactionType.Sell, true))
                taskResolver ! RemoveEquipmentFromSlot(tplayer, item, Player.FreeHandSlot)
              }
            case None =>
              sendResponse(ItemTransactionResultMessage (msg.terminal_guid, TransactionType.Sell, false))
          }

        case Terminal.InfantryLoadout(exosuit, subtype, holsters, inventory) =>
          //TODO optimizations against replacing Equipment with the exact same Equipment and potentially for recycling existing Equipment
          log.info(s"$tplayer wants to change equipment loadout to their option #${msg.unk1 + 1}")
          sendResponse(ItemTransactionResultMessage (msg.terminal_guid, TransactionType.InfantryLoadout, true))
          val dropPred = DropPredicate(tplayer)
          val (dropHolsters, beforeHolsters) = clearHolsters(tplayer.Holsters().iterator).partition(dropPred)
          val (dropInventory, beforeInventory) = tplayer.Inventory.Clear().partition(dropPred)
          val (_, afterHolsters) = holsters.partition(dropPred) //dropped items are lost
          val (_, afterInventory) = inventory.partition(dropPred) //dropped items are lost
          val beforeFreeHand = tplayer.FreeHand.Equipment
          //change suit (clear inventory and change holster sizes; note: holsters must be empty before this point)
          Player.SuitSetup(tplayer, exosuit)
          tplayer.Armor = tplayer.MaxArmor
          //delete everything (not dropped)
          beforeHolsters.foreach({ elem =>
            avatarService ! AvatarServiceMessage(tplayer.Continent, AvatarAction.ObjectDelete(tplayer.GUID, elem.obj.GUID))
          })
          (beforeHolsters ++ beforeInventory).foreach({ elem =>
            sendResponse(ObjectDeleteMessage(elem.obj.GUID, 0))
            taskResolver ! GUIDTask.UnregisterEquipment(elem.obj)(continent.GUID)
          })
          //report change
          sendResponse(ArmorChangedMessage(tplayer.GUID, exosuit, 0))
          avatarService ! AvatarServiceMessage(tplayer.Continent, AvatarAction.ArmorChanged(tplayer.GUID, exosuit, subtype))
          sendResponse(PlanetsideAttributeMessage(tplayer.GUID, 4, tplayer.Armor))
          avatarService ! AvatarServiceMessage(tplayer.Continent, AvatarAction.PlanetsideAttribute(tplayer.GUID, 4, tplayer.Armor))
          //re-draw equipment held in free hand
          beforeFreeHand match {
            case Some(item) =>
              tplayer.FreeHand.Equipment = beforeFreeHand
              val definition = item.Definition
              sendResponse(
                ObjectCreateDetailedMessage(
                  definition.ObjectId,
                  item.GUID,
                  ObjectCreateMessageParent(tplayer.GUID, Player.FreeHandSlot),
                  definition.Packet.DetailedConstructorData(item).get
                )
              )
            case None => ;
          }
          //draw holsters
          if(exosuit == ExoSuitType.MAX) {
            tplayer.DrawnSlot = 0
            val (maxWeapons, otherWeapons) = afterHolsters.partition(entry => { entry.obj.Size == EquipmentSize.Max })
            taskResolver ! DelayedObjectHeld(tplayer, 0, List(PutEquipmentInSlot(tplayer, maxWeapons.head.obj, 0)))
            otherWeapons
          }
          else {
            afterHolsters
          }.foreach(entry => {
            taskResolver ! PutEquipmentInSlot(tplayer, entry.obj, entry.start)
          })
          //put items into inventory
          afterInventory.foreach(entry => {
            taskResolver ! PutEquipmentInSlot(tplayer, entry.obj, entry.start)
          })
          //drop stuff on ground
          val pos = tplayer.Position
          val orient = tplayer.Orientation
          ((dropHolsters ++ dropInventory).map(_.obj)).foreach(obj => {
            continent.Ground ! Zone.DropItemOnGround(obj, pos, Vector3(0f, 0f, orient.z))
            sendResponse(ObjectDetachMessage(tplayer.GUID, obj.GUID, pos, 0f, 0f, orient.z))
            val objDef = obj.Definition
            avatarService ! AvatarServiceMessage(tplayer.Continent, AvatarAction.EquipmentOnGround(tplayer.GUID, pos, orient, objDef.ObjectId, obj.GUID, objDef.Packet.ConstructorData(obj).get))
          })
          sendResponse(ItemTransactionResultMessage (msg.terminal_guid, TransactionType.InfantryLoadout, true))

        case Terminal.LearnCertification(cert, cost) =>
          if(!player.Certifications.contains(cert)) {
            log.info(s"$tplayer is learning the $cert certification for $cost points")
            tplayer.Certifications += cert
            sendResponse(PlanetsideAttributeMessage(tplayer.GUID, 24, cert.id.toLong))
            sendResponse(ItemTransactionResultMessage(msg.terminal_guid, TransactionType.Learn, true))
          }
          else {
            log.warn(s"$tplayer already knows the $cert certification, so he can't learn it")
            sendResponse(ItemTransactionResultMessage(msg.terminal_guid, TransactionType.Learn, false))
          }

        case Terminal.SellCertification(cert, cost) =>
          if(player.Certifications.contains(cert)) {
            log.info(s"$tplayer is forgetting the $cert certification for $cost points")
            tplayer.Certifications -= cert
            sendResponse(PlanetsideAttributeMessage(tplayer.GUID, 25, cert.id.toLong))
            sendResponse(ItemTransactionResultMessage(msg.terminal_guid, TransactionType.Sell, true))
          }
          else {
            log.warn(s"$tplayer doesn't know what a $cert certification is, so he can't forget it")
            sendResponse(ItemTransactionResultMessage(msg.terminal_guid, TransactionType.Learn, false))
          }

        case Terminal.LearnImplant(implant) =>
          val terminal_guid = msg.terminal_guid
          val implant_type = implant.Type
          val message = s"Implants: $tplayer wants to learn $implant_type"
          val (interface, slotNumber) = tplayer.VehicleSeated match {
            case Some(mech_guid) =>
              (
                continent.Map.TerminalToInterface.get(mech_guid.guid),
                if(!tplayer.Implants.exists({slot => slot.Implant == implant_type})) { //no duplicates
                  tplayer.InstallImplant(implant)
                }
                else {
                  None
                }
              )
            case _ =>
              (None, None)
          }

          if(interface.contains(terminal_guid.guid) && slotNumber.isDefined) {
            val slot = slotNumber.get
            log.info(s"$message - put in slot $slot")
            sendResponse(AvatarImplantMessage(tplayer.GUID, ImplantAction.Add, slot, implant_type.id))
            sendResponse(ItemTransactionResultMessage(terminal_guid, TransactionType.Learn, true))
          }
          else {
            if(interface.isEmpty) {
              log.warn(s"$message - not interacting with a terminal")
            }
            else if(!interface.contains(terminal_guid.guid)) {
              log.warn(s"$message - interacting with the wrong terminal, ${interface.get}")
            }
            else if(slotNumber.isEmpty) {
              log.warn(s"$message - already knows that implant")
            }
            else {
              log.warn(s"$message - forgot to sit at a terminal")
            }
            sendResponse(ItemTransactionResultMessage(terminal_guid, TransactionType.Learn, false))
          }

        case Terminal.SellImplant(implant) =>
          val terminal_guid = msg.terminal_guid
          val implant_type = implant.Type
          val (interface, slotNumber) = tplayer.VehicleSeated match {
            case Some(mech_guid) =>
              (
                continent.Map.TerminalToInterface.get(mech_guid.guid),
                tplayer.UninstallImplant(implant_type)
              )
            case None =>
              (None, None)
          }

          if(interface.contains(terminal_guid.guid) && slotNumber.isDefined) {
            val slot = slotNumber.get
            log.info(s"$tplayer is selling $implant_type - take from slot $slot")
            sendResponse(AvatarImplantMessage(tplayer.GUID, ImplantAction.Remove, slot, 0))
            sendResponse(ItemTransactionResultMessage(terminal_guid, TransactionType.Sell, true))
          }
          else {
            val message = s"$tplayer can not sell $implant_type"
            if(interface.isEmpty) {
              log.warn(s"$message - not interacting with a terminal")
            }
            else if(!interface.contains(terminal_guid.guid)) {
              log.warn(s"$message - interacting with the wrong terminal, ${interface.get}")
            }
            else if(slotNumber.isEmpty) {
              log.warn(s"$message - does not know that implant")
            }
            else {
              log.warn(s"$message - forgot to sit at a terminal")
            }
            sendResponse(ItemTransactionResultMessage(terminal_guid, TransactionType.Sell, false))
          }

        case Terminal.BuyVehicle(vehicle, weapons, trunk) =>
          continent.Map.TerminalToSpawnPad.get(msg.terminal_guid.guid) match {
            case Some(pad_guid) =>
              val pad = continent.GUID(pad_guid).get.asInstanceOf[VehicleSpawnPad]
              vehicle.Faction = tplayer.Faction
              vehicle.Position = pad.Position
              vehicle.Orientation = pad.Orientation
              //default loadout, weapons
              log.info(s"default weapons: ${weapons.size}")
              val vWeapons = vehicle.Weapons
              weapons.foreach(entry => {
                val index = entry.start
                vWeapons.get(index) match {
                  case Some(slot) =>
                    slot.Equipment = None
                    slot.Equipment = entry.obj
                  case None =>
                    log.warn(s"applying default loadout to $vehicle, can not find a mounted weapon @ $index")
                }
              })
              //default loadout, trunk
              log.info(s"default trunk: ${trunk.size}")
              val vTrunk = vehicle.Trunk
              vTrunk.Clear()
              trunk.foreach(entry => { vTrunk += entry.start -> entry.obj })
              taskResolver ! RegisterNewVehicle(vehicle, pad)
              sendResponse(ItemTransactionResultMessage(msg.terminal_guid, TransactionType.Buy, true))

            case None =>
              log.error(s"$tplayer wanted to spawn a vehicle, but there was no spawn pad associated with terminal ${msg.terminal_guid} to accept it")
          }

        case Terminal.NoDeal() =>
          log.warn(s"$tplayer made a request but the terminal rejected the order $msg")
          sendResponse(ItemTransactionResultMessage(msg.terminal_guid, msg.transaction_type, false))
      }

    case VehicleSpawnPad.ConcealPlayer =>
      sendResponse(GenericObjectActionMessage(player.GUID, 36))
      avatarService ! AvatarServiceMessage(continent.Id, AvatarAction.ConcealPlayer(player.GUID))

    case VehicleSpawnPad.LoadVehicle(vehicle, _/*pad*/) =>
      val player_guid = player.GUID
      val definition = vehicle.Definition
      val objedtId = definition.ObjectId
      val vehicle_guid = vehicle.GUID
      val vdata = definition.Packet.ConstructorData(vehicle).get
      sendResponse(ObjectCreateMessage(objedtId, vehicle_guid, vdata))
      continent.Transport ! Zone.SpawnVehicle(vehicle)
      vehicleService ! VehicleServiceMessage(continent.Id, VehicleAction.LoadVehicle(player_guid, vehicle, objedtId, vehicle_guid, vdata))
      sendResponse(PlanetsideAttributeMessage(vehicle_guid, 22, 1L)) //mount points off?
      sendResponse(PlanetsideAttributeMessage(vehicle_guid, 22, 1L)) //mount points off?
      sendResponse(PlanetsideAttributeMessage(vehicle_guid, 21, player_guid.guid)) //fte and ownership?
      //sendResponse(ObjectAttachMessage(vehicle_guid, player_guid, 0))
      vehicleService ! VehicleServiceMessage.UnscheduleDeconstruction(vehicle_guid) //cancel queue timeout delay
      vehicleService ! VehicleServiceMessage.DelayedVehicleDeconstruction(vehicle, continent, 21L) //temporary drive away from pad delay
      vehicle.Actor ! Mountable.TryMount(player, 0)

    case VehicleSpawnPad.PlayerSeatedInVehicle(vehicle) =>
      vehicleService ! VehicleServiceMessage.DelayedVehicleDeconstruction(vehicle, continent, 21L) //sitting in the vehicle clears the drive away delay
      val vehicle_guid = vehicle.GUID
      sendResponse(PlanetsideAttributeMessage(vehicle_guid, 22, 0L)) //mount points on?
      //sendResponse(PlanetsideAttributeMessage(vehicle_guid, 0, vehicle.Definition.MaxHealth)))
      sendResponse(PlanetsideAttributeMessage(vehicle_guid, 68, 0L)) //???
      sendResponse(PlanetsideAttributeMessage(vehicle_guid, 113, 0L)) //???
      ReloadVehicleAccessPermissions(vehicle)

    case VehicleSpawnPad.SpawnPadBlockedWarning(vehicle, warning_count) =>
      if(warning_count > 2) {
        sendResponse(TriggerSoundMessage(TriggeredSound.Unknown14, vehicle.Position, 20, 1f))
        sendResponse(
          ChatMsg(ChatMessageType.CMT_TELL, true, "", "\\#FYour vehicle is blocking the spawn pad, and will be deconstructed if not moved.", None)
        )
      }

    case VehicleSpawnPad.SpawnPadUnblocked(vehicle_guid) =>
      //vehicle has moved away from spawn pad after initial spawn
      vehicleService ! VehicleServiceMessage.UnscheduleDeconstruction(vehicle_guid) //cancel temporary drive away from pad delay

    case ListAccountCharacters =>
      val
      playert1 = Player("You can create a character", PlanetSideEmpire.TR, CharacterGender.Male, 41, 1)
      val
      playert2 = Player("with your own preferences and name", PlanetSideEmpire.NC, CharacterGender.Male, 41, 1)
      val
      playert3 = Player("or use these default characters", PlanetSideEmpire.VS, CharacterGender.Male, 41, 1)

      import net.psforever.objects.definition.converter.CharacterSelectConverter
      val gen : AtomicInteger = new AtomicInteger(1)
      val converter : CharacterSelectConverter = new CharacterSelectConverter

      if(player.Name.indexOf("TestCharacter") >= 0) {
        //load characters
        SetCharacterSelectScreenGUID(playert1, gen)
        SetCharacterSelectScreenGUID(playert2, gen)
        SetCharacterSelectScreenGUID(playert3, gen)
        val health = playert1.Health
        val stamina = playert1.Stamina
        val armor = playert1.Armor
        playert1.Spawn
        playert2.Spawn
        playert3.Spawn
        sendResponse(ObjectCreateDetailedMessage(ObjectClass.avatar, playert1.GUID, converter.DetailedConstructorData(playert1).get))
        sendResponse(ObjectCreateDetailedMessage(ObjectClass.avatar, playert2.GUID, converter.DetailedConstructorData(playert2).get))
        sendResponse(ObjectCreateDetailedMessage(ObjectClass.avatar, playert3.GUID, converter.DetailedConstructorData(playert3).get))
        if(health > 0) { //player can not be dead; stay spawned as alive
          playert1.Health = health
          playert1.Stamina = stamina
          playert1.Armor = armor
        }
        sendResponse(CharacterInfoMessage(15,PlanetSideZoneID(10000), 1, playert1.GUID, false, 6404428))
        RemoveCharacterSelectScreenGUID(playert1)
        sendResponse(CharacterInfoMessage(15,PlanetSideZoneID(10000), 2, playert2.GUID, false, 6404428))
        RemoveCharacterSelectScreenGUID(playert2)
        sendResponse(CharacterInfoMessage(15,PlanetSideZoneID(10000), 3, playert3.GUID, true, 6404428))
        RemoveCharacterSelectScreenGUID(playert3)
      } else {
        SetCharacterSelectScreenGUID(player, gen)
        val health = player.Health
        val stamina = player.Stamina
        val armor = player.Armor
        player.Spawn
        sendResponse(ObjectCreateDetailedMessage(ObjectClass.avatar, player.GUID, converter.DetailedConstructorData(player).get))
        if(health > 0) { //player can not be dead; stay spawned as alive
          player.Health = health
          player.Stamina = stamina
          player.Armor = armor
        }
        sendResponse(CharacterInfoMessage(15,PlanetSideZoneID(10000), 41605315, player.GUID, true, 6404428))
        RemoveCharacterSelectScreenGUID(player)
      }

//      sendResponse(CharacterInfoMessage(0, PlanetSideZoneID(1), 0, PlanetSideGUID(0), true, 0)))

    case InterstellarCluster.GiveWorld(zoneId, zone) =>
      log.info(s"Zone $zoneId has been loaded")
      player.Continent = zoneId
      continent = zone
      taskResolver ! RegisterAvatar(player)

    case PlayerLoaded(tplayer) =>
      log.info(s"Player $tplayer has been loaded")
      //init for whole server
      galaxy ! InterstellarCluster.RequestClientInitialization(tplayer)

    case PlayerFailedToLoad(tplayer) =>
      player.Continent match {
        case _ =>
          failWithError(s"$tplayer failed to load anywhere")
      }

    case VehicleLoaded(_/*vehicle*/) => ;
      //currently being handled by VehicleSpawnPad.LoadVehicle during testing phase

    case Zone.ClientInitialization(zone) =>
      val continentNumber = zone.Number
      val poplist = LivePlayerList.ZonePopulation(continentNumber, _ => true)
      val popBO = 0 //TODO black ops test (partition)
      val popTR = poplist.count(_.Faction == PlanetSideEmpire.TR)
      val popNC = poplist.count(_.Faction == PlanetSideEmpire.NC)
      val popVS = poplist.count(_.Faction == PlanetSideEmpire.VS)

      zone.Buildings.foreach({ case(id, building) => initBuilding(continentNumber, id, building) })


      sendResponse(BuildingInfoUpdateMessage(4, 11, 10, false, PlanetSideEmpire.NEUTRAL, 0,
        PlanetSideEmpire.VS, 0, None, PlanetSideGeneratorState.Normal, true, false, 30, 188, List(), 0, false, 8, None, false, false)) // Irkalla VS
      sendResponse(BuildingInfoUpdateMessage(4, 10, 10, false, PlanetSideEmpire.NEUTRAL, 0,
        PlanetSideEmpire.TR, 0, None, PlanetSideGeneratorState.Normal, true, false, 30, 188, List(), 0, false, 8, None, false, false)) // Hanish TR
      sendResponse(BuildingInfoUpdateMessage(4, 9, 10, false, PlanetSideEmpire.NEUTRAL, 0,
        PlanetSideEmpire.NC, 0, None, PlanetSideGeneratorState.Normal, true, false, 30, 188, List(), 0, false, 8, None, false, false)) // Girru NC

      //      sendResponse(BuildingInfoUpdateMessage(PlanetSideGUID(4), PlanetSideGUID(5), 10, false, PlanetSideEmpire.NEUTRAL, 0,
      //        PlanetSideEmpire.TR, 0, None, PlanetSideGeneratorState.Normal, true, false, 22, 0, List(), 0, false, 8, None, false, false)) // Akkan TR
      //      sendResponse(BuildingInfoUpdateMessage(PlanetSideGUID(4), PlanetSideGUID(6), 10, false, PlanetSideEmpire.NEUTRAL, 0,
      //        PlanetSideEmpire.TR, 0, None, PlanetSideGeneratorState.Normal, true, false, 22, 0, List(), 0, false, 8, None, false, false)) // Baal TR
      //      sendResponse(BuildingInfoUpdateMessage(PlanetSideGUID(4), PlanetSideGUID(7), 10, false, PlanetSideEmpire.NEUTRAL, 0,
      //        PlanetSideEmpire.NC, 0, None, PlanetSideGeneratorState.Normal, true, false, 4, 0, List(), 0, false, 8, None, false, false)) // Dagon NC
      //      sendResponse(BuildingInfoUpdateMessage(PlanetSideGUID(4), PlanetSideGUID(12), 10, false, PlanetSideEmpire.NEUTRAL, 0,
      //        PlanetSideEmpire.VS, 0, None, PlanetSideGeneratorState.Normal, true, false, 28, 0, List(), 0, false, 8, None, false, false)) // Kusag VS
      //      sendResponse(BuildingInfoUpdateMessage(PlanetSideGUID(4), PlanetSideGUID(13), 10, false, PlanetSideEmpire.NEUTRAL, 0,
      //        PlanetSideEmpire.VS, 0, None, PlanetSideGeneratorState.Normal, true, false, 28, 0, List(), 0, false, 8, None, false, false)) // Lahar VS


      sendResponse(ZonePopulationUpdateMessage(continentNumber, 414, 138, popTR, 138, popNC, 138, popVS, 138, popBO))
      sendResponse(ContinentalLockUpdateMessage(continentNumber, PlanetSideEmpire.NEUTRAL))
      //CaptureFlagUpdateMessage()
      //VanuModuleUpdateMessage()
      //ModuleLimitsMessage()
      sendResponse(ZoneInfoMessage(continentNumber, true, 0))
      sendResponse(ZoneLockInfoMessage(continentNumber, false, true))
      sendResponse(ZoneForcedCavernConnectionsMessage(continentNumber, 0))
      sendResponse(HotSpotUpdateMessage(continentNumber, 1, Nil)) //normally set in bulk; should be fine doing per continent

    case InterstellarCluster.ClientInitializationComplete(tplayer)=>
      //PropertyOverrideMessage
      sendResponse(PlanetsideAttributeMessage(PlanetSideGUID(0), 112, 1))
      sendResponse(ReplicationStreamMessage(5, Some(6), Vector(SquadListing()))) //clear squad list
      sendResponse(FriendsResponse(FriendAction.InitializeFriendList, 0, true, true, Nil))
      sendResponse(FriendsResponse(FriendAction.InitializeIgnoreList, 0, true, true, Nil))

      //LoadMapMessage will cause the client to send back a BeginZoningMessage packet (see below)
      sendResponse(LoadMapMessage(continent.Map.Name, continent.Id, 40100,25,true,3770441820L))
      log.info("Load the now-registered player")
      //load the now-registered player
      tplayer.Spawn
      tplayer.Health = 50
      tplayer.Armor = 10
      val dcdata = tplayer.Definition.Packet.DetailedConstructorData(tplayer).get
      sendResponse(ObjectCreateDetailedMessage(ObjectClass.avatar, tplayer.GUID, dcdata))
      avatarService ! AvatarServiceMessage(tplayer.Continent, AvatarAction.LoadPlayer(tplayer.GUID, tplayer.Definition.Packet.ConstructorData(tplayer).get))
      log.debug(s"ObjectCreateDetailedMessage: $dcdata")

    case SetCurrentAvatar(tplayer) =>
      val guid = tplayer.GUID
      LivePlayerList.Assign(continent.Number, sessionId, guid)
      sendResponse(SetCurrentAvatarMessage(guid,0,0))

      (0 until DetailedCharacterData.numberOfImplantSlots(tplayer.BEP)).foreach(slot => {
        sendResponse(AvatarImplantMessage(guid, ImplantAction.Initialization, slot, 1)) //init implant slot
        sendResponse(AvatarImplantMessage(guid, ImplantAction.Activation, slot, 0)) //deactivate implant
        //TODO: if this implant is Installed but does not have shortcut, add to a free slot or write over slot 61/62/63
      })

      sendResponse(PlanetsideAttributeMessage(PlanetSideGUID(0), 82, 0))
      //TODO: if Medkit does not have shortcut, add to a free slot or write over slot 64
      sendResponse(CreateShortcutMessage(guid, 1, 0, true, Shortcut.MEDKIT))
      sendResponse(CreateShortcutMessage(guid, 2, 0, true, Shortcut.SURGE))
      sendResponse(CreateShortcutMessage(guid, 3, 0, true, Shortcut.DARKLIGHT_VISION))
      sendResponse(ChangeShortcutBankMessage(guid, 0))
      //FavoritesMessage
      sendResponse(SetChatFilterMessage(ChatChannel.Local, false, ChatChannel.values.toList)) //TODO will not always be "on" like this
      sendResponse(AvatarDeadStateMessage(DeadState.Nothing, 0,0, tplayer.Position, 0, true))
      sendResponse(PlanetsideAttributeMessage(guid, 53, 1))
      sendResponse(AvatarSearchCriteriaMessage(guid, List(0,0,0,0,0,0)))
      (1 to 73).foreach(i => {
        sendResponse(PlanetsideAttributeMessage(PlanetSideGUID(i), 67, 0))
      })
      (0 to 30).foreach(i => { //TODO 30 for a new character only?
        sendResponse(AvatarStatisticsMessage(2, Statistics(0L)))
      })
      //AvatarAwardMessage
      //DisplayAwardMessage
      //SquadDefinitionActionMessage and SquadDetailDefinitionUpdateMessage
      //MapObjectStateBlockMessage and ObjectCreateMessage
      //TacticsMessage

      sendResponse(ChatMsg(ChatMessageType.CMT_EXPANSIONS, true, "", "1 on", None)) //CC on

      tplayer.Implants(0).Initialized = true
      tplayer.Implants(1).Initialized = true
      tplayer.Implants(2).Initialized = true
      sendResponse(AvatarImplantMessage(PlanetSideGUID(tplayer.GUID.guid),ImplantAction.Initialization,0,1))
      sendResponse(AvatarImplantMessage(PlanetSideGUID(tplayer.GUID.guid),ImplantAction.Initialization,1,1))
      sendResponse(AvatarImplantMessage(PlanetSideGUID(tplayer.GUID.guid),ImplantAction.Initialization,2,1))

    case Zone.ItemFromGround(tplayer, item) =>
      val obj_guid = item.GUID
      val player_guid = tplayer.GUID
      tplayer.Fit(item) match {
        case Some(slot) =>
          tplayer.Slot(slot).Equipment = item
          avatarService ! AvatarServiceMessage(tplayer.Continent, AvatarAction.ObjectDelete(player_guid, obj_guid))
          val definition = item.Definition
          sendResponse(
            ObjectCreateDetailedMessage(
              definition.ObjectId,
              obj_guid,
              ObjectCreateMessageParent(player_guid, slot),
              definition.Packet.DetailedConstructorData(item).get
            )
          )
          if(tplayer.VisibleSlots.contains(slot)) {
            avatarService ! AvatarServiceMessage(tplayer.Continent, AvatarAction.EquipmentInHand(player_guid, slot, item))
          }
        case None =>
          continent.Ground ! Zone.DropItemOnGround(item, item.Position, item.Orientation) //restore
      }

    case ItemHacking(tplayer, target, tool_guid, delta, completeAction, tickAction) =>
      progressBarUpdate.cancel
      if(progressBarValue.isDefined) {
        val progressBarVal : Float = progressBarValue.get + delta
        val vis = if(progressBarVal == 0L) { //hack state for progress bar visibility
          HackState.Start
        }
        else if(progressBarVal > 100L) {
          HackState.Finished
        }
        else {
          HackState.Ongoing
        }
        sendResponse(HackMessage(1, target.GUID, player.GUID, progressBarVal.toInt, 0L, vis, 8L))
        if(progressBarVal > 100) { //done
          progressBarValue = None
          log.info(s"Hacked a $target")
          sendResponse(HackMessage(0, target.GUID, player.GUID, 100, 1114636288L, HackState.Hacked, 8L))
          completeAction()
        }
        else { //continue next tick
          tickAction.getOrElse(() => Unit)()
          progressBarValue = Some(progressBarVal)
          import scala.concurrent.duration._
          import scala.concurrent.ExecutionContext.Implicits.global
          progressBarUpdate = context.system.scheduler.scheduleOnce(250 milliseconds, self, ItemHacking(tplayer, target, tool_guid, delta, completeAction))
        }
      }

    case ResponseToSelf(pkt) =>
      log.info(s"Received a direct message: $pkt")
      sendResponse(pkt)

    case default =>
      log.warn(s"Invalid packet class received: $default")
  }

  def handleControlPkt(pkt : PlanetSideControlPacket) = {
    pkt match {
      case sync @ ControlSync(diff, _, _, _, _, _, fa, fb) =>
        log.debug(s"SYNC: $sync")
        val serverTick = Math.abs(System.nanoTime().toInt) // limit the size to prevent encoding error
        sendResponse(ControlSyncResp(diff, serverTick, fa, fb, fb, fa))

      case TeardownConnection(_) =>
        log.info("Good bye")

      case default =>
        log.warn(s"Unhandled ControlPacket $default")
    }
  }

  val sample = new ImplantDefinition(9)
  sample.Initialization = 90 //1:30
  sample.DurationChargeBase = 1
  sample.DurationChargeByExoSuit += ExoSuitType.Agile -> 2
  sample.DurationChargeByExoSuit += ExoSuitType.Reinforced -> 2
  sample.DurationChargeByExoSuit += ExoSuitType.Standard -> 1
  sample.DurationChargeByStance += Stance.Running -> 1
  val sample2 = new ImplantDefinition(3)
  sample2.Initialization = 60 //1:00
  sample2.ActivationCharge = 3
  sample2.DurationChargeBase = 1
  sample2.DurationChargeByExoSuit += ExoSuitType.Agile -> 2
  sample2.DurationChargeByExoSuit += ExoSuitType.Reinforced -> 2
  sample2.DurationChargeByExoSuit += ExoSuitType.Standard -> 1
  sample2.DurationChargeByExoSuit += ExoSuitType.Infiltration -> 1
  sample2.DurationChargeByStance += Stance.Running -> 1

  val sample3 = new ImplantDefinition(1)
  sample3.Initialization = 60 //1:00
  sample3.Passive = true

//  player.Implants(0).Unlocked = true
//  player.Implants(0).Implant = sample
//  //  player.Implants(0).Initialized = true
//  player.Implants(1).Unlocked = true
//  player.Implants(1).Implant = sample2
//  //  player.Implants(1).Initialized = true
//  player.Implants(2).Unlocked = true
//  player.Implants(2).Implant = sample3
//  //  player.Implants(2).Initialized = true
  var player : Player = null

  def handleGamePkt(pkt : PlanetSideGamePacket) = pkt match {
    case ConnectToWorldRequestMessage(server, token, majorVersion, minorVersion, revision, buildDate, unk) =>
      val clientVersion = s"Client Version: $majorVersion.$minorVersion.$revision, $buildDate"
      log.info(s"New world login to $server with Token:$token. $clientVersion")
      //TODO begin temp player character auto-loading; remove later
      import net.psforever.objects.GlobalDefinitions._
      player = Player("TestCharacter"+sessionId.toString, PlanetSideEmpire.VS, CharacterGender.Female, 41, 1)
      //player.Position = Vector3(3674.8438f, 2726.789f, 91.15625f)
      //player.Position = Vector3(3523.039f, 2855.5078f, 90.859375f)
      player.Position = Vector3(3561.0f, 2854.0f, 90.859375f)
      player.Orientation = Vector3(0f, 0f, 90f)
      player.Certifications += CertificationType.StandardAssault
      player.Certifications += CertificationType.MediumAssault
      player.Certifications += CertificationType.StandardExoSuit
      player.Certifications += CertificationType.AgileExoSuit
      player.Certifications += CertificationType.ReinforcedExoSuit
      player.Certifications += CertificationType.ATV
//      player.Certifications += CertificationType.Harasser
      player.Certifications += CertificationType.UniMAX
      player.Certifications += CertificationType.InfiltrationSuit
      //
      player.Certifications += CertificationType.Sniping
      player.Certifications += CertificationType.AntiVehicular
      player.Certifications += CertificationType.HeavyAssault
      player.Certifications += CertificationType.SpecialAssault
      player.Certifications += CertificationType.EliteAssault
      player.Certifications += CertificationType.GroundSupport
      player.Certifications += CertificationType.GroundTransport
      player.Certifications += CertificationType.Flail
      player.Certifications += CertificationType.Switchblade
      player.Certifications += CertificationType.AssaultBuggy
      player.Certifications += CertificationType.ArmoredAssault1
      player.Certifications += CertificationType.ArmoredAssault2
      player.Certifications += CertificationType.AirCavalryScout
      player.Certifications += CertificationType.AirCavalryAssault
      player.Certifications += CertificationType.AirCavalryInterceptor
      player.Certifications += CertificationType.AirSupport
      player.Certifications += CertificationType.GalaxyGunship
      player.Certifications += CertificationType.Phantasm
      AwardBattleExperiencePoints(player, 1000000L)
//      player.ExoSuit = ExoSuitType.MAX //TODO strange issue; divide number above by 10 when uncommenting
      player.Slot(0).Equipment = SimpleItem(remote_electronics_kit) //Tool(GlobalDefinitions.StandardPistol(player.Faction))
      player.Slot(2).Equipment = Tool(punisher) //suppressor
      player.Slot(4).Equipment = Tool(GlobalDefinitions.StandardMelee(player.Faction))
      player.Slot(6).Equipment = AmmoBox(bullet_9mm, 20) //bullet_9mm
      player.Slot(9).Equipment = AmmoBox(rocket, 11) //bullet_9mm
      player.Slot(12).Equipment = AmmoBox(frag_cartridge) //bullet_9mm
      player.Slot(33).Equipment = AmmoBox(bullet_9mm_AP)
      player.Slot(36).Equipment = AmmoBox(GlobalDefinitions.StandardPistolAmmo(player.Faction))
      player.Slot(39).Equipment = AmmoBox(plasma_cartridge) //SimpleItem(remote_electronics_kit)
      player.Slot(5).Equipment.get.asInstanceOf[LockerContainer].Inventory += 0 -> SimpleItem(remote_electronics_kit)
      //TODO end temp player character auto-loading
      self ! ListAccountCharacters
      import scala.concurrent.duration._
      import scala.concurrent.ExecutionContext.Implicits.global
      clientKeepAlive.cancel
      clientKeepAlive = context.system.scheduler.schedule(0 seconds, 500 milliseconds, self, PokeClient())

    case msg @ CharacterCreateRequestMessage(name, head, voice, gender, empire) =>
      log.info("Handling " + msg)

      var good : Boolean = true
      LivePlayerList.WorldPopulation(_ => true).foreach(char => {
        if (char.Name.equalsIgnoreCase(name)) {
          good = false
        }
      })
      if (good) {
        import net.psforever.objects.GlobalDefinitions._
        player = Player(name, empire, gender, head, voice)

        var tempPos = Vector3(0f,0f,0f)
        if(empire == PlanetSideEmpire.TR) {
          tempPos = Vector3(3749f,5470f,79f)
        } else if (empire == PlanetSideEmpire.NC) {
          tempPos = Vector3(4405f,5894f,70f)
        } else if (empire == PlanetSideEmpire.VS) {
          tempPos = Vector3(4807f,5208f,56f)
        }
//        player.Position = Vector3(3674.8438f, 2726.789f, 91.15625f)
//        player.Position = Vector3(3561.0f, 2854.0f, 90.859375f)
        player.Position = tempPos
        player.Orientation = Vector3(0f, 0f, 90f)
        player.Certifications += CertificationType.StandardAssault
        player.Certifications += CertificationType.MediumAssault
        player.Certifications += CertificationType.StandardExoSuit
        player.Certifications += CertificationType.AgileExoSuit
        player.Certifications += CertificationType.ReinforcedExoSuit
        player.Certifications += CertificationType.ATV
//        player.Certifications += CertificationType.Harasser
        player.Certifications += CertificationType.InfiltrationSuit
        player.Certifications += CertificationType.UniMAX
        //
        player.Certifications += CertificationType.Sniping
        player.Certifications += CertificationType.AntiVehicular
        player.Certifications += CertificationType.HeavyAssault
        player.Certifications += CertificationType.SpecialAssault
        player.Certifications += CertificationType.EliteAssault
        player.Certifications += CertificationType.GroundSupport
        player.Certifications += CertificationType.GroundTransport
        player.Certifications += CertificationType.Flail
        player.Certifications += CertificationType.Switchblade
        player.Certifications += CertificationType.AssaultBuggy
        player.Certifications += CertificationType.ArmoredAssault1
        player.Certifications += CertificationType.ArmoredAssault2
        player.Certifications += CertificationType.AirCavalryScout
        player.Certifications += CertificationType.AirCavalryAssault
        player.Certifications += CertificationType.AirCavalryInterceptor
        player.Certifications += CertificationType.AirSupport
        player.Certifications += CertificationType.GalaxyGunship
        player.Certifications += CertificationType.Phantasm
//        player.Certifications += CertificationType.BattleFrameRobotics
//        player.Certifications += CertificationType.BFRAntiInfantry
//        player.Certifications += CertificationType.BFRAntiAircraft
        AwardBattleExperiencePoints(player, 20000000L)
        player.CEP = 600000
        player.Slot(0).Equipment = Tool(GlobalDefinitions.StandardPistol(player.Faction))
        player.Slot(2).Equipment = Tool(suppressor)
        player.Slot(4).Equipment = Tool(GlobalDefinitions.StandardMelee(player.Faction))
        player.Slot(6).Equipment = AmmoBox(bullet_9mm)
        player.Slot(9).Equipment = AmmoBox(bullet_9mm_AP)
        player.Slot(12).Equipment = AmmoBox(shotgun_shell)
        player.Slot(33).Equipment = AmmoBox(shotgun_shell_AP)
        player.Slot(36).Equipment = AmmoBox(GlobalDefinitions.StandardPistolAmmo(player.Faction))
        player.Slot(39).Equipment = SimpleItem(remote_electronics_kit)
        player.Slot(5).Equipment.get.asInstanceOf[LockerContainer].Inventory += 0 -> SimpleItem(remote_electronics_kit)

        player.Implants(0).Unlocked = true
        player.Implants(0).Implant = sample
        //  player.Implants(0).Initialized = true
        player.Implants(1).Unlocked = true
        player.Implants(1).Implant = sample2
        //  player.Implants(1).Initialized = true
        player.Implants(2).Unlocked = true
        player.Implants(2).Implant = sample3
        //  player.Implants(2).Initialized = true

        sendResponse(ActionResultMessage(true, None))
        self ! ListAccountCharacters

      }
      else if (!good) {
        sendResponse(ActionResultMessage(false, Some(1)))
      }

    case msg @ CharacterRequestMessage(charId, action) =>
      log.info("Handling " + msg)
      action match {
        case CharacterRequestAction.Delete =>
          sendResponse(ActionResultMessage(false, Some(1)))
          self ! ListAccountCharacters
        case CharacterRequestAction.Select =>
          import net.psforever.objects.GlobalDefinitions._
          var tempEmpire  = PlanetSideEmpire.NEUTRAL
          var tempPos = Vector3(0f,0f,0f)
          if(player.Name.indexOf("TestCharacter") >= 0 && charId == 1) {
            tempEmpire = PlanetSideEmpire.TR
            tempPos = Vector3(3749f,5470f,79f)
          } else if (player.Name.indexOf("TestCharacter") >= 0 && charId == 2) {
            tempEmpire = PlanetSideEmpire.NC
            tempPos = Vector3(4405f,5894f,70f)
          } else if (player.Name.indexOf("TestCharacter") >= 0 && charId == 3) {
            tempEmpire = PlanetSideEmpire.VS
            tempPos = Vector3(4807f,5208f,56f)
          }
          if(player.Name.indexOf("TestCharacter") >= 0 && charId <= 3) {
            player = Player("UnNamed" + sessionId.toString, tempEmpire, CharacterGender.Male, 41, 1)
//            player.Position = Vector3(3674.8438f, 2726.789f, 91.15625f)
//            player.Position = Vector3(3561.0f, 2854.0f, 90.859375f)
            player.Position = tempPos
            player.Orientation = Vector3(0f, 0f, 90f)
            player.Certifications += CertificationType.StandardAssault
            player.Certifications += CertificationType.MediumAssault
            player.Certifications += CertificationType.StandardExoSuit
            player.Certifications += CertificationType.AgileExoSuit
            player.Certifications += CertificationType.ReinforcedExoSuit
            player.Certifications += CertificationType.ATV
//            player.Certifications += CertificationType.Harasser
            player.Certifications += CertificationType.InfiltrationSuit
            player.Certifications += CertificationType.UniMAX
            //
            player.Certifications += CertificationType.Sniping
            player.Certifications += CertificationType.AntiVehicular
            player.Certifications += CertificationType.HeavyAssault
            player.Certifications += CertificationType.SpecialAssault
            player.Certifications += CertificationType.EliteAssault
            player.Certifications += CertificationType.GroundSupport
            player.Certifications += CertificationType.GroundTransport
            player.Certifications += CertificationType.Flail
            player.Certifications += CertificationType.Switchblade
            player.Certifications += CertificationType.AssaultBuggy
            player.Certifications += CertificationType.ArmoredAssault1
            player.Certifications += CertificationType.ArmoredAssault2
            player.Certifications += CertificationType.AirCavalryScout
            player.Certifications += CertificationType.AirCavalryAssault
            player.Certifications += CertificationType.AirCavalryInterceptor
            player.Certifications += CertificationType.AirSupport
            player.Certifications += CertificationType.GalaxyGunship
            player.Certifications += CertificationType.Phantasm
            AwardBattleExperiencePoints(player, 197754L)
            player.Slot(0).Equipment = Tool(GlobalDefinitions.StandardPistol(player.Faction))
            player.Slot(2).Equipment = Tool(suppressor)
            player.Slot(4).Equipment = Tool(GlobalDefinitions.StandardMelee(player.Faction))
            player.Slot(6).Equipment = AmmoBox(bullet_9mm)
            player.Slot(9).Equipment = AmmoBox(bullet_9mm)
            player.Slot(12).Equipment = AmmoBox(bullet_9mm)
            player.Slot(33).Equipment = AmmoBox(bullet_9mm_AP)
            player.Slot(36).Equipment = AmmoBox(GlobalDefinitions.StandardPistolAmmo(player.Faction))
            player.Slot(39).Equipment = SimpleItem(remote_electronics_kit)
            player.Slot(5).Equipment.get.asInstanceOf[LockerContainer].Inventory += 0 -> SimpleItem(remote_electronics_kit)
            player.Implants(0).Unlocked = true
            player.Implants(0).Implant = sample
            //  player.Implants(0).Initialized = true
            player.Implants(1).Unlocked = true
            player.Implants(1).Implant = sample2
            //  player.Implants(1).Initialized = true
          }

          LivePlayerList.Add(sessionId, player)
          //TODO check if can spawn on last continent/location from player?
          //TODO if yes, get continent guid accessors
          //TODO if no, get sanctuary guid accessors and reset the player's expectations
          galaxy ! InterstellarCluster.GetWorld("z4")
        case default =>
          log.error("Unsupported " + default + " in " + msg)
      }

    case KeepAliveMessage(code) =>
      sendResponse(KeepAliveMessage())

    case msg @ BeginZoningMessage() =>
      log.info("Reticulating splines ...")
      //map-specific initializations

      configZone(continent) //todo density
      sendResponse(TimeOfDayMessage(1191182336))
      //custom
      sendResponse(ContinentalLockUpdateMessage(13, PlanetSideEmpire.VS)) // "The VS have captured the VS Sanctuary."
//      (1 to 255).foreach(i => { sendResponse(SetEmpireMessage(PlanetSideGUID(i), PlanetSideEmpire.VS)) })

      //render Equipment that was dropped into zone before the player arrived
      continent.EquipmentOnGround.foreach(item => {
        val definition = item.Definition
        sendResponse(
          ObjectCreateMessage(
            definition.ObjectId,
            item.GUID,
            DroppedItemData(PlacementData(item.Position, item.Orientation), definition.Packet.ConstructorData(item).get)
          )
        )
      })
      //load active players in zone
      LivePlayerList.ZonePopulation(continent.Number, _ => true).foreach(char => {
        sendResponse(
          ObjectCreateMessage(ObjectClass.avatar, char.GUID, char.Definition.Packet.ConstructorData(char).get)
        )
      })
      //load active vehicles in zone
      continent.Vehicles.foreach(vehicle => {
        val definition = vehicle.Definition
        sendResponse(
          ObjectCreateMessage(
            definition.ObjectId,
            vehicle.GUID,
            definition.Packet.ConstructorData(vehicle).get
          )
        )
        //seat vehicle occupants
        vehicle.Definition.MountPoints.values.foreach(seat_num => {
          vehicle.Seat(seat_num).get.Occupant match {
            case Some(tplayer) =>
              if(tplayer.HasGUID) {
                sendResponse(ObjectAttachMessage(vehicle.GUID, tplayer.GUID, seat_num))
              }
            case None => ;
          }
        })
        ReloadVehicleAccessPermissions(vehicle)
      })
      //implant terminals
      continent.Map.TerminalToInterface.foreach({ case((terminal_guid, interface_guid)) =>
        val parent_guid = PlanetSideGUID(terminal_guid)
        continent.GUID(interface_guid) match {
          case Some(obj : Terminal) =>
            val objDef = obj.Definition
            val obj_uid = objDef.ObjectId
            val obj_data = objDef.Packet.ConstructorData(obj).get
            sendResponse(
              ObjectCreateMessage(
                obj_uid,
                PlanetSideGUID(interface_guid),
                ObjectCreateMessageParent(parent_guid, 1),
                obj_data
              )
            )
          case _ => ;
        }
        //seat terminal occupants
        continent.GUID(terminal_guid) match {
          case Some(obj : Mountable) =>
            obj.MountPoints.foreach({ case((_, seat_num)) =>
              obj.Seat(seat_num).get.Occupant match {
                case Some(tplayer) =>
                  if(tplayer.HasGUID) {
                    sendResponse(ObjectAttachMessage(parent_guid, tplayer.GUID, seat_num))
                  }
                case None => ;
              }
            })
          case _ => ;
        }
      })
      avatarService ! Service.Join(player.Continent)
      localService ! Service.Join(player.Continent)
      vehicleService ! Service.Join(player.Continent)

      chatService ! Service.Join("local")
      chatService ! Service.Join("voice")
      chatService ! Service.Join("tell")
      chatService ! Service.Join("broadcast")

      self ! SetCurrentAvatar(player)

    case msg @ PlayerStateMessageUpstream(avatar_guid, pos, vel, yaw, pitch, yaw_upper, seq_time, unk3, is_crouching, is_jumping, unk4, is_cloaking, unk5, unk6) =>
      player.Position = pos
      player.Velocity = vel
      player.Orientation = Vector3(player.Orientation.x, pitch, yaw)
      player.FacingYawUpper = yaw_upper
      player.Crouching = is_crouching
      player.Jumping = is_jumping
      if(is_crouching) {
        sendResponse(ChatMsg(ChatMessageType.CMT_GMOPEN, true, "Server", " X : " + player.Position.x.toString + " Y : " + player.Position.y.toString + " Z : " + player.Position.z.toString + "  Orientation Yaw : " + player.Orientation.z.toInt.toString, None))
        println("(Vector3(" + player.Position.x + "f, " + player.Position.y + "f, " + player.Position.z + "f), Vector3(0, 0, " + player.Orientation.z.toInt + "))))")
      }

      val wepInHand : Boolean = player.Slot(player.DrawnSlot).Equipment match {
        case Some(item) => item.Definition == GlobalDefinitions.bolt_driver
        case None => false
      }
      avatarService ! AvatarServiceMessage(continent.Id, AvatarAction.PlayerState(avatar_guid, msg, player.Spectator, wepInHand))

    case msg @ ChildObjectStateMessage(object_guid, pitch, yaw) =>
      //the majority of the following check retrieves information to determine if we are in control of the child
      player.VehicleSeated match {
        case Some(vehicle_guid) =>
          continent.GUID(vehicle_guid) match {
            case Some(obj : Vehicle) =>
              obj.PassengerInSeat(player) match {
                case Some(seat_num) =>
                  obj.WeaponControlledFromSeat(seat_num) match {
                    case Some(tool) =>
                      if(tool.GUID == object_guid) {
                        //TODO set tool orientation?
                        player.Orientation = Vector3(0f, pitch, yaw)
                        vehicleService ! VehicleServiceMessage(continent.Id, VehicleAction.ChildObjectState(player.GUID, object_guid, pitch, yaw))
                      }
                    case None =>
                      log.warn(s"ChildObjectState: player $player is not using stated controllable agent")
                  }
                case None =>
                  log.warn(s"ChildObjectState: player ${player.GUID} is not in a position to use controllable agent")
              }
            case _ =>
              log.warn(s"ChildObjectState: player $player's controllable agent not available in scope")
          }
        case None =>
          //TODO status condition of "playing getting out of vehicle to allow for late packets without warning
          //log.warn(s"ChildObjectState: player $player not related to anything with a controllable agent")
      }
      //log.info("ChildObjectState: " + msg)

    case msg @ VehicleStateMessage(vehicle_guid, unk1, pos, ang, vel, unk5, unk6, unk7, wheels, unk9, unkA) =>
      continent.GUID(vehicle_guid) match {
        case Some(obj : Vehicle) =>
          val seat = obj.Seat(0).get
          if(seat.Occupant.contains(player)) { //we're driving the vehicle
            player.Position = pos //convenient
            if(seat.ControlledWeapon.isEmpty) {
              player.Orientation = Vector3(0f, 0f, ang.z) //convenient
            }
            obj.Position = pos
            obj.Orientation = ang
            obj.Velocity = vel
            vehicleService ! VehicleServiceMessage(continent.Id, VehicleAction.VehicleState(player.GUID, vehicle_guid, unk1, pos, ang, vel, unk5, unk6, unk7, wheels, unk9, unkA))
          }
          //TODO placing a "not driving" warning here may trigger as we are disembarking the vehicle
        case _ =>
          log.warn(s"VehicleState: no vehicle $vehicle_guid found in zone")
      }
      //log.info("VehicleState: " + msg)

    case msg @ VehicleSubStateMessage(vehicle_guid, player_guid, vehicle_pos, vehicle_ang, vel, unk1, unk2) =>
      //log.info(s"VehicleSubState: $vehicle_guid, $player_guid, $vehicle_pos, $vehicle_ang, $vel, $unk1, $unk2")

    case msg @ ProjectileStateMessage(projectile_guid, shot_pos, shot_vector, unk1, unk2, unk3, unk4, time_alive) =>
    //log.info("ProjectileState: " + msg)

    case msg @ ReleaseAvatarRequestMessage() =>
      log.info(s"ReleaseAvatarRequest: ${player.GUID} on ${continent.Id} has released")
      sendResponse(PlanetsideAttributeMessage(player.GUID, 6, 1))
      sendResponse(AvatarDeadStateMessage(DeadState.Release, 0, 0, player.Position, 2, true))

    case msg @ SpawnRequestMessage(u1, u2, u3, u4, u5) =>
      log.info(s"SpawnRequestMessage: $msg")

    case msg @ SetChatFilterMessage(send_channel, origin, whitelist) =>
      log.info("SetChatFilters: " + msg)

    case msg @ ChatMsg(messagetype, has_wide_contents, recipient, contents, note_contents) =>
      // TODO: Prevents log spam, but should be handled correctly
      if (messagetype != ChatMessageType.CMT_TOGGLE_GM) {
        log.info("Chat: " + msg)
      }

      if (messagetype == ChatMessageType.CMT_OPEN) {
        chatService ! ChatServiceMessage("local", ChatAction.Local(player.GUID, player.Name, continent, msg))
      }

      if (messagetype == ChatMessageType.CMT_BROADCAST) {

      }
      if (messagetype == ChatMessageType.CMT_TELL) {
        chatService ! ChatServiceMessage("tell", ChatAction.Tell(player.GUID, player.Name, msg))
      }

      if (messagetype == ChatMessageType.CMT_VOICE) {
        chatService ! ChatServiceMessage("voice", ChatAction.Voice(player.GUID, player.Name, continent, msg))
      }

      if(messagetype == ChatMessageType.CMT_SUICIDE) {
        val player_guid = player.GUID
        val pos = player.Position
        sendResponse(PlanetsideAttributeMessage(player_guid, 0, 0))
        sendResponse(PlanetsideAttributeMessage(player_guid, 2, 0))
        sendResponse(DestroyMessage(player_guid, player_guid, PlanetSideGUID(0), pos))
        sendResponse(AvatarDeadStateMessage(DeadState.Dead, 300000, 300000, pos, 2, true))
      }

      // TODO: handle this appropriately
      if(messagetype == ChatMessageType.CMT_QUIT) {
        sendResponse(DropCryptoSession())
        sendResponse(DropSession(sessionId, "user quit"))
      }

      // TODO: Depending on messagetype, may need to prepend sender's name to contents with proper spacing
      // TODO: Just replays the packet straight back to sender; actually needs to be routed to recipients!
      //sendResponse(ChatMsg(messagetype, has_wide_contents, recipient, contents, note_contents)))

    case msg @ VoiceHostRequest(unk, PlanetSideGUID(player_guid), data) =>
      log.info("Player "+player_guid+" requested in-game voice chat.")
      sendResponse(VoiceHostKill())

    case msg @ VoiceHostInfo(player_guid, data) =>
      sendResponse(VoiceHostKill())

    case msg @ ChangeAmmoMessage(item_guid, unk1) =>
      log.info("ChangeAmmo: " + msg)
      FindContainedWeapon match {
        case (Some(obj), Some(tool : Tool)) =>
          val originalAmmoType = tool.AmmoType
          val fullMagazine = tool.MaxMagazine
          do {
            val requestedAmmoType = tool.NextAmmoType
            if(requestedAmmoType != tool.AmmoSlot.Box.AmmoType) {
              FindReloadAmmunition(obj, requestedAmmoType, fullMagazine).reverse match {
                case Nil => ;
                case x :: xs =>
                  val (deleteFunc, modifyFunc) : ((Int, AmmoBox)=>Unit, (AmmoBox, Int)=>Unit) = obj match {
                    case (veh : Vehicle) =>
                      (DeleteAmmunitionInVehicle(veh), ModifyAmmunitionInVehicle(veh))
                    case _ =>
                      (DeleteAmmunition(obj), ModifyAmmunition(obj))
                  }
                  val (stowFuncTask, stowFunc) : ((Int, AmmoBox)=>TaskResolver.GiveTask, (Int, AmmoBox)=>Unit) = obj match {
                    case (veh : Vehicle) =>
                      (StowNewAmmunitionInVehicles(veh), StowAmmunitionInVehicles(veh))
                    case _ =>
                      (StowNewAmmunition(obj), StowAmmunition(obj))
                  }
                  xs.foreach(item => {
                    obj.Inventory -= x.start
                    deleteFunc(item.start, item.obj.asInstanceOf[AmmoBox])
                  })

                  //box will be the replacement ammo; give it the discovered magazine and load it into the weapon @ 0
                  val box = x.obj.asInstanceOf[AmmoBox]
                  val originalBoxCapacity = box.Capacity
                  val tailReloadValue : Int = if(xs.isEmpty) { 0 } else { xs.map(_.obj.asInstanceOf[AmmoBox].Capacity).reduceLeft(_ + _) }
                  val sumReloadValue : Int = originalBoxCapacity + tailReloadValue
                  val previousBox = tool.AmmoSlot.Box //current magazine in tool
                  sendResponse(ObjectDetachMessage(tool.GUID, previousBox.GUID, Vector3(0f, 0f, 0f), 0f, 0f, 0f))
                  sendResponse(ObjectDetachMessage(player.GUID, box.GUID, Vector3(0f, 0f, 0f), 0f, 0f, 0f))
                  obj.Inventory -= x.start //remove replacement ammo from inventory
                  val ammoSlotIndex = tool.FireMode.AmmoSlotIndex
                  tool.AmmoSlots(ammoSlotIndex).Box = box //put replacement ammo in tool
                  sendResponse(ObjectAttachMessage(tool.GUID, box.GUID, ammoSlotIndex))

                  //announce swapped ammunition box in weapon
                  val previous_box_guid = previousBox.GUID
                  val boxDef = box.Definition
                  val box_guid = box.GUID
                  val tool_guid = tool.GUID
                  sendResponse(ChangeAmmoMessage(tool_guid, box.Capacity))
                  avatarService ! AvatarServiceMessage(continent.Id, AvatarAction.ChangeAmmo(player.GUID, tool_guid, ammoSlotIndex,previous_box_guid, boxDef.ObjectId, box.GUID, boxDef.Packet.ConstructorData(box).get))

                  //handle inventory contents
                  box.Capacity = (if(sumReloadValue <= fullMagazine) {
                    sumReloadValue
                  }
                  else {
                    val splitReloadAmmo : Int = sumReloadValue - fullMagazine
                    log.info(s"ChangeAmmo: taking ${originalBoxCapacity - splitReloadAmmo} from a box of ${originalBoxCapacity} $requestedAmmoType")
                    val boxForInventory = AmmoBox(box.Definition, splitReloadAmmo)
                    obj.Inventory += x.start -> boxForInventory //block early; assumption warning: swappable ammo types have the same icon size
                    taskResolver ! stowFuncTask(x.start, boxForInventory)
                    fullMagazine
                  })
                  sendResponse(InventoryStateMessage(box.GUID, tool.GUID, box.Capacity)) //should work for both players and vehicles
                  log.info(s"ChangeAmmo: loading ${box.Capacity} $requestedAmmoType into ${tool.GUID} @ $ammoSlotIndex")
                  if(previousBox.Capacity > 0) {
                    //divide capacity across other existing and not full boxes of that ammo type
                    var capacity = previousBox.Capacity
                    val iter = obj.Inventory.Items
                        .map({case(_, entry) => entry })
                        .filter(entry => {
                          entry.obj match {
                            case (item : AmmoBox) =>
                              item.AmmoType == originalAmmoType && item.FullCapacity != item.Capacity
                            case _ =>
                              false
                          }
                        })
                        .toList
                        .sortBy(_.start)
                        .iterator
                    while(capacity > 0 && iter.hasNext) {
                      val entry = iter.next
                      val item : AmmoBox = entry.obj.asInstanceOf[AmmoBox]
                      val ammoAllocated = math.min(item.FullCapacity - item.Capacity, capacity)
                      log.info(s"ChangeAmmo: putting $ammoAllocated back into a box of ${item.Capacity} $originalAmmoType")
                      capacity -= ammoAllocated
                      modifyFunc(item, -ammoAllocated)
                    }
                    previousBox.Capacity = capacity
                  }

                  if(previousBox.Capacity > 0) {
                    //TODO split previousBox into AmmoBox objects of appropriate max capacity, e.g., 100 9mm -> 2 x 50 9mm
                    obj.Inventory.Fit(previousBox.Definition.Tile) match {
                      case Some(index) => //put retained magazine in inventory
                        stowFunc(index, previousBox)
                      case None => //drop
                        log.info(s"ChangeAmmo: dropping ammo box $previousBox")
                        val pos = player.Position
                        val orient = player.Orientation
                        sendResponse(
                          ObjectDetachMessage(Service.defaultPlayerGUID, previous_box_guid, pos, 0f, 0f, orient.z)
                        )
                        val orient2 = Vector3(0f, 0f, orient.z)
                        continent.Ground ! Zone.DropItemOnGround(previousBox, pos, orient2)
                        val objDef = previousBox.Definition
                        avatarService ! AvatarServiceMessage(continent.Id, AvatarAction.EquipmentOnGround(player.GUID, pos, orient2, objDef.ObjectId, previousBox.GUID, objDef.Packet.ConstructorData(previousBox).get))
                    }
                  }
                  else {
                    taskResolver ! GUIDTask.UnregisterObjectTask(previousBox)(continent.GUID)
                  }
              }
            }
          }
          while(tool.AmmoType != originalAmmoType && tool.AmmoType != tool.AmmoSlot.Box.AmmoType)

        case (_, Some(_)) =>
          log.error(s"ChangeAmmo: the object that was found for $item_guid was not a Tool")
        case (_, None) =>
          log.error(s"ChangeAmmo: can not find $item_guid")
      }

    case msg @ ChangeFireModeMessage(item_guid, fire_mode) =>
      log.info("ChangeFireMode: " + msg)
      FindWeapon match {
        case Some(tool : Tool) =>
          val originalModeIndex = tool.FireModeIndex
          tool.NextFireMode
          val modeIndex = tool.FireModeIndex
          val tool_guid = tool.GUID
          if(originalModeIndex != modeIndex) {
            log.info(s"ChangeFireMode: changing $tool_guid to fire mode $modeIndex")
            sendResponse(ChangeFireModeMessage(tool_guid, modeIndex))
            avatarService ! AvatarServiceMessage(continent.Id, AvatarAction.ChangeFireMode(player.GUID, tool_guid, modeIndex))
          }
          else {
            tool.FireModeIndex = originalModeIndex
            sendResponse(ChangeFireModeMessage(tool_guid, originalModeIndex))
          }
        case Some(_) =>
          log.error(s"ChangeFireMode: the object that was found for $item_guid was not a Tool")
        case None =>
          log.error(s"ChangeFireMode: can not find $item_guid")
      }

    case msg @ ChangeFireStateMessage_Start(item_guid) =>
      log.info("ChangeFireState_Start: " + msg)
      if(shooting.isEmpty) {
        FindEquipment match {
          case Some(tool : Tool) =>
            if(tool.GUID == item_guid && tool.Magazine > 0) {
              shooting = Some(item_guid)
              avatarService ! AvatarServiceMessage(continent.Id, AvatarAction.ChangeFireState_Start(player.GUID, item_guid))
            }
          case Some(_) => //permissible, for now
            shooting = Some(item_guid)
            avatarService ! AvatarServiceMessage(continent.Id, AvatarAction.ChangeFireState_Start(player.GUID, item_guid))
          case None =>
            log.error(s"ChangeFireState_Start: can not find $item_guid")
        }
      }

    case msg @ ChangeFireStateMessage_Stop(item_guid) =>
      log.info("ChangeFireState_Stop: " + msg)
      val weapon : Option[Equipment] = if(shooting.contains(item_guid)) {
        shooting = None
        avatarService ! AvatarServiceMessage(continent.Id, AvatarAction.ChangeFireState_Stop(player.GUID, item_guid))
        FindEquipment
      }
      else {
        //some weapons, e.g., the decimator, do not send a ChangeFireState_Start on the last shot
        FindEquipment match {
          case Some(tool) =>
            if(tool.Definition == GlobalDefinitions.phoenix) {
              avatarService ! AvatarServiceMessage(continent.Id, AvatarAction.ChangeFireState_Start(player.GUID, item_guid))
              avatarService ! AvatarServiceMessage(continent.Id, AvatarAction.ChangeFireState_Stop(player.GUID, item_guid))
            }
            Some(tool)
          case _ =>
            log.warn(s"ChangeFireState_Stop: received an unexpected message about $item_guid")
            None
        }
      }
      weapon match {
        case Some(tool : Tool) =>
          if(tool.Magazine == 0) {
            FireCycleCleanup(tool)
          }
        case _ => ;
      }
      progressBarUpdate.cancel //TODO independent action?

    case msg @ EmoteMsg(avatar_guid, emote) =>
      log.info("Emote: " + msg)
      sendResponse(EmoteMsg(avatar_guid, emote))

    case msg @ FrameVehicleStateMessage(_,_,_,_,_,_,_,_,_,_,_) =>
      log.info("BFR: " + msg)

    case msg @ DropItemMessage(item_guid) =>
      log.info("DropItem: " + msg)
      player.FreeHand.Equipment match {
        case Some(item) =>
          if(item.GUID == item_guid) {
            val orient : Vector3 = Vector3(0f, 0f, player.Orientation.z)
            player.FreeHand.Equipment = None
            continent.Ground ! Zone.DropItemOnGround(item, player.Position, orient)
            sendResponse(ObjectDetachMessage(player.GUID, item.GUID, player.Position, 0f, 0f, player.Orientation.z))
            val objDef = item.Definition
            avatarService ! AvatarServiceMessage(player.Continent, AvatarAction.EquipmentOnGround(player.GUID, player.Position, orient, objDef.ObjectId, item.GUID, objDef.Packet.ConstructorData(item).get))
          }
          else {
            log.warn(s"item in hand was ${item.GUID} but trying to drop $item_guid; nothing will be dropped")
          }
        case None =>
          log.error(s"$player wanted to drop an item, but it was not in hand")
      }

    case msg @ PickupItemMessage(item_guid, player_guid, unk1, unk2) =>
      log.info("PickupItem: " + msg)
      continent.Ground ! Zone.GetItemOnGround(player, item_guid)

    case msg @ ReloadMessage(item_guid, ammo_clip, unk1) =>
      log.info("Reload: " + msg)
      FindContainedWeapon match {
        case (Some(obj), Some(tool : Tool)) =>
          val currentMagazine : Int = tool.Magazine
          val magazineSize : Int = tool.MaxMagazine
          val reloadValue : Int = magazineSize - currentMagazine
          if(magazineSize > 0 && reloadValue > 0) {
            FindReloadAmmunition(obj, tool.AmmoType, reloadValue).reverse match {
              case Nil =>
                log.warn(s"ReloadMessage: no ammunition could be found for $item_guid")
              case list @ x :: xs =>
                val (deleteFunc, modifyFunc) : ((Int, AmmoBox)=>Unit, (AmmoBox, Int)=>Unit) = obj match {
                  case (veh : Vehicle) =>
                    (DeleteAmmunitionInVehicle(veh), ModifyAmmunitionInVehicle(veh))
                  case _ =>
                    (DeleteAmmunition(obj), ModifyAmmunition(obj))
                }
                xs.foreach(item => {
                  deleteFunc(item.start, item.obj.asInstanceOf[AmmoBox])
                })
                val box = x.obj.asInstanceOf[AmmoBox]
                val tailReloadValue : Int = if(xs.isEmpty) { 0 } else { xs.map(_.obj.asInstanceOf[AmmoBox].Capacity).reduceLeft(_ + _) }
                val sumReloadValue : Int = box.Capacity + tailReloadValue
                val actualReloadValue = (if(sumReloadValue <= reloadValue) {
                  deleteFunc(x.start, box)
                  sumReloadValue
                }
                else {
                  modifyFunc(box, reloadValue - tailReloadValue)
                  reloadValue
                }) + currentMagazine
                log.info(s"ReloadMessage: success, $tool <- $actualReloadValue ${tool.AmmoType}")
                tool.Magazine = actualReloadValue
                sendResponse(ReloadMessage(item_guid, actualReloadValue, unk1))
                avatarService ! AvatarServiceMessage(continent.Id, AvatarAction.Reload(player.GUID, item_guid))
            }
          }
          else {
            log.warn(s"ReloadMessage: item $item_guid can not reload (full=$magazineSize, want=$reloadValue)")
          }
        case (_, Some(_)) =>
          log.error(s"ReloadMessage: the object that was found for $item_guid was not a Tool")
        case (_, None) =>
          log.error(s"ReloadMessage: can not find $item_guid")
      }

    case msg @ ObjectHeldMessage(avatar_guid, held_holsters, unk1) =>
      log.info("ObjectHeld: " + msg)
      val before = player.DrawnSlot
      //TODO remove this kludge; explore how to stop BuyExoSuit(Max) sending a tardy ObjectHeldMessage(me, 255)
      if(player.ExoSuit != ExoSuitType.MAX && (player.DrawnSlot = held_holsters) != before) {
        avatarService ! AvatarServiceMessage(player.Continent, AvatarAction.ObjectHeld(player.GUID, player.LastDrawnSlot))
      }

    case msg @ AvatarJumpMessage(state) =>
    //log.info("AvatarJump: " + msg)

    case msg @ ZipLineMessage(player_guid,origin_side,action,id,pos) =>
      log.info("ZipLineMessage: " + msg)
      if (!origin_side && action == 0) {
        //doing this lets you use the zip line in one direction, cant come back
        sendResponse(ZipLineMessage(player_guid, origin_side, action, id, pos))
      }
      else if (!origin_side && action == 1) {
        //disembark from zipline at destination !
        sendResponse(ZipLineMessage(player_guid, origin_side, action, 0, pos))
      }
      else if (!origin_side && action == 2) {
        //get off by force
        sendResponse(ZipLineMessage(player_guid, origin_side, action, 0, pos))
      }
      else if (origin_side && action == 0) {
        // for teleporters & the other zipline direction
      }

    case msg @ RequestDestroyMessage(object_guid) =>
      // TODO: Make sure this is the correct response for all cases
      continent.GUID(object_guid) match {
        case Some(vehicle : Vehicle) =>
          if(player.VehicleOwned.contains(object_guid) && vehicle.Owner.contains(player.GUID)) {
            vehicleService ! VehicleServiceMessage.UnscheduleDeconstruction(object_guid)
            vehicleService ! VehicleServiceMessage.RequestDeleteVehicle(vehicle, continent)
            log.info(s"RequestDestroy: vehicle $object_guid")
          }
          else {
            log.info(s"RequestDestroy: must own vehicle $object_guid in order to deconstruct it")
          }

        case Some(obj : Equipment) =>
          val findFunc : PlanetSideGameObject with Container => Option[(PlanetSideGameObject with Container, Option[Int])] = FindInLocalContainer(object_guid)

          findFunc(player)
            .orElse(findFunc(player.Locker))
            .orElse(accessedContainer match {
              case Some(parent) =>
                findFunc(parent)
              case None =>
                None
            }) match {
            case Some((parent, Some(slot))) =>
              taskResolver ! RemoveEquipmentFromSlot(parent, obj, slot)
              log.info(s"RequestDestroy: equipment $object_guid")

            case _ =>
              //TODO search for item on ground
              sendResponse(ObjectDeleteMessage(object_guid, 0))
              log.warn(s"RequestDestroy: object $object_guid not found")
          }

        case None =>
          log.warn(s"RequestDestroy: object $object_guid not found (not an Equipment or a Vehicle)")

        case _ =>
          log.warn(s"RequestDestroy: not allowed to delete object $object_guid")
      }

    case msg @ ObjectDeleteMessage(object_guid, unk1) =>
      sendResponse(ObjectDeleteMessage(object_guid, 0))
      log.info("ObjectDelete: " + msg)

    case msg @ MoveItemMessage(item_guid, source_guid, destination_guid, dest, unk1) =>
      log.info(s"MoveItem: $msg")
      (continent.GUID(source_guid), continent.GUID(destination_guid), continent.GUID(item_guid)) match {
        case (Some(source : Container), Some(destination : Container), Some(item : Equipment)) =>
          source.Find(item_guid) match {
            case Some(index) =>
              val indexSlot = source.Slot(index)
              val destSlot = destination.Slot(dest)
              val destItem = destSlot.Equipment
              if( {
                val tile = item.Definition.Tile
                destination.Collisions(dest, tile.Width, tile.Height) match {
                  case Success(Nil) =>
                    destItem.isEmpty //no item swap; abort if encountering an unexpected item
                  case Success(entry :: Nil) =>
                    destItem.contains(entry.obj) //one item to swap; abort if destination item is missing or is wrong
                  case Success(_) | scala.util.Failure(_) =>
                    false //abort when too many items at destination or other failure case
                }
              } && indexSlot.Equipment.contains(item)) {
                log.info(s"MoveItem: $item_guid moved from $source_guid @ $index to $destination_guid @ $dest")
                indexSlot.Equipment = None
                destItem match { //do we have a swap item?
                  case Some(item2) => //yes, swap
                    destSlot.Equipment = None //remove item2 to make room for item
                    destSlot.Equipment = item
                    (indexSlot.Equipment = item2) match {
                      case Some(_) => //item and item2 swapped places successfully
                        log.info(s"MoveItem: ${item2.GUID} swapped to $source_guid @ $index")
                        //cleanly shuffle items around to avoid losing icons
                        sendResponse(ObjectDetachMessage(source_guid, item_guid, Vector3(0f, 0f, 0f), 0f, 0f, 0f)) //ground; A -> C
                        sendResponse(ObjectAttachMessage(source_guid, item2.GUID, index)) //B -> A
                        source match {
                          case (obj : Vehicle) =>
                            val player_guid = player.GUID
                            vehicleService ! VehicleServiceMessage(s"${obj.Actor}", VehicleAction.UnstowEquipment(player_guid, item_guid))
                            vehicleService ! VehicleServiceMessage(s"${obj.Actor}", VehicleAction.StowEquipment(player_guid, source_guid, index, item2))
                          //TODO visible slot verification, in the case of BFR arms
                          case (_ : Player) =>
                            if(source.VisibleSlots.contains(index)) {
                              avatarService ! AvatarServiceMessage(player.Continent, AvatarAction.EquipmentInHand(source_guid, index, item2))
                            }
                          case _ => ;
                            //TODO something?
                        }

                      case None => //item2 does not fit; drop on ground
                        val pos = source.Position
                        val sourceOrientZ = source.Orientation.z
                        val orient : Vector3 = Vector3(0f, 0f, sourceOrientZ)
                        continent.Actor ! Zone.DropItemOnGround(item2, pos, orient)
                        sendResponse(ObjectDetachMessage(source_guid, item2.GUID, pos, 0f, 0f, sourceOrientZ)) //ground
                        val objDef = item2.Definition
                        avatarService ! AvatarServiceMessage(player.Continent, AvatarAction.EquipmentOnGround(player.GUID, pos, orient, objDef.ObjectId, item2.GUID, objDef.Packet.ConstructorData(item2).get))
                    }

                  case None => //just move item over
                    destSlot.Equipment = item
                    source match {
                      case (obj : Vehicle) =>
                        vehicleService ! VehicleServiceMessage(s"${obj.Actor}", VehicleAction.UnstowEquipment(player.GUID, item_guid))
                        //TODO visible slot verification, in the case of BFR arms
                      case _ => ;
                      //TODO something?
                    }

                }
                sendResponse(ObjectAttachMessage(destination_guid, item_guid, dest))
                destination match {
                  case (obj : Vehicle) =>
                    vehicleService ! VehicleServiceMessage(s"${obj.Actor}", VehicleAction.StowEquipment(player.GUID, destination_guid, dest, item))
                  //TODO visible slot verification, in the case of BFR arms
                  case (_ : Player) =>
                    if(destination.VisibleSlots.contains(dest)) {
                      avatarService ! AvatarServiceMessage(player.Continent, AvatarAction.EquipmentInHand(destination_guid, dest, item))
                    }
                  case _ => ;
                    //TODO something?
                }
              }
              else if(indexSlot.Equipment.nonEmpty) {
                log.error(s"MoveItem: wanted to move $item_guid, but unexpected item ${indexSlot.Equipment.get} at origin")
              }
              else {
                log.error(s"MoveItem: wanted to move $item_guid, but unexpected item(s) at destination")
              }
            case _ =>
              log.error(s"MoveItem: wanted to move $item_guid, but could not find it")
          }

        case (None, _, _) =>
          log.error(s"MoveItem: wanted to move $item_guid from $source_guid, but could not find source")
        case (_, None, _) =>
          log.error(s"MoveItem: wanted to move $item_guid from $source_guid to $destination_guid, but could not find destination")
        case (_, _, None) =>
          log.error(s"MoveItem: wanted to move $item_guid, but could not find it")
        case _ =>
          log.error(s"MoveItem: wanted to move $item_guid from $source_guid to $destination_guid, but multiple problems were encountered")
      }

    case msg @ LootItemMessage(item_guid, target_guid) =>
      log.info("LootItem: " + msg)

    case msg @ AvatarImplantMessage(_, action, slot, status) => //(player_guid, unk1, unk2, implant) =>
      log.info("AvatarImplantMessage: " + msg)
      if (player.Implants(slot).Initialized) {
        if(action == 3 && status == 1) { // active
          player.Implants(slot).Active = true
        } else if(action == 3 && status == 0) { //desactive
          player.Implants(slot).Active = false
        }
        sendResponse(AvatarImplantMessage(PlanetSideGUID(player.GUID.guid),action,slot,status))
      }


    case msg @ UseItemMessage(avatar_guid, unk1, object_guid, unk2, unk3, unk4, unk5, unk6, unk7, unk8, itemType) =>
      log.info("UseItem: " + msg)
      // TODO: Not all fields in the response are identical to source in real packet logs (but seems to be ok)
      // TODO: Not all incoming UseItemMessage's respond with another UseItemMessage (i.e. doors only send out GenericObjectStateMsg)
      continent.GUID(object_guid) match {
        case Some(door : Door) =>
          if(player.Faction == door.Faction || ((continent.Map.DoorToLock.get(object_guid.guid) match {
            case Some(lock_guid) => continent.GUID(lock_guid).get.asInstanceOf[IFFLock].HackedBy.isDefined
            case None => !door.isOpen
          }) || Vector3.ScalarProjection(door.Outwards, player.Position - door.Position) < 0f)) {
            door.Actor ! Door.Use(player, msg)
          }
          else if(door.isOpen) {
            //the door is open globally ... except on our screen
            sendResponse(GenericObjectStateMsg(object_guid, 16))
          }

        case Some(panel : IFFLock) =>
          if(panel.Faction != player.Faction && panel.HackedBy.isEmpty) {
            player.Slot(player.DrawnSlot).Equipment match {
              case Some(tool : SimpleItem) =>
                if(tool.Definition == GlobalDefinitions.remote_electronics_kit) {
                  //TODO get player hack level (for now, presume 15s in intervals of 4/s)
                  progressBarValue = Some(-2.66f)
                  self ! WorldSessionActor.ItemHacking(player, panel, tool.GUID, 2.66f, FinishHackingDoor(panel, 1114636288L))
                  log.info("Hacking a door~")
                }
              case _ => ;
            }
          }

        case Some(obj : Locker) =>
          if(player.Faction == obj.Faction) {
            log.info(s"UseItem: $player accessing a locker")
            val container = player.Locker
            accessedContainer = Some(container)
            sendResponse(UseItemMessage(avatar_guid, unk1, container.GUID, unk2, unk3, unk4, unk5, unk6, unk7, unk8, 456))
          }
          else {
            log.info(s"UseItem: not $player's locker")
          }

        case Some(obj : Vehicle) =>
          val equipment = player.Slot(player.DrawnSlot).Equipment
          if(player.Faction == obj.Faction) {
            if(equipment match {
              case Some(tool : Tool) =>
                tool.Definition match {
                  case GlobalDefinitions.nano_dispenser => false
                  case _ => true
                }
              case _ => true
            }) {
              //access to trunk
              if(obj.AccessingTrunk.isEmpty) {
                obj.AccessingTrunk = player.GUID
                accessedContainer = Some(obj)
                AccessContents(obj)
                sendResponse(UseItemMessage(avatar_guid, unk1, object_guid, unk2, unk3, unk4, unk5, unk6, unk7, unk8, itemType))
              }
              else {
                log.info(s"UseItem: $player can not cut in line while player ${obj.AccessingTrunk.get} is using $obj's trunk")
              }
            }
            else if(equipment.isDefined) {
              equipment.get.Definition match {
                case GlobalDefinitions.nano_dispenser =>
                  //TODO repairing behavior

                case _ => ;
              }
            }
          }
          //enemy player interactions
          else if(equipment.isDefined) {
            equipment.get.Definition match {
              case GlobalDefinitions.remote_electronics_kit =>
                //TODO hacking behavior

              case _ => ;
            }
          }

        case Some(obj : Terminal) =>
          if(obj.Definition.isInstanceOf[MatrixTerminalDefinition]) {
            //TODO matrix spawn point; for now, just blindly bind to show work (and hope nothing breaks)
            sendResponse(BindPlayerMessage(1, "@ams", true, true, 0, 0, 0, obj.Position))
          }
          else {
            sendResponse(UseItemMessage(avatar_guid, unk1, object_guid, unk2, unk3, unk4, unk5, unk6, unk7, unk8, itemType))
          }

        case Some(obj : PlanetSideGameObject) =>
          if(itemType != 121) {
            sendResponse(UseItemMessage(avatar_guid, unk1, object_guid, unk2, unk3, unk4, unk5, unk6, unk7, unk8, itemType))
          }
          else if(itemType == 121 && !unk3) { // TODO : medkit use ?!
            player.Find(PlanetSideGUID(unk1)) match {
              case Some(slot) =>
                sendResponse(PlanetsideAttributeMessage(player.GUID, 0, player.Health))
                avatarService ! AvatarServiceMessage(player.Continent, AvatarAction.PlanetsideAttribute(player.GUID, 4, player.Health))
                taskResolver ! RemoveEquipmentFromSlot(player, player.Slot(slot).Equipment.get, slot)
                log.info("RequestDestroy: " + msg)
              case None =>
                sendResponse(ObjectDeleteMessage(PlanetSideGUID(unk1), 0))
                log.warn(s"RequestDestroy: object $unk1 not found")
            }
            sendResponse(UseItemMessage(avatar_guid, unk1, object_guid, 0, unk3, unk4, unk5, unk6, unk7, unk8, itemType))
            sendResponse(PlanetsideAttributeMessage(avatar_guid, 0, 100)) // avatar with 100 hp
//            sendResponse(ObjectDeleteMessage(PlanetSideGUID(unk1), 2)))
          }

        case None => ;
      }

    case msg @ UnuseItemMessage(player_guid, object_guid) =>
      log.info("UnuseItem: " + msg)
      continent.GUID(object_guid) match {
        case Some(obj : Vehicle) =>
          if(obj.AccessingTrunk.contains(player.GUID)) {
            obj.AccessingTrunk = None
            UnAccessContents(obj)
          }

        case _ =>;
      }
      accessedContainer = None

    case msg @ DeployObjectMessage(guid, unk1, pos, roll, pitch, yaw, unk2) =>
      log.info("DeployObject: " + msg)

    case msg @ GenericObjectStateMsg(object_guid, unk1) =>
      log.info("GenericObjectState: " + msg)

    case msg @ ItemTransactionMessage(terminal_guid, _, _, _, _, _) =>
      log.info("ItemTransaction: " + msg)
      continent.GUID(terminal_guid) match {
        case Some(term : Terminal) =>
          log.info(s"ItemTransaction: ${term.Definition.Name} found")
          term.Actor ! Terminal.Request(player, msg)
        case Some(obj : PlanetSideGameObject) =>
          log.error(s"ItemTransaction: $obj is not a terminal")
        case _ =>
          log.error(s"ItemTransaction: $terminal_guid does not exist")
      }

    case msg @ FavoritesRequest(player_guid, unk, action, line, label) =>
      if(player.GUID == player_guid) {
        val name = label.getOrElse("missing_loadout_name")
        action match {
          case FavoritesAction.Unknown => ;
          case FavoritesAction.Save =>
            player.SaveLoadout(name, line)
            sendResponse(FavoritesMessage(0, player_guid, line, name))
          case FavoritesAction.Delete =>
            player.DeleteLoadout(line)
            sendResponse(FavoritesMessage(0, player_guid, line, ""))
        }
      }
      log.info("FavoritesRequest: " + msg)

    case msg @ WeaponDelayFireMessage(seq_time, weapon_guid) =>
      log.info("WeaponDelayFire: " + msg)

    case msg @ WeaponDryFireMessage(weapon_guid) =>
      log.info("WeaponDryFireMessage: "+msg)
      FindWeapon match {
        case Some(tool : Tool) =>
          avatarService ! AvatarServiceMessage(continent.Id, AvatarAction.WeaponDryFire(player.GUID, weapon_guid))
        case _ => ;
      }

    case msg @ WeaponFireMessage(seq_time, weapon_guid, projectile_guid, shot_origin, unk1, unk2, unk3, unk4, unk5, unk6, unk7) =>
      log.info("WeaponFire: " + msg)
      FindWeapon match {
        case Some(tool : Tool) =>
          if(tool.Magazine <= 0) { //safety: enforce ammunition depletion
            tool.Magazine = 0
            sendResponse(InventoryStateMessage(tool.AmmoSlot.Box.GUID, weapon_guid, 0))
            sendResponse(ChangeFireStateMessage_Stop(weapon_guid))
            avatarService ! AvatarServiceMessage(continent.Id, AvatarAction.ChangeFireState_Stop(player.GUID, weapon_guid))
            sendResponse(WeaponDryFireMessage(weapon_guid))
            avatarService ! AvatarServiceMessage(continent.Id, AvatarAction.WeaponDryFire(player.GUID, weapon_guid))
          }
          else { //shooting
            tool.Discharge
            //TODO other stuff?
          }
        case _ => ;
      }

    case msg @ WeaponLazeTargetPositionMessage(weapon, pos1, pos2) =>
      log.info("Lazing position: " + pos2.toString)

    case msg @ HitMessage(seq_time, projectile_guid, unk1, hit_info, unk2, unk3, unk4) =>
      log.info("Hit: " + msg)

    case msg @ SplashHitMessage(seq_time, projectile_uid, explosion_pos, direct_victim_uid, unk3, projectile_vel, unk4, targets) =>
      log.info("SplashHitMessage: " + msg)
//      val otherPlayer: Option[Player] = LivePlayerList.Get(continent.Number, direct_victim_uid)
//      if (otherPlayer.isDefined) {
//
//      }
//      println(continent.Number, direct_victim_uid, otherPlayer.get.Name)
//      FindWeapon match {
//        case Some(tool: Tool) =>
//          println(tool.AmmoSlot.Damage0, tool.AmmoSlot.Damage1, tool.AmmoSlot.Damage2, tool.AmmoSlot.Damage3, tool.AmmoSlot.Damage4,
//            tool.FireMode.AddDamage0, tool.FireMode.AddDamage1, tool.FireMode.AddDamage2, tool.FireMode.AddDamage3, tool.FireMode.AddDamage4)
//          val damage0 = tool.AmmoSlot.Damage0 + tool.FireMode.AddDamage0
//          val damage1 = tool.AmmoSlot.Damage1 + tool.FireMode.AddDamage1
//          val damage2 = tool.AmmoSlot.Damage2 + tool.FireMode.AddDamage2
//          sendResponse(ChatMsg(ChatMessageType.CMT_GMOPEN, true, "Server", " this shot can do " + damage0 + " damage on a Soldier, " +
//            damage1 + " on a Ground Vehicle", None))
//        //          sendResponse(ChatMsg(ChatMessageType.CMT_GMOPEN, true, "Server", " this shot can do " + damage0 + " damage on a Soldier, " +
//        //            damage1 + " on a Ground Vehicle & " + damage2 + "  on an Aircraft", None)))
//      }


    case msg @ AvatarFirstTimeEventMessage(avatar_guid, object_guid, unk1, event_name) =>
      log.info("AvatarFirstTimeEvent: " + msg)

    case msg @ WarpgateRequest(continent_guid, building_guid, dest_building_guid, dest_continent_guid, unk1, unk2) =>
      log.info("WarpgateRequest: " + msg)

    case msg@ProximityTerminalUseMessage(player_guid, object_guid, unk) =>
      log.info("ProximityTerminalUseMessage: " + msg)
      continent.GUID(player_guid) match {
        case Some(vehicle : Vehicle) =>
          vehicle.Health = vehicle.Health + 60
          if (vehicle.Health > vehicle.MaxHealth || vehicle.Health == vehicle.MaxHealth) {
            vehicle.Health = vehicle.MaxHealth
            vehicleService ! VehicleServiceMessage(player.Continent, VehicleAction.ProximityTerminalUse(player.GUID, object_guid, true))
            vehicleService ! VehicleServiceMessage(player.Continent, VehicleAction.ProximityTerminalUse(player.GUID, object_guid, false))
          } else {
            vehicleService ! VehicleServiceMessage(player.Continent, VehicleAction.ProximityTerminalUse(player.GUID, object_guid, true))
          }
          vehicleService ! VehicleServiceMessage(player.Continent, VehicleAction.PlanetsideAttribute(player.GUID, player_guid, 0, vehicle.Health))
        case Some(player : Player) =>
          log.info("ProximityTerminalUseMessage, something ToDo for player : " + player.Name)
        case _ =>
          log.info("ProximityTerminalUseMessage not vehicle/player, what is : " + player_guid)
      }

    case msg @ MountVehicleMsg(player_guid, mountable_guid, unk) =>
      log.info("MountVehicleMsg: "+msg)
      continent.GUID(mountable_guid) match {
        case Some(obj : Mountable) =>
          obj.GetSeatFromMountPoint(unk) match {
            case Some(seat_num) =>
              obj.Actor ! Mountable.TryMount(player, seat_num)
            case None =>
              log.warn(s"MountVehicleMsg: attempted to board mountable $mountable_guid's seat $unk, but no seat exists there")
          }
        case None | Some(_) =>
          log.warn(s"MountVehicleMsg: not a mountable thing")
      }

    case msg @ DismountVehicleMsg(player_guid, unk1, unk2) =>
      //TODO optimize this later
      log.info(s"DismountVehicleMsg: $msg")
      //common warning for this section
      def dismountWarning(msg : String) : Unit = {
        log.warn(s"$msg; some vehicle might not know that a player is no longer sitting in it")
      }
      if(player.GUID == player_guid) {
        //normally disembarking from a seat
        player.VehicleSeated match {
          case Some(obj_guid) =>
            continent.GUID(obj_guid) match {
              case Some(obj : Mountable) =>
                obj.PassengerInSeat(player) match {
                  case Some(seat_num : Int) =>
                    obj.Actor ! Mountable.TryDismount(player, seat_num)
                  case None =>
                    dismountWarning(s"DismountVehicleMsg: can not find where player $player_guid is seated in mountable $obj_guid")
                }
              case _ =>
                dismountWarning(s"DismountVehicleMsg: can not find mountable entity $obj_guid")
            }
          case None =>
            dismountWarning(s"DismountVehicleMsg: player $player_guid not considered seated in a mountable entity")
        }
      }
      else {
        //kicking someone else out of a seat; need to own that seat/mountable
        player.VehicleOwned match {
          case Some(obj_guid) =>
            (continent.GUID(obj_guid), continent.GUID(player_guid)) match {
              case (Some(obj : Mountable), Some(tplayer : Player)) =>
                obj.PassengerInSeat(tplayer) match {
                  case Some(seat_num : Int) =>
                    obj.Actor ! Mountable.TryDismount(tplayer, seat_num)
                  case None =>
                    dismountWarning(s"DismountVehicleMsg: can not find where other player $player_guid is seated in mountable $obj_guid")
                }
              case (None, _) => ;
                log.warn(s"DismountVehicleMsg: $player can not find his vehicle")
              case (_, None) => ;
                log.warn(s"DismountVehicleMsg: player $player_guid could not be found to kick")
              case _ =>
                log.warn(s"DismountVehicleMsg: object is either not a Mountable or not a Player")
            }
          case None =>
            log.warn(s"DismountVehicleMsg: $player does not own a vehicle")
        }
      }

    case msg @ DeployRequestMessage(player_guid, vehicle_guid, deploy_state, unk2, unk3, pos) =>
      log.info(s"DeployRequest: $msg")
      if(player.VehicleOwned == Some(vehicle_guid) && player.VehicleOwned == player.VehicleSeated) {
        continent.GUID(vehicle_guid) match {
          case Some(obj : Vehicle) =>
            obj.Actor ! Deployment.TryDeploymentChange(deploy_state)

          case _ =>
            log.error(s"DeployRequest: can not find $vehicle_guid in scope; removing ownership to mitigate confusion")
            player.VehicleOwned = None
        }
      }
      else {
        log.warn(s"DeployRequest: $player does not own the deploying $vehicle_guid object")
      }

    case msg @ AvatarGrenadeStateMessage(player_guid, state) =>
      log.info("AvatarGrenadeStateMessage: " + msg)

    case msg @ SquadDefinitionActionMessage(a, b, c, d, e, f, g, h, i) =>
      log.info("SquadDefinitionAction: " + msg)

    case msg @ GenericCollisionMsg(u1, p, t, php, thp, pv, tv, ppos, tpos, u2, u3, u4) =>
      log.info("Ouch! " + msg)
      continent.GUID(p) match {
        case Some(vehicle : Vehicle) =>
          vehicle.Health = vehicle.Health - 50
          if (vehicle.Health < 0) vehicle.Health = 0
          vehicleService ! VehicleServiceMessage(player.Continent, VehicleAction.PlanetsideAttribute(player.GUID, p, 0, vehicle.Health))
          continent.GUID(t) match {
            case Some(vehicle : Vehicle) =>
              vehicle.Health = vehicle.Health - 50
              if (vehicle.Health < 0) vehicle.Health = 0
              vehicleService ! VehicleServiceMessage(player.Continent, VehicleAction.PlanetsideAttribute(player.GUID, t, 0, vehicle.Health))
            case Some(player : Player) =>
              log.info("Something to do for the victim (player) : " + player.Name)
            case _ =>
              log.info("Dunno who/what is : " + t)
          }
        case Some(player : Player) =>
          log.info("Something to do for player : " + player.Name)
//          player.Health = 10
//          avatarService ! AvatarServiceMessage(player.Continent, AvatarAction.PlanetsideAttribute(player.GUID, 0, player.Health))
        case _ =>
          log.info("Dunno who/what is : " + p)
      }

    case msg @ BugReportMessage(version_major,version_minor,version_date,bug_type,repeatable,location,zone,pos,summary,desc) =>
      log.info("BugReportMessage: " + msg)

    case msg @ BindPlayerMessage(action, bindDesc, unk1, logging, unk2, unk3, unk4, pos) =>
      log.info("BindPlayerMessage: " + msg)

    case msg @ PlanetsideAttributeMessage(object_guid, attribute_type, attribute_value) =>
      log.info("PlanetsideAttributeMessage: "+msg)
      continent.GUID(object_guid) match {
        case Some(vehicle : Vehicle) =>
          if(player.VehicleOwned.contains(vehicle.GUID)) {
            if(9 < attribute_type && attribute_type < 14) {
              vehicle.PermissionGroup(attribute_type, attribute_value) match {
                case Some(allow) =>
                  val group = AccessPermissionGroup(attribute_type - 10)
                  log.info(s"Vehicle attributes: vehicle ${vehicle.GUID} access permission $group changed to $allow")
                  vehicleService ! VehicleServiceMessage(continent.Id, VehicleAction.SeatPermissions(player.GUID, vehicle.GUID, attribute_type, attribute_value))
                  //kick players who should not be seated in the vehicle due to permission changes
                  if(allow == VehicleLockState.Locked) { //TODO only important permission atm
                    vehicle.Definition.MountPoints.values.foreach(seat_num => {
                      val seat = vehicle.Seat(seat_num).get
                      seat.Occupant match {
                        case Some(tplayer) =>
                          if(vehicle.SeatPermissionGroup(seat_num).contains(group) && tplayer != player) {
                            seat.Occupant = None
                            tplayer.VehicleSeated = None
                            vehicleService ! VehicleServiceMessage(continent.Id, VehicleAction.KickPassenger(tplayer.GUID, 4, false, object_guid))
                          }
                        case None => ;
                      }
                    })
                  }
                case None => ;
              }
            }
            else {
              log.warn(s"Vehicle attributes: unsupported change on vehicle $object_guid - $attribute_type")
            }
          }
          else {
            log.warn(s"Vehicle attributes: $player does not own vehicle ${vehicle.GUID} and can not change it")
          }
        case _ =>
          log.warn(s"echo unknown attributes behavior")
          sendResponse(PlanetsideAttributeMessage(object_guid, attribute_type, attribute_value))
      }

    case msg @ BattleplanMessage(char_id, player_name, zonr_id, diagrams) =>
      log.info("Battleplan: "+msg)

    case msg @ CreateShortcutMessage(player_guid, slot, unk, add, shortcut) =>
      log.info("CreateShortcutMessage: "+msg)

    case msg @ FriendsRequest(action, friend) =>
      log.info("FriendsRequest: "+msg)

    case msg @ HitHint(source, player_guid) =>
      log.info("HitHint: "+msg)

    case msg @ TargetingImplantRequest(list) =>
      log.info("TargetingImplantRequest: "+msg)

    case msg @ ActionCancelMessage(u1, u2, u3) =>
      log.info("Cancelled: "+msg)

    case default => log.error(s"Unhandled GamePacket $pkt")
  }

  /**
    * Iterate over a group of `EquipmentSlot`s, some of which may be occupied with an item.
    * Remove any encountered items and add them to an output `List`.
    * @param iter the `Iterator` of `EquipmentSlot`s
    * @param index a number that equals the "current" holster slot (`EquipmentSlot`)
    * @param list a persistent `List` of `Equipment` in the holster slots
    * @return a `List` of `Equipment` in the holster slots
    */
  @tailrec private def clearHolsters(iter : Iterator[EquipmentSlot], index : Int = 0, list : List[InventoryItem] = Nil) : List[InventoryItem] = {
    if(!iter.hasNext) {
      list
    }
    else {
      val slot = iter.next
      slot.Equipment match {
        case Some(equipment) =>
          slot.Equipment = None
          clearHolsters(iter, index + 1, InventoryItem(equipment, index) +: list)
        case None =>
          clearHolsters(iter, index + 1, list)
      }
    }
  }

  /**
    * Iterate over a group of `EquipmentSlot`s, some of which may be occupied with an item.
    * For any slots that are not yet occupied by an item, search through the `List` and find an item that fits in that slot.
    * Add that item to the slot and remove it from the list.
    * @param iter the `Iterator` of `EquipmentSlot`s
    * @param list a `List` of all `Equipment` that is not yet assigned to a holster slot or an inventory slot
    * @return the `List` of all `Equipment` not yet assigned to a holster slot or an inventory slot
    */
  @tailrec private def fillEmptyHolsters(iter : Iterator[EquipmentSlot], list : List[InventoryItem]) : List[InventoryItem] = {
    if(!iter.hasNext) {
      list
    }
    else {
      val slot = iter.next
      if(slot.Equipment.isEmpty) {
        list.find(item => item.obj.Size == slot.Size) match {
          case Some(obj) =>
            val index = list.indexOf(obj)
            slot.Equipment = obj.obj
            fillEmptyHolsters(iter, list.take(index) ++ list.drop(index + 1))
          case None =>
            fillEmptyHolsters(iter, list)
        }
      }
      else {
        fillEmptyHolsters(iter, list)
      }
    }
  }

  /**
    * Construct tasking that coordinates the following:<br>
    * 1) Accept a new piece of `Equipment` and register it with a globally unique identifier.<br>
    * 2) Once it is registered, give the `Equipment` to `target`.
    * @param target what object will accept the new `Equipment`
    * @param obj the new `Equipment`
    * @param index the slot where the new `Equipment` will be placed
    * @see `GUIDTask.RegisterEquipment`
    * @see `PutInSlot`
    * @return a `TaskResolver.GiveTask` message
    */
  private def PutEquipmentInSlot(target : PlanetSideGameObject with Container, obj : Equipment, index : Int) : TaskResolver.GiveTask = {
    val regTask = GUIDTask.RegisterEquipment(obj)(continent.GUID)
    obj match {
      case tool : Tool =>
        val linearToolTask = TaskResolver.GiveTask(regTask.task) +: regTask.subs
        TaskResolver.GiveTask(PutInSlot(target, tool, index).task, linearToolTask)
      case _ =>
        TaskResolver.GiveTask(PutInSlot(target, obj, index).task, List(regTask))
    }
  }

  /**
    * Construct tasking that coordinates the following:<br>
    * 1) Remove a new piece of `Equipment` from where it is currently stored.<br>
    * 2) Once it is removed, un-register the `Equipment`'s globally unique identifier.
    * @param target the object that currently possesses the `Equipment`
    * @param obj the `Equipment`
    * @param index the slot from where the `Equipment` will be removed
    * @see `GUIDTask.UnregisterEquipment`
    * @see `RemoveFromSlot`
    * @return a `TaskResolver.GiveTask` message
    */
  private def RemoveEquipmentFromSlot(target : PlanetSideGameObject with Container, obj : Equipment, index : Int) : TaskResolver.GiveTask = {
    val regTask = GUIDTask.UnregisterEquipment(obj)(continent.GUID)
    //to avoid an error from a GUID-less object from being searchable, it is removed from the inventory first
    obj match {
      case _ : Tool =>
        TaskResolver.GiveTask(regTask.task, RemoveFromSlot(target, obj, index) +: regTask.subs)
      case _ =>
        TaskResolver.GiveTask(regTask.task, List(RemoveFromSlot(target, obj, index)))
    }
  }

  /**
    * Construct tasking that gives the `Equipment` to `target`.
    * @param target what object will accept the new `Equipment`
    * @param obj the new `Equipment`
    * @param index the slot where the new `Equipment` will be placed
    * @return a `TaskResolver.GiveTask` message
    */
  private def PutInSlot(target : PlanetSideGameObject with Container, obj : Equipment, index : Int) : TaskResolver.GiveTask = {
    TaskResolver.GiveTask(
      new Task() {
        private val localTarget = target
        private val localIndex = index
        private val localObject = obj
        private val localAnnounce = self
        private val localService = avatarService

        override def isComplete : Task.Resolution.Value = {
          if(localTarget.Slot(localIndex).Equipment.contains(localObject)) {
            Task.Resolution.Success
          }
          else {
            Task.Resolution.Incomplete
          }
        }

        def Execute(resolver : ActorRef) : Unit = {
          localTarget.Slot(localIndex).Equipment = localObject
          resolver ! scala.util.Success(this)
        }

        override def onSuccess() : Unit = {
          val definition = localObject.Definition
          localAnnounce ! ResponseToSelf(
            ObjectCreateDetailedMessage(
              definition.ObjectId,
              localObject.GUID,
              ObjectCreateMessageParent(localTarget.GUID, localIndex),
              definition.Packet.DetailedConstructorData(localObject).get
            )
          )
          if(localTarget.VisibleSlots.contains(localIndex)) {
            localService ! AvatarServiceMessage(continent.Id, AvatarAction.EquipmentInHand(localTarget.GUID, localIndex, localObject))
          }
        }
      })
  }

  /**
    * Construct tasking that registers all aspects of a `Player` avatar.
    * `Players` are complex objects that contain a variety of other register-able objects and each of these objects much be handled.
    * @param tplayer the avatar `Player`
    * @return a `TaskResolver.GiveTask` message
    */
  private def RegisterAvatar(tplayer : Player) : TaskResolver.GiveTask = {
    TaskResolver.GiveTask(
      new Task() {
        private val localPlayer = tplayer
        private val localAnnounce = self

        override def isComplete : Task.Resolution.Value = {
          if(localPlayer.HasGUID) {
            Task.Resolution.Success
          }
          else {
            Task.Resolution.Incomplete
          }
        }

        def Execute(resolver : ActorRef) : Unit = {
          log.info(s"Player $localPlayer is registered")
          resolver ! scala.util.Success(this)
          localAnnounce ! PlayerLoaded(localPlayer) //alerts WSA
        }

        override def onFailure(ex : Throwable) : Unit = {
          localAnnounce ! PlayerFailedToLoad(localPlayer) //alerts WSA
        }
      }, List(GUIDTask.RegisterAvatar(tplayer)(continent.GUID))
    )
  }

  /**
    * Construct tasking that adds a completed and registered vehicle into the scene.
    * Use this function to renew the globally unique identifiers on a vehicle that has already been added to the scene once.
    * @param vehicle the `Vehicle` object
    * @see `RegisterNewVehicle`
    * @return a `TaskResolver.GiveTask` message
    */
  def RegisterVehicle(vehicle : Vehicle) : TaskResolver.GiveTask = {
    TaskResolver.GiveTask(
      new Task() {
        private val localVehicle = vehicle
        private val localAnnounce = self

        override def isComplete : Task.Resolution.Value = {
          if(localVehicle.HasGUID) {
            Task.Resolution.Success
          }
          else {
            Task.Resolution.Incomplete
          }
        }

        def Execute(resolver : ActorRef) : Unit = {
          log.info(s"Vehicle $localVehicle is registered")
          resolver ! scala.util.Success(this)
          localAnnounce ! VehicleLoaded(localVehicle) //alerts WSA
        }
      }, List(GUIDTask.RegisterVehicle(vehicle)(continent.GUID))
    )
  }

  /**
    * Construct tasking that adds a completed and registered vehicle into the scene.
    * The major difference between `RegisterVehicle` and `RegisterNewVehicle` is the assumption that this vehicle lacks an internal `Actor`.
    * Before being finished, that vehicle is supplied an `Actor` such that it may function properly.
    * This function wraps around `RegisterVehicle` and is used in case, prior to this event,
    * the vehicle is being brought into existence from scratch and was never a member of any `Zone`.
    * @param obj the `Vehicle` object
    * @see `RegisterVehicle`
    * @return a `TaskResolver.GiveTask` message
    */
  def RegisterNewVehicle(obj : Vehicle, pad : VehicleSpawnPad) : TaskResolver.GiveTask = {
    TaskResolver.GiveTask(
      new Task() {
        private val localVehicle = obj
        private val localPad = pad.Actor
        private val localAnnounce = vehicleService
        private val localSession : String = sessionId.toString
        private val localPlayer = player
        private val localVehicleService = vehicleService
        private val localZone = continent

        override def isComplete : Task.Resolution.Value = {
          if(localVehicle.Actor != ActorRef.noSender) {
            Task.Resolution.Success
          }
          else {
            Task.Resolution.Incomplete
          }
        }

        def Execute(resolver : ActorRef) : Unit = {
          localAnnounce ! VehicleServiceMessage.GiveActorControl(obj, localSession)
          localPad ! VehicleSpawnPad.VehicleOrder(localPlayer, localVehicle)
          localVehicleService ! VehicleServiceMessage.DelayedVehicleDeconstruction(localVehicle, localZone, 60L)
          resolver ! scala.util.Success(this)
        }
      }, List(RegisterVehicle(obj)))
  }

  /**
    * Construct tasking that removes the `Equipment` to `target`.
    * @param target what object that contains the `Equipment`
    * @param obj the `Equipment`
    * @param index the slot where the `Equipment` is stored
    * @return a `TaskResolver.GiveTask` message
    */
  private def RemoveFromSlot(target : PlanetSideGameObject with Container, obj : Equipment, index : Int) : TaskResolver.GiveTask = {
    TaskResolver.GiveTask(
      new Task() {
        private val localTarget = target
        private val localIndex = index
        private val localObject = obj
        private val localObjectGUID = obj.GUID
        private val localAnnounce = self //self may not be the same when it executes
        private val localService = avatarService
        private val localContinent = continent.Id

        override def isComplete : Task.Resolution.Value = {
          if(localTarget.Slot(localIndex).Equipment.contains(localObject)) {
            Task.Resolution.Incomplete
          }
          else {
            Task.Resolution.Success
          }
        }

        def Execute(resolver : ActorRef) : Unit = {
          localTarget.Slot(localIndex).Equipment = None
          resolver ! scala.util.Success(this)
        }

        override def onSuccess() : Unit = {
          localAnnounce ! ResponseToSelf( ObjectDeleteMessage(localObjectGUID, 0))
          if(localTarget.VisibleSlots.contains(localIndex)) {
            localService ! AvatarServiceMessage(localContinent, AvatarAction.ObjectDelete(localTarget.GUID, localObjectGUID))
          }
        }
      }
    )
  }

  /**
    * After some subtasking is completed, draw a particular slot, as if an `ObjectHeldMessage` packet was sent/received.<br>
    * <br>
    * The resulting `Task` is most useful for sequencing MAX weaponry when combined with the proper subtasks.
    * @param player the player
    * @param index the slot to be drawn
    * @param priorTasking subtasks that needs to be accomplished first
    * @return a `TaskResolver.GiveTask` message
    */
  private def DelayedObjectHeld(player : Player, index : Int, priorTasking : List[TaskResolver.GiveTask]) : TaskResolver.GiveTask = {
    TaskResolver.GiveTask(
      new Task() {
        private val localPlayer = player
        private val localSlot = index
        private val localAnnounce = self
        private val localService = avatarService

        override def isComplete : Task.Resolution.Value = {
          if(localPlayer.DrawnSlot == localSlot) {
            Task.Resolution.Success
          }
          else {
            Task.Resolution.Incomplete
          }
        }

        def Execute(resolver : ActorRef) : Unit = {
          localPlayer.DrawnSlot = localSlot
          resolver ! scala.util.Success(this)
        }

        override def onSuccess() : Unit = {
          localAnnounce ! ResponseToSelf( ObjectHeldMessage(localPlayer.GUID, localSlot, true))
          localService ! AvatarServiceMessage(localPlayer.Continent, AvatarAction.ObjectHeld(localPlayer.GUID, localSlot))
        }
      }, priorTasking
    )
  }

  /**
    * After a client has connected to the server, their account is used to generate a list of characters.
    * On the character selection screen, each of these characters is made to exist temporarily when one is selected.
    * This "character select screen" is an isolated portion of the client, so it does not have any external constraints.
    * Temporary global unique identifiers are assigned to the underlying `Player` objects so that they can be turned into packets.
    * @param tplayer the `Player` object
    * @param gen a constant source of incremental unique numbers
    */
  private def SetCharacterSelectScreenGUID(tplayer : Player, gen : AtomicInteger) : Unit = {
    tplayer.Holsters().foreach(holster => {
      SetCharacterSelectScreenGUID_SelectEquipment(holster.Equipment, gen)
    })
    tplayer.GUID = PlanetSideGUID(gen.getAndIncrement)
  }

  /**
    * Assists in assigning temporary global unique identifiers.
    * If the item is a `Tool`, handle the embedded `AmmoBox` objects in each ammunition slot.
    * Whether or not, give the object itself a GUID as well.
    * @param item the piece of `Equipment`
    * @param gen a constant source of incremental unique numbers
    */
  private def SetCharacterSelectScreenGUID_SelectEquipment(item : Option[Equipment], gen : AtomicInteger) : Unit = {
    item match {
      case Some(tool : Tool) =>
        tool.AmmoSlots.foreach(slot => { slot.Box.GUID = PlanetSideGUID(gen.getAndIncrement) })
        tool.GUID = PlanetSideGUID(gen.getAndIncrement)
      case Some(item : Equipment) =>
        item.GUID = PlanetSideGUID(gen.getAndIncrement)
      case None => ;
    }
  }

  /**
    * After the user has selected a character to load from the "character select screen,"
    * the temporary global unique identifiers used for that screen are stripped from the underlying `Player` object that was selected.
    * Characters that were not selected may  be destroyed along with their temporary GUIDs.
    * @param tplayer the `Player` object
    */
  private def RemoveCharacterSelectScreenGUID(tplayer : Player) : Unit = {
    tplayer.Holsters().foreach(holster => {
      RemoveCharacterSelectScreenGUID_SelectEquipment(holster.Equipment)
    })
    tplayer.Invalidate()
  }

  /**
    * Assists in stripping temporary global unique identifiers.
    * If the item is a `Tool`, handle the embedded `AmmoBox` objects in each ammunition slot.
    * Whether or not, remove the GUID from the object itself.
    * @param item the piece of `Equipment`
    */
  private def RemoveCharacterSelectScreenGUID_SelectEquipment(item : Option[Equipment]) : Unit = {
    item match {
      case Some(item : Tool) =>
        item.AmmoSlots.foreach(slot => { slot.Box.Invalidate() })
        item.Invalidate()
      case Some(item : Equipment) =>
        item.Invalidate()
      case None => ;
    }
  }

  /**
    * The process of hacking the `Door` `IFFLock` is completed.
    * Pass the message onto the lock and onto the local events system.
    * @param target the `IFFLock` belonging to the door that is being hacked
    * @param unk na;
    *            used by `HackingMessage` as `unk5`
    * @see `HackMessage`
    */
  //TODO add params here depending on which params in HackMessage are important
  //TODO sound should be centered on IFFLock, not on player
  private def FinishHackingDoor(target : IFFLock, unk : Long)() : Unit = {
    target.Actor ! CommonMessages.Hack(player)
    localService ! LocalServiceMessage(continent.Id, LocalAction.TriggerSound(player.GUID, TriggeredSound.HackDoor, player.Position, 30, 0.49803925f))
    localService ! LocalServiceMessage(continent.Id, LocalAction.HackTemporarily(player.GUID, continent, target, unk))
  }

  /**
    * Temporary function that iterates over vehicle permissions and turns them into `PlanetsideAttributeMessage` packets.<br>
    * <br>
    * 2 November 2017:<br>
    * Unexpected behavior causes seat mount points to become blocked when a new driver claims the vehicle.
    * For the purposes of ensuring that other players are always aware of the proper permission state of the trunk and seats,
    * packets are intentionally dispatched to the current client to update the states.
    * Perform this action just after any instance where the client would initially gain awareness of the vehicle.
    * The most important examples include either the player or the vehicle itself spawning in for the first time.<br>
    * <br>
    * 20 February 2018:<br>
    * Occasionally, during deployment, local(?) vehicle seat access permissions may change.
    * This results in players being locked into their own vehicle.
    * Reloading vehicle permissions supposedly ensures the seats will be properly available.
    * This is considered a client issue; but, somehow, it also impacts server operation somehow.
    * @param vehicle the `Vehicle`
    */
  def ReloadVehicleAccessPermissions(vehicle : Vehicle) : Unit = {
    val vehicle_guid = vehicle.GUID
    (0 to 3).foreach(group => {
      sendResponse(
        PlanetsideAttributeMessage(vehicle_guid, group + 10, vehicle.PermissionGroup(group).get.id.toLong)
      )
    })
  }

  /**
    * Gives a target player positive battle experience points only.
    * If the player has access to more implant slots as a result of changing battle experience points, unlock those slots.
    * @param tplayer the player
    * @param bep the change in experience points, positive by assertion
    * @return the player's current battle experience points
    */
  def AwardBattleExperiencePoints(tplayer : Player, bep : Long) : Long = {
    val oldBep = tplayer.BEP
    if(bep <= 0) {
      log.error(s"trying to set $bep battle experience points on $tplayer; value can not be negative")
      oldBep
    }
    else {
      val oldSlots = DetailedCharacterData.numberOfImplantSlots(oldBep)
      val newBep = oldBep + bep
      val newSlots = DetailedCharacterData.numberOfImplantSlots(newBep)
      tplayer.BEP = newBep
      if(newSlots > oldSlots) {
        (oldSlots until newSlots).foreach(slotNumber => {
          tplayer.Implants(slotNumber).Unlocked = true
          log.info(s"unlocking implant slot $slotNumber for $tplayer")
        })
      }
      newBep
    }
  }

  /**
    * Common preparation for interfacing with a vehicle.
    * Join a vehicle-specific group for shared updates.
    * Construct every object in the vehicle's inventory fpr shared manipulation updates.
    * @param vehicle the vehicle
    */
  def AccessContents(vehicle : Vehicle) : Unit = {
    vehicleService ! Service.Join(s"${vehicle.Actor}")
    val parent_guid = vehicle.GUID
    vehicle.Trunk.Items.foreach({
      case ((_, entry)) =>
        val obj = entry.obj
        val objDef = obj.Definition
        sendResponse(
          ObjectCreateDetailedMessage(
            objDef.ObjectId,
            obj.GUID,
            ObjectCreateMessageParent(parent_guid, entry.start),
            objDef.Packet.DetailedConstructorData(obj).get
          )
        )
    })
  }

  /**
    * Common preparation for disengaging from a vehicle.
    * Leave the vehicle-specific group that was used for shared updates.
    * Deconstruct every object in the vehicle's inventory.
    * @param vehicle the vehicle
    */
  def UnAccessContents(vehicle : Vehicle) : Unit = {
    vehicleService ! Service.Leave(Some(s"${vehicle.Actor}"))
    vehicle.Trunk.Items.foreach({
      case ((_, entry)) =>
        sendResponse(ObjectDeleteMessage(entry.obj.GUID, 0))
    })
  }

  /**
    * Check two locations for a controlled piece of equipment that is associated with the `player`.<br>
    * <br>
    * The first location is dependent on whether the avatar is in a vehicle.
    * Some vehicle seats may have a "controlled weapon" which counts as the first location to be checked.
    * The second location is dependent on whether the avatar has a raised hand.
    * That is only possible if the player has something in their hand at the moment, hence the second location.
    * Players do have a concept called a "last drawn slot" (hand) but that former location is not eligible.<br>
    * <br>
    * Along with any discovered item, a containing object such that the statement:<br>
    *   `container.Find(object) = Some(slot)`<br>
    * ... will return a proper result.
    * For a seat controlled weapon, the vehicle is returned.
    * For the player's hand, the player is returned.
    * @return a `Tuple` of the returned values;
    *         the first value is a `Container` object;
    *         the second value is an `Equipment` object in the former
    */
  def FindContainedEquipment : (Option[PlanetSideGameObject with Container], Option[Equipment]) = {
    player.VehicleSeated match {
      case Some(vehicle_guid) => //weapon is vehicle turret?
        continent.GUID(vehicle_guid) match {
          case Some(vehicle : Vehicle) =>
            vehicle.PassengerInSeat(player) match {
              case Some(seat_num) =>
                (Some(vehicle), vehicle.WeaponControlledFromSeat(seat_num))
              case None => ;
                (None, None)
            }
          case _ => ;
            (None, None)
        }
      case None => //not in vehicle; weapon in hand?
        (Some(player), player.Slot(player.DrawnSlot).Equipment)
    }
  }

  /**
    * Runs `FindContainedEquipment` but ignores the `Container` object output.
    * @return an `Equipment` object
    */
  def FindEquipment : Option[Equipment] = FindContainedEquipment._2

  /**
    * Check two locations for a controlled piece of equipment that is associated with the `player`.
    * Filter for discovered `Tool`-type `Equipment`.
    * @return a `Tuple` of the returned values;
    *         the first value is a `Container` object;
    *         the second value is an `Tool` object in the former
    */
  def FindContainedWeapon : (Option[PlanetSideGameObject with Container], Option[Tool]) = {
    FindContainedEquipment match {
      case (container, Some(tool : Tool)) =>
        (container, Some(tool))
      case _ =>
        (None, None)
    }
  }

  /**
    * Runs `FindContainedWeapon` but ignores the `Container` object output.
    * @return a `Tool` object
    */
  def FindWeapon : Option[Tool] = FindContainedWeapon._2

  /**
    * Within a specified `Container`, find the smallest number of `AmmoBox` objects of a certain type of `Ammo`
    * whose sum capacities is greater than, or equal to, a `desiredAmount`.<br>
    * <br>
    * In an occupied `List` of returned `Inventory` entries, all but the last entry is considered emptied.
    * The last entry may require having its `Capacity` be set to a non-zero number.
    * @param obj the `Container` to search
    * @param ammoType the type of `Ammo` to search for
    * @param desiredAmount how much ammunition is requested to be found
    * @return a `List` of all discovered entries totaling approximately the amount of the requested `Ammo`
    */
  def FindReloadAmmunition(obj : Container, ammoType : Ammo.Value, desiredAmount : Int) : List[InventoryItem] = {
    var currentAmount : Int = 0
    obj.Inventory.Items
      .map({ case ((_, item)) => item })
      .filter(obj => {
        obj.obj match {
          case (box : AmmoBox) =>
            box.AmmoType == ammoType
          case _ =>
            false
        }
      })
      .toList
      .sortBy(_.start)
      .takeWhile(entry => {
        val previousAmount = currentAmount
        currentAmount += entry.obj.asInstanceOf[AmmoBox].Capacity
        previousAmount < desiredAmount
      })
  }

  /**
    * Given an object that contains a box of amunition in its `Inventory` at a certain location,
    * remove it permanently.
    * @param obj the `Container`
    * @param start where the ammunition can be found
    * @param item an object to unregister (should have been the ammunition that was removed);
    *             not explicitly checked
    */
  private def DeleteAmmunition(obj : PlanetSideGameObject with Container)(start : Int, item : AmmoBox) : Unit = {
    val item_guid = item.GUID
    obj.Inventory -= start
    taskResolver ! GUIDTask.UnregisterEquipment(item)(continent.GUID)
    sendResponse(ObjectDeleteMessage(item_guid, 0))
  }

  /**
    * Given a vehicle that contains a box of amunition in its `Trunk` at a certain location,
    * remove it permanently.
    * @see `DeleteAmmunition`
    * @param obj the `Vehicle`
    * @param start where the ammunition can be found
    * @param item an object to unregister (should have been the ammunition that was removed);
    *             not explicitly checked
    */
  private def DeleteAmmunitionInVehicle(obj : Vehicle)(start : Int, item : AmmoBox) : Unit = {
    val item_guid = item.GUID
    DeleteAmmunition(obj)(start, item)
    vehicleService ! VehicleServiceMessage(s"${obj.Actor}", VehicleAction.UnstowEquipment(player.GUID, item_guid))
  }

  /**
    * Given an object that contains a box of amunition in its `Inventry` at a certain location,
    * change the amount of ammunition within that box.
    * @param obj the `Container`
    * @param box an `AmmoBox` to modify
    * @param reloadValue the value to modify the `AmmoBox`;
    *                    subtracted from the current `Capacity` of `Box`
    */
  private def ModifyAmmunition(obj : PlanetSideGameObject with Container)(box : AmmoBox, reloadValue : Int) : Unit = {
    val capacity = box.Capacity - reloadValue
    box.Capacity = capacity
    sendResponse(InventoryStateMessage(box.GUID, obj.GUID, capacity))
  }

  /**
    * Given a vehicle that contains a box of amunition in its `Trunk` at a certain location,
    * change the amount of ammunition within that box.
    * @param obj the `Container`
    * @param box an `AmmoBox` to modify
    * @param reloadValue the value to modify the `AmmoBox`;
    *                    subtracted from the current `Capacity` of `Box`
    */
  private def ModifyAmmunitionInVehicle(obj : Vehicle)(box : AmmoBox, reloadValue : Int) : Unit = {
    val capacity = ModifyAmmunition(obj)(box, reloadValue)
    vehicleService ! VehicleServiceMessage(s"${obj.Actor}", VehicleAction.InventoryState(player.GUID, box, obj.GUID, obj.Find(box).get, box.Definition.Packet.DetailedConstructorData(box).get))
  }

  /**
    * Announce that an already-registered `AmmoBox` object exists in a given position in some `Container` object's inventory.
    * @see `StowAmmunitionInVehicles`
    * @see `ChangeAmmoMessage`
    * @param obj the `Container` object
    * @param index an index in `obj`'s inventory
    * @param item an `AmmoBox`
    */
  def StowAmmunition(obj : PlanetSideGameObject with Container)(index : Int, item : AmmoBox) : Unit = {
    obj.Inventory += index -> item
    sendResponse(ObjectAttachMessage(obj.GUID, item.GUID, index))
  }

  /**
    * Announce that an already-registered `AmmoBox` object exists in a given position in some vehicle's inventory.
    * @see `StowAmmunition`
    * @see `ChangeAmmoMessage`
    * @param obj the `Vehicle` object
    * @param index an index in `obj`'s inventory
    * @param item an `AmmoBox`
    */
  def StowAmmunitionInVehicles(obj : Vehicle)(index : Int, item : AmmoBox) : Unit = {
    StowAmmunition(obj)(index, item)
    vehicleService ! VehicleServiceMessage(s"${obj.Actor}", VehicleAction.StowEquipment(player.GUID, obj.GUID, index, item))
  }

  /**
    * Prepare tasking that registers an `AmmoBox` object
    * and announces that it exists in a given position in some `Container` object's inventory.
    * `PutEquipmentInSlot` is the fastest way to achieve these goals.
    * @see `StowNewAmmunitionInVehicles`
    * @see `ChangeAmmoMessage`
    * @param obj the `Container` object
    * @param index an index in `obj`'s inventory
    * @param item an `AmmoBox`
    * @return a `TaskResolver.GiveTask` chain that executes the action
    */
  def StowNewAmmunition(obj : PlanetSideGameObject with Container)(index : Int, item : AmmoBox) : TaskResolver.GiveTask = {
    PutEquipmentInSlot(obj, item, index)
  }

  /**
    * Prepare tasking that registers an `AmmoBox` object
    * and announces that it exists in a given position in some vehicle's inventory.
    * `PutEquipmentInSlot` is the fastest way to achieve these goals.
    * @see `StowNewAmmunition`
    * @see `ChangeAmmoMessage`
    * @param obj the `Container` object
    * @param index an index in `obj`'s inventory
    * @param item an `AmmoBox`
    * @return a `TaskResolver.GiveTask` chain that executes the action
    */
  def StowNewAmmunitionInVehicles(obj : Vehicle)(index : Int, item : AmmoBox) : TaskResolver.GiveTask = {
    TaskResolver.GiveTask(
      new Task() {
        private val localService = vehicleService
        private val localPlayer = player
        private val localVehicle = obj
        private val localIndex = index
        private val localItem = item

        override def isComplete : Task.Resolution.Value = Task.Resolution.Success

        def Execute(resolver : ActorRef) : Unit = {
          localService ! VehicleServiceMessage(
            s"${localVehicle.Actor}",
            VehicleAction.StowEquipment(localPlayer.GUID, localVehicle.GUID, localIndex, localItem)
          )
          resolver ! scala.util.Success(this)
        }
      },
      List(StowNewAmmunition(obj)(index, item))
    )
  }

  /**
    * After a weapon has finished shooting, determine if it needs to be sorted in a special way.
    * @param tool a weapon
    */
  def FireCycleCleanup(tool : Tool) : Unit = {
    //TODO this is temporary and will be replaced by more appropriate functionality in the future.
    val tdef = tool.Definition
    if(GlobalDefinitions.isGrenade(tdef)) {
      taskResolver ! RemoveEquipmentFromSlot(player, tool, player.Find(tool).get)
    }
    else if(tdef == GlobalDefinitions.phoenix) {
      taskResolver ! RemoveEquipmentFromSlot(player, tool, player.Find(tool).get)
    }
  }

  /**
    * A predicate used to determine if an `InventoryItem` object contains `Equipment` that should be dropped.
    * Used to filter through lists of object data before it is placed into a player's inventory.
    * @param tplayer the player
    * @return true if the item is to be dropped; false, otherwise
    */
  def DropPredicate(tplayer : Player) : (InventoryItem => Boolean) = entry => { //drop if Cavern equipment, or is another faction's exclusive equipment
    val objDef = entry.obj.Definition
    val faction = GlobalDefinitions.isFactionEquipment(objDef)
    GlobalDefinitions.isCavernEquipment(objDef) || (faction != tplayer.Faction && faction != PlanetSideEmpire.NEUTRAL)
  }

  /**
    * Given an object globally unique identifier, search in a given location for it.
    * @param object_guid the object
    * @param parent a `Container` object wherein to search
    * @return an optional tuple that contains two values;
    *         the first value is the container that matched correctly with the object's GUID;
    *         the second value is the slot position of the object
    */
  def FindInLocalContainer(object_guid : PlanetSideGUID)(parent : PlanetSideGameObject with Container) : Option[(PlanetSideGameObject with Container, Option[Int])] = {
    val slot : Option[Int] = parent.Find(object_guid)
    slot match {
      case place @ Some(_) =>
        Some(parent, slot)
      case None =>
        None
    }
  }

  /**
    * Perform specific operations depending on the target of deployment.
    * @param obj the object that has deployed
    */
  def DeploymentActivities(obj : Deployment.DeploymentObject) : Unit = {
    obj match {
      case vehicle : Vehicle =>
        ReloadVehicleAccessPermissions(vehicle) //TODO we should not have to do this imho
        sendResponse(PlanetsideAttributeMessage(obj.GUID, 81, 1))
      case _ => ;
    }
  }

  /**
    * Common reporting behavior when a `Deployment` object fails to properly transition between states.
    * @param obj the game object that could not
    * @param state the `DriveState` that could not be promoted
    * @param reason a string explaining why the state can not or will not change
    */
  def CanNotChangeDeployment(obj : PlanetSideServerObject with Deployment, state : DriveState.Value, reason : String) : Unit = {
    val mobileShift : String = if(obj.DeploymentState != DriveState.Mobile) {
      obj.DeploymentState = DriveState.Mobile
      sendResponse(DeployRequestMessage(player.GUID, obj.GUID, DriveState.Mobile, 0, false, Vector3.Zero))
      vehicleService ! VehicleServiceMessage(continent.Id, VehicleAction.DeployRequest(player.GUID, obj.GUID, DriveState.Mobile, 0, false, Vector3.Zero))
      "; enforcing Mobile deployment state"
    }
    else {
      ""
    }
    log.error(s"DeployRequest: $obj can not transition to $state - $reason$mobileShift")
  }

  /**
    * For a given continental structure, determine the method of generating server-join client configuration packets.
    * @param continentNumber the zone id
    * @param buildingNumber the building id
    * @param building the building object
    */
  def initBuilding(continentNumber : Int, buildingNumber : Int, building : Building) : Unit = {
    building match {
      case _ : WarpGate =>
        initGate(continentNumber, buildingNumber, building)
      case _ : Building =>
        initFacility(continentNumber, buildingNumber, building)
    }
  }

  /**
    * For a given facility structure, configure a client by dispatching the appropriate packets.
    * Pay special attention to the details of `BuildingInfoUpdateMessage` when preparing this packet.
    * @see `BuildingInfoUpdateMessage`
    * @see `DensityLevelUpdateMessage`
    * @param continentNumber the zone id
    * @param buildingNumber the building id
    * @param building the building object
    */
  def initFacility(continentNumber : Int, buildingNumber : Int, building : Building) : Unit = {
    sendResponse(
      BuildingInfoUpdateMessage(
        continentNumber, //Zone
        buildingNumber, //Facility
        8, //NTU%
        false, //Hacked
        PlanetSideEmpire.NEUTRAL, //Base hacked by
        0, //Time remaining for hack (ms)
        building.Faction, //Base owned by
        0, //!! Field != 0 will cause malformed packet. See class def.
        None,
        PlanetSideGeneratorState.Normal, //Generator state
        true, //Respawn tubes operating state
        false, //Force dome state
        0, //Lattice benefits
        0, //!! Field > 0 will cause malformed packet. See class def.
        Nil,
        0,
        false,
        8, //!! Field != 8 will cause malformed packet. See class def.
        None,
        false, //Boosted spawn room pain field
        false //Boosted generator room pain field
      )
    )
    sendResponse(DensityLevelUpdateMessage(continentNumber, buildingNumber, List(0,0, 0,0, 0,0, 0,0)))
  }

  /**
    * For a given lattice warp gate structure, configure a client by dispatching the appropriate packets.
    * Unlike other facilities, gates do not have complicated `BuildingInfoUpdateMessage` packets.
    * Also unlike facilities, gates have an additional packet.
    * @see `BuildingInfoUpdateMessage`
    * @see `DensityLevelUpdateMessage`
    * @see `BroadcastWarpgateUpdateMessage`
    * @param continentNumber the zone id
    * @param buildingNumber the building id
    * @param building the building object
    */
  def initGate(continentNumber : Int, buildingNumber : Int, building : Building) : Unit = {
    sendResponse(
      BuildingInfoUpdateMessage(
        continentNumber, buildingNumber,
        0,
        false,
        PlanetSideEmpire.NEUTRAL,
        0,
        building.Faction,
        0,
        None,
        PlanetSideGeneratorState.Normal,
        true,
        false,
        0,
        0,
        Nil,
        0,
        false,
        8,
        None,
        false,
        false
      )
    )
    sendResponse(DensityLevelUpdateMessage(continentNumber, buildingNumber, List(0,0, 0,0, 0,0, 0,0)))
    sendResponse(BroadcastWarpgateUpdateMessage(continentNumber, buildingNumber, false, false, true))
  }

  def configZone(zone : Zone) : Unit = {
    zone.Buildings.foreach({case (id, building) =>
      sendResponse(SetEmpireMessage(PlanetSideGUID(id), building.Faction))
//      println(id,building.Faction,zone.Id)
      building.Amenities.foreach(amenity => {
        val amenityId = amenity.GUID
        sendResponse(PlanetsideAttributeMessage(amenityId, 50, 0))
        sendResponse(PlanetsideAttributeMessage(amenityId, 51, 0))
      })
      sendResponse(HackMessage(3, PlanetSideGUID(id), PlanetSideGUID(0), 0, 3212836864L, HackState.HackCleared, 8))
    })
    // Nick test
    if(zone.Id == "z4") {sendResponse(SetEmpireMessage(PlanetSideGUID(4), PlanetSideEmpire.TR))}
  }

  def failWithError(error : String) = {
    log.error(error)
    sendResponse(ConnectionClose())
  }

  def sendResponse(cont : PlanetSideControlPacket) : Unit = {
    sendResponse(PacketCoding.CreateControlPacket(cont))
  }

  def sendResponse(cont : PlanetSideGamePacket) : Unit = {
    sendResponse(PacketCoding.CreateGamePacket(0, cont))
  }
  
  def sendResponse(cont : PlanetSidePacketContainer) : Unit = {
    log.trace("WORLD SEND: " + cont)
    sendResponse(cont.asInstanceOf[Any])
  }

  def sendResponse(cont : MultiPacketBundle) : Unit = {
    log.trace("WORLD SEND: " + cont)
    sendResponse(cont.asInstanceOf[Any])
  }

  def sendResponse(msg : Any) : Unit = {
    MDC("sessionId") = sessionId.toString
    rightRef !> msg
  }

  def sendRawResponse(pkt : ByteVector) = {
    log.trace("WORLD SEND RAW: " + pkt)
    sendResponse(RawPacket(pkt))
  }
}

object WorldSessionActor {
  final case class ResponseToSelf(pkt : PlanetSideGamePacket)

  private final case class PokeClient()
  private final case class ServerLoaded()
  private final case class PlayerLoaded(tplayer : Player)
  private final case class PlayerFailedToLoad(tplayer : Player)
  private final case class ListAccountCharacters()
  private final case class SetCurrentAvatar(tplayer : Player)
  private final case class VehicleLoaded(vehicle : Vehicle)

  /**
    * A message that indicates the user is using a remote electronics kit to hack some server object.
    * Each time this message is sent for a given hack attempt counts as a single "tick" of progress.
    * The process of "making progress" with a hack involves sending this message repeatedly until the progress is 100 or more.
    * @param tplayer the player
    * @param target the object being hacked
    * @param tool_guid the REK
    * @param delta how much the progress bar value changes each tick
    * @param completeAction a custom action performed once the hack is completed
    * @param tickAction an optional action is is performed for each tick of progress
    */
  private final case class ItemHacking(tplayer : Player,
                                       target : PlanetSideServerObject,
                                       tool_guid : PlanetSideGUID,
                                       delta : Float,
                                       completeAction : () => Unit,
                                       tickAction : Option[() => Unit] = None)
}<|MERGE_RESOLUTION|>--- conflicted
+++ resolved
@@ -149,19 +149,11 @@
       galaxy = endpoint
       log.info("ID: " + sessionId + " Got galaxy service " + endpoint)
 
-<<<<<<< HEAD
-    case ctrl @ ControlPacket(_, _) =>
-      handlePktContainer(ctrl)
-    case game @ GamePacket(_, _, _) =>
-      handlePktContainer(game)
-    // temporary hack to keep the client from disconnecting
-=======
     case ControlPacket(_, ctrl) =>
       handleControlPkt(ctrl)
     case GamePacket(_, _, pkt) =>
       handleGamePkt(pkt)
       // temporary hack to keep the client from disconnecting
->>>>>>> fc383726
     case PokeClient() =>
       sendResponse(KeepAliveMessage())
 
