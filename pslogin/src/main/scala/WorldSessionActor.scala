--- conflicted
+++ resolved
@@ -1301,7 +1301,6 @@
       player.Certifications += CertificationType.UniMAX
       player.Certifications += CertificationType.InfiltrationSuit
       //
-      player.Certifications += CertificationType.InfiltrationSuit
       player.Certifications += CertificationType.Sniping
       player.Certifications += CertificationType.AntiVehicular
       player.Certifications += CertificationType.HeavyAssault
@@ -1320,10 +1319,6 @@
       player.Certifications += CertificationType.AirSupport
       player.Certifications += CertificationType.GalaxyGunship
       player.Certifications += CertificationType.Phantasm
-<<<<<<< HEAD
-=======
-      player.Certifications += CertificationType.UniMAX
->>>>>>> 4059d50e
       AwardBattleExperiencePoints(player, 1000000L)
 //      player.ExoSuit = ExoSuitType.MAX //TODO strange issue; divide number above by 10 when uncommenting
       player.Slot(0).Equipment = Tool(GlobalDefinitions.StandardPistol(player.Faction))
@@ -1378,6 +1373,11 @@
         player.Certifications += CertificationType.InfiltrationSuit
         player.Certifications += CertificationType.UniMAX
         //
+        player.Certifications += CertificationType.Sniping
+        player.Certifications += CertificationType.AntiVehicular
+        player.Certifications += CertificationType.HeavyAssault
+        player.Certifications += CertificationType.SpecialAssault
+        player.Certifications += CertificationType.EliteAssault
         player.Certifications += CertificationType.GroundSupport
         player.Certifications += CertificationType.GroundTransport
         player.Certifications += CertificationType.Flail
@@ -1458,6 +1458,11 @@
             player.Certifications += CertificationType.InfiltrationSuit
             player.Certifications += CertificationType.UniMAX
             //
+            player.Certifications += CertificationType.Sniping
+            player.Certifications += CertificationType.AntiVehicular
+            player.Certifications += CertificationType.HeavyAssault
+            player.Certifications += CertificationType.SpecialAssault
+            player.Certifications += CertificationType.EliteAssault
             player.Certifications += CertificationType.GroundSupport
             player.Certifications += CertificationType.GroundTransport
             player.Certifications += CertificationType.Flail
