--- conflicted
+++ resolved
@@ -1234,11 +1234,7 @@
       import net.psforever.objects.GlobalDefinitions._
       player = Player("TestCharacter"+sessionId.toString, PlanetSideEmpire.VS, CharacterGender.Female, 41, 1)
       //player.Position = Vector3(3674.8438f, 2726.789f, 91.15625f)
-<<<<<<< HEAD
-//      player.Position = Vector3(3523.039f, 2855.5078f, 90.859375f)
-=======
       //player.Position = Vector3(3523.039f, 2855.5078f, 90.859375f)
->>>>>>> 3ed695d3
       player.Position = Vector3(3561.0f, 2854.0f, 90.859375f)
       player.Orientation = Vector3(0f, 0f, 90f)
       player.Certifications += CertificationType.StandardAssault
@@ -1264,8 +1260,6 @@
       player.Certifications += CertificationType.AirSupport
       player.Certifications += CertificationType.GalaxyGunship
       player.Certifications += CertificationType.Phantasm
-      player.Certifications += CertificationType.UniMAX
-      player.Certifications += CertificationType.InfiltrationSuit
       AwardBattleExperiencePoints(player, 1000000L)
 //      player.ExoSuit = ExoSuitType.MAX //TODO strange issue; divide number above by 10 when uncommenting
       player.Slot(0).Equipment = Tool(GlobalDefinitions.StandardPistol(player.Faction))
