// Copyright (c) 2017 PSForever
import java.net.{InetAddress, InetSocketAddress}

import akka.actor.{Actor, ActorRef, Cancellable, MDCContextAware}
import net.psforever.packet.{PlanetSideGamePacket, _}
import net.psforever.packet.control._
import net.psforever.packet.game._
import scodec.Attempt.{Failure, Successful}
import scodec.bits._
import org.log4s.MDC
import MDCContextAware.Implicits._
import net.psforever.packet.game.objectcreate._
import net.psforever.types._

class WorldSessionActor extends Actor with MDCContextAware {
  private[this] val log = org.log4s.getLogger

  private case class PokeClient()

  var sessionId : Long = 0
  var leftRef : ActorRef = ActorRef.noSender
  var rightRef : ActorRef = ActorRef.noSender

  var clientKeepAlive : Cancellable = null

  override def postStop() = {
    if(clientKeepAlive != null)
      clientKeepAlive.cancel()
  }

  def receive = Initializing

  def Initializing : Receive = {
    case HelloFriend(sessionId, right) =>
      this.sessionId = sessionId
      leftRef = sender()
      rightRef = right.asInstanceOf[ActorRef]

      context.become(Started)
    case _ =>
      log.error("Unknown message")
      context.stop(self)
  }

  def Started : Receive = {
    case ctrl @ ControlPacket(_, _) =>
      handlePktContainer(ctrl)
    case game @ GamePacket(_, _, _) =>
      handlePktContainer(game)
      // temporary hack to keep the client from disconnecting
    case PokeClient() =>
      sendResponse(PacketCoding.CreateGamePacket(0, KeepAliveMessage(0)))
    case default => failWithError(s"Invalid packet class received: $default")
  }

  def handlePkt(pkt : PlanetSidePacket) : Unit = pkt match {
    case ctrl : PlanetSideControlPacket =>
      handleControlPkt(ctrl)
    case game : PlanetSideGamePacket =>
      handleGamePkt(game)
    case default => failWithError(s"Invalid packet class received: $default")
  }

  def handlePktContainer(pkt : PlanetSidePacketContainer) : Unit = pkt match {
    case ctrl @ ControlPacket(opcode, ctrlPkt) =>
      handleControlPkt(ctrlPkt)
    case game @ GamePacket(opcode, seq, gamePkt) =>
      handleGamePkt(gamePkt)
    case default => failWithError(s"Invalid packet container class received: $default")
  }

  def handleControlPkt(pkt : PlanetSideControlPacket) = {
    pkt match {
      case SlottedMetaPacket(slot, subslot, innerPacket) =>
        sendResponse(PacketCoding.CreateControlPacket(SlottedMetaAck(slot, subslot)))

        PacketCoding.DecodePacket(innerPacket) match {
          case Failure(e) =>
            log.error(s"Failed to decode inner packet of SlottedMetaPacket: $e")
          case Successful(v) =>
            handlePkt(v)
        }
      case sync @ ControlSync(diff, unk, f1, f2, f3, f4, fa, fb) =>
        log.debug(s"SYNC: ${sync}")
        val serverTick = Math.abs(System.nanoTime().toInt) // limit the size to prevent encoding error
        sendResponse(PacketCoding.CreateControlPacket(ControlSyncResp(diff, serverTick,
          fa, fb, fb, fa)))
      case MultiPacket(packets) =>
        packets.foreach { pkt =>
          PacketCoding.DecodePacket(pkt) match {
            case Failure(e) =>
              log.error(s"Failed to decode inner packet of MultiPacket: $e")
            case Successful(v) =>
              handlePkt(v)
          }
        }
      case MultiPacketEx(packets) =>
        packets.foreach { pkt =>
          PacketCoding.DecodePacket(pkt) match {
            case Failure(e) =>
              log.error(s"Failed to decode inner packet of MultiPacketEx: $e")
            case Successful(v) =>
              handlePkt(v)
          }
        }
      case default =>
        log.debug(s"Unhandled ControlPacket $default")
    }
  }

  //val objectHex = hex"18 57 0C 00 00 BC 84 B0 06 C2 D7 65 53 5C A1 60 00 01 34 40 00 09 70 49 00 6C 00 6C 00 6C 00 49 00 49 00 49 00 6C 00 6C 00 6C 00 49 00 6C 00 49 00 6C 00 6C 00 49 00 6C 00 6C 00 6C 00 49 00 6C 00 6C 00 49 00 84 52 70 76 1E 80 80 00 00 00 00 00 3F FF C0 00 00 00 20 00 00 0F F6 A7 03 FF FF FF FF FF FF FF FF FF FF FF FF FF FF FF FD 90 00 00 00 00 00 00 00 00 00 00 00 00 00 00 00 00 00 00 01 90 01 90 00 64 00 00 01 00 7E C8 00 C8 00 00 00 00 00 00 00 00 00 00 00 00 00 00 00 00 00 00 00 01 C0 00 42 C5 46 86 C7 00 00 00 80 00 00 12 40 78 70 65 5F 73 61 6E 63 74 75 61 72 79 5F 68 65 6C 70 90 78 70 65 5F 74 68 5F 66 69 72 65 6D 6F 64 65 73 8B 75 73 65 64 5F 62 65 61 6D 65 72 85 6D 61 70 31 33 00 00 00 00 00 00 00 00 00 00 00 00 00 00 00 00 00 00 00 00 00 00 00 00 00 00 00 00 00 01 0A 23 02 60 04 04 40 00 00 10 00 06 02 08 14 D0 08 0C 80 00 02 00 02 6B 4E 00 82 88 00 00 02 00 00 C0 41 C0 9E 01 01 90 00 00 64 00 44 2A 00 10 91 00 00 00 40 00 18 08 38 94 40 20 32 00 00 00 80 19 05 48 02 17 20 00 00 08 00 70 29 80 43 64 00 00 32 00 0E 05 40 08 9C 80 00 06 40 01 C0 AA 01 19 90 00 00 C8 00 3A 15 80 28 72 00 00 19 00 04 0A B8 05 26 40 00 03 20 06 C2 58 00 A7 88 00 00 02 00 00 80 00 00"
  //currently, the character's starting BEP is discarded due to unknown bit format
  val app = CharacterAppearanceData(
    PlacementData(
      Vector3(3674.8438f, 2726.789f, 91.15625f),
      0, 0,
      19
    ),
    BasicCharacterData(
      "IlllIIIlllIlIllIlllIllI",
      PlanetSideEmpire.VS,
      CharacterGender.Female,
      41,
      1
    ),
    3,
    false,
    false,
    ExoSuitType.Standard,
    "",
    0,
    false,
    0, 181,
    true,
    GrenadeState.None,
    false,
    false,
    false,
    RibbonBars()
  )
  val inv = InventoryItem(ObjectClass.beamer, PlanetSideGUID(76), 0, DetailedWeaponData(8, ObjectClass.energy_cell, PlanetSideGUID(77), 0, DetailedAmmoBoxData(8, 16))) ::
    InventoryItem(ObjectClass.suppressor, PlanetSideGUID(78), 2, DetailedWeaponData(8, ObjectClass.bullet_9mm, PlanetSideGUID(79), 0, DetailedAmmoBoxData(8, 25))) ::
    InventoryItem(ObjectClass.forceblade, PlanetSideGUID(80), 4, DetailedWeaponData(8, ObjectClass.melee_ammo, PlanetSideGUID(81), 0, DetailedAmmoBoxData(8, 1))) ::
    InventoryItem(ObjectClass.locker_container, PlanetSideGUID(82), 5, DetailedAmmoBoxData(8, 1)) ::
    InventoryItem(ObjectClass.bullet_9mm, PlanetSideGUID(83), 6, DetailedAmmoBoxData(8, 50)) ::
    InventoryItem(ObjectClass.bullet_9mm, PlanetSideGUID(84), 9, DetailedAmmoBoxData(8, 50)) ::
    InventoryItem(ObjectClass.bullet_9mm, PlanetSideGUID(85), 12, DetailedAmmoBoxData(8, 50)) ::
    InventoryItem(ObjectClass.bullet_9mm_AP, PlanetSideGUID(86), 33, DetailedAmmoBoxData(8, 50)) ::
    InventoryItem(ObjectClass.energy_cell, PlanetSideGUID(87), 36, DetailedAmmoBoxData(8, 50)) ::
    InventoryItem(ObjectClass.remote_electronics_kit, PlanetSideGUID(88), 39, DetailedREKData(8)) ::
    Nil
  val obj = DetailedCharacterData(
    app,
    100, 100,
    50,
    1, 7, 7,
    100, 100,
    28, 4, 44, 84, 104, 1900,
    "xpe_sanctuary_help" :: "xpe_th_firemodes" :: "used_beamer" :: "map13" :: Nil,
    List.empty,
    InventoryData(inv),
    DrawnSlot.None
  )
  val objectHex = ObjectCreateDetailedMessage(ObjectClass.avatar, PlanetSideGUID(75), obj)

  def handleGamePkt(pkt : PlanetSideGamePacket) = pkt match {
    case ConnectToWorldRequestMessage(server, token, majorVersion, minorVersion, revision, buildDate, unk) =>

      val clientVersion = s"Client Version: ${majorVersion}.${minorVersion}.${revision}, ${buildDate}"

      log.info(s"New world login to ${server} with Token:${token}. ${clientVersion}")

      // ObjectCreateMessage
      sendResponse(PacketCoding.CreateGamePacket(0, objectHex))
      // XXX: hard coded message
      sendRawResponse(hex"14 0F 00 00 00 10 27 00  00 C1 D8 7A 02 4B 00 26 5C B0 80 00 ")

      // NOTE: PlanetSideZoneID just chooses the background
      sendResponse(PacketCoding.CreateGamePacket(0,
        CharacterInfoMessage(PlanetSideZoneID(1), 0, PlanetSideGUID(0), true, 0)))
    case msg @ CharacterRequestMessage(charId, action) =>
      log.info("Handling " + msg)

      action match {
        case CharacterRequestAction.Delete =>
          sendResponse(PacketCoding.CreateGamePacket(0, ActionResultMessage(false, Some(1))))
        case CharacterRequestAction.Select =>
          objectHex match {
            case obj @ ObjectCreateDetailedMessage(len, cls, guid, _, _) =>
              log.debug("Object: " + obj)
              // LoadMapMessage 13714 in mossy .gcap
              // XXX: hardcoded shit
              sendResponse(PacketCoding.CreateGamePacket(0, LoadMapMessage("map10","z10",40100,25,true,3770441820L))) //VS Sanctuary
              sendResponse(PacketCoding.CreateGamePacket(0, ZonePopulationUpdateMessage(PlanetSideGUID(13), 414, 138, 0, 138, 0, 138, 0, 138, 0)))
              sendResponse(PacketCoding.CreateGamePacket(0, objectHex))

              // These object_guids are specfic to VS Sanc
              sendResponse(PacketCoding.CreateGamePacket(0, SetEmpireMessage(PlanetSideGUID(2), PlanetSideEmpire.VS))) //HART building C
              sendResponse(PacketCoding.CreateGamePacket(0, SetEmpireMessage(PlanetSideGUID(29), PlanetSideEmpire.NC))) //South Villa Gun Tower

              sendResponse(PacketCoding.CreateGamePacket(0, TimeOfDayMessage(1191182336)))
              sendResponse(PacketCoding.CreateGamePacket(0, ContinentalLockUpdateMessage(PlanetSideGUID(13), PlanetSideEmpire.VS))) // "The VS have captured the VS Sanctuary."
              sendResponse(PacketCoding.CreateGamePacket(0, BroadcastWarpgateUpdateMessage(PlanetSideGUID(13), PlanetSideGUID(1), false, false, true))) // VS Sanctuary: Inactive Warpgate -> Broadcast Warpgate

              sendResponse(PacketCoding.CreateGamePacket(0,BuildingInfoUpdateMessage(
                PlanetSideGUID(6),   //Ceryshen
                PlanetSideGUID(2),   //Anguta
                8,                   //80% NTU
                true,                //Base hacked
                PlanetSideEmpire.NC, //Base hacked by NC
                600000,              //10 minutes remaining for hack
                PlanetSideEmpire.VS, //Base owned by VS
                0,                   //!! Field != 0 will cause malformed packet. See class def.
                None,
                PlanetSideGeneratorState.Critical, //Generator critical
                true,                //Respawn tubes destroyed
                true,                //Force dome active
                16,                  //Tech plant lattice benefit
                0,
                Nil,                   //!! Field > 0 will cause malformed packet. See class def.
                0,
                false,
                8,                   //!! Field != 8 will cause malformed packet. See class def.
                None,
                true,                //Boosted spawn room pain field
                true)))              //Boosted generator room pain field

              sendResponse(PacketCoding.CreateGamePacket(0, SetCurrentAvatarMessage(guid,0,0)))
              sendResponse(PacketCoding.CreateGamePacket(0, CreateShortcutMessage(guid, 1, 0, true, Shortcut.MEDKIT)))
              sendResponse(PacketCoding.CreateGamePacket(0, ReplicationStreamMessage(5, Some(6), Vector(SquadListing())))) //clear squad list

              import scala.concurrent.duration._
              import scala.concurrent.ExecutionContext.Implicits.global
              clientKeepAlive = context.system.scheduler.schedule(0 seconds, 500 milliseconds, self, PokeClient())
          }
        case default =>
          log.error("Unsupported " + default + " in " + msg)
      }
    case msg @ CharacterCreateRequestMessage(name, head, voice, gender, empire) =>
      log.info("Handling " + msg)

      sendResponse(PacketCoding.CreateGamePacket(0, ActionResultMessage(true, None)))
      sendResponse(PacketCoding.CreateGamePacket(0,
        CharacterInfoMessage(PlanetSideZoneID(0), 0, PlanetSideGUID(0), true, 0)))

    case KeepAliveMessage(code) =>
      sendResponse(PacketCoding.CreateGamePacket(0, KeepAliveMessage(0)))

    case msg @ BeginZoningMessage() =>
      log.info("Reticulating splines ...")

    case msg @ PlayerStateMessageUpstream(avatar_guid, pos, vel, unk1, aim_pitch, unk2, seq_time, unk3, is_crouching, is_jumping, unk4, is_cloaking, unk5, unk6) =>
      //log.info("PlayerState: " + msg)

    case msg @ ChildObjectStateMessage(object_guid : PlanetSideGUID, pitch : Int, yaw : Int) =>
      //log.info("ChildObjectState: " + msg)

    case msg @ ChatMsg(messagetype, has_wide_contents, recipient, contents, note_contents) =>
      // TODO: Prevents log spam, but should be handled correctly
      if (messagetype != ChatMessageType.CMT_TOGGLE_GM) {
        log.info("Chat: " + msg)
      }

      if (messagetype == ChatMessageType.CMT_VOICE) {
        sendResponse(PacketCoding.CreateGamePacket(0, ChatMsg(ChatMessageType.CMT_VOICE, false, "IlllIIIlllIlIllIlllIllI", contents, None)))
      }

      // TODO: handle this appropriately
      if(messagetype == ChatMessageType.CMT_QUIT) {
        sendResponse(DropCryptoSession())
        sendResponse(DropSession(sessionId, "user quit"))
      }

      // TODO: Depending on messagetype, may need to prepend sender's name to contents with proper spacing
      // TODO: Just replays the packet straight back to sender; actually needs to be routed to recipients!
      sendResponse(PacketCoding.CreateGamePacket(0, ChatMsg(messagetype, has_wide_contents, recipient, contents, note_contents)))

    case msg @ VoiceHostRequest(unk, PlanetSideGUID(player_guid), data) =>
      log.info("Player "+player_guid+" requested in-game voice chat.")
      sendResponse(PacketCoding.CreateGamePacket(0, VoiceHostKill()))

    case msg @ VoiceHostInfo(player_guid, data) =>
      sendResponse(PacketCoding.CreateGamePacket(0, VoiceHostKill()))

    case msg @ ChangeFireModeMessage(item_guid, fire_mode) =>
      log.info("ChangeFireMode: " + msg)

    case msg @ ChangeFireStateMessage_Start(item_guid) =>
      log.info("ChangeFireState_Start: " + msg)

    case msg @ ChangeFireStateMessage_Stop(item_guid) =>
      log.info("ChangeFireState_Stop: " + msg)

    case msg @ EmoteMsg(avatar_guid, emote) =>
      log.info("Emote: " + msg)
      sendResponse(PacketCoding.CreateGamePacket(0, EmoteMsg(avatar_guid, emote)))

    case msg @ DropItemMessage(item_guid) =>
      //item dropped where you spawn in VS Sanctuary
      sendResponse(PacketCoding.CreateGamePacket(0, ObjectDetachMessage(PlanetSideGUID(75), item_guid, app.pos.coord, 0, 0, 0)))
      log.info("DropItem: " + msg)

    case msg @ PickupItemMessage(item_guid, player_guid, unk1, unk2) =>
      log.info("PickupItem: " + msg)

    case msg @ ReloadMessage(item_guid, ammo_clip, unk1) =>
      log.info("Reload: " + msg)
      sendResponse(PacketCoding.CreateGamePacket(0, ReloadMessage(item_guid, 123, unk1)))

    case msg @ ObjectHeldMessage(avatar_guid, held_holsters, unk1) =>
      log.info("ObjectHeld: " + msg)

    case msg @ AvatarJumpMessage(state) =>
      //log.info("AvatarJump: " + msg)

    case msg @ ZipLineMessage(player_guid,origin_side,action,id,pos) =>
      log.info("ZipLineMessage: " + msg)
      if(action == 0) {
        //doing this lets you use the zip line, but you can't get off
        //sendResponse(PacketCoding.CreateGamePacket(0,ZipLineMessage(player_guid, origin_side, action, id, pos)))
      }
      else if(action == 1) {
        //disembark from zipline at destination?
      }
      else if(action == 2) {
        //get off by force
      }

    case msg @ RequestDestroyMessage(object_guid) =>
      log.info("RequestDestroy: " + msg)
      // TODO: Make sure this is the correct response in all cases
      sendResponse(PacketCoding.CreateGamePacket(0, ObjectDeleteMessage(object_guid, 0)))

    case msg @ ObjectDeleteMessage(object_guid, unk1) =>
      sendResponse(PacketCoding.CreateGamePacket(0, ObjectDeleteMessage(object_guid, 0)))
      log.info("ObjectDelete: " + msg)

    case msg @ MoveItemMessage(item_guid, avatar_guid_1, avatar_guid_2, dest, unk1) =>
      sendResponse(PacketCoding.CreateGamePacket(0, ObjectAttachMessage(avatar_guid_1,item_guid,dest)))
      log.info("MoveItem: " + msg)

    case msg @ ChangeAmmoMessage(item_guid, unk1) =>
      log.info("ChangeAmmo: " + msg)

    case msg @ UseItemMessage(avatar_guid, unk1, object_guid, unk2, unk3, unk4, unk5, unk6, unk7, unk8, unk9) =>
      log.info("UseItem: " + msg)
      // TODO: Not all fields in the response are identical to source in real packet logs (but seems to be ok)
      // TODO: Not all incoming UseItemMessage's respond with another UseItemMessage (i.e. doors only send out GenericObjectStateMsg)
      sendResponse(PacketCoding.CreateGamePacket(0, UseItemMessage(avatar_guid, unk1, object_guid, unk2, unk3, unk4, unk5, unk6, unk7, unk8, unk9)))
      if(unk1 != 0){ // TODO : medkit use ?!
        sendResponse(PacketCoding.CreateGamePacket(0, GenericObjectStateMsg(object_guid, 16)))
        sendResponse(PacketCoding.CreateGamePacket(0, ObjectDeleteMessage(PlanetSideGUID(unk1), 2)))
      } else {
        // TODO: This should only actually be sent to doors upon opening; may break non-door items upon use
        sendResponse(PacketCoding.CreateGamePacket(0, GenericObjectStateMsg(object_guid, 16)))
      }

    case msg @ GenericObjectStateMsg(object_guid, unk1) =>
      log.info("GenericObjectState: " + msg)

    case msg @ ItemTransactionMessage(terminal_guid, transaction_type, item_page, item_name, unk1, item_guid) =>
      if(transaction_type == TransactionType.Sell) {
        sendResponse(PacketCoding.CreateGamePacket(0, ObjectDeleteMessage(item_guid, 0)))
        sendResponse(PacketCoding.CreateGamePacket(0, ItemTransactionResultMessage(terminal_guid, transaction_type, true)))
      }
      log.info("ItemTransaction: " + msg)

    case msg @ WeaponDelayFireMessage(seq_time, weapon_guid) =>
      log.info("WeaponDelayFire: " + msg)

    case msg @ WeaponFireMessage(seq_time, weapon_guid, projectile_guid, shot_origin, unk1, unk2, unk3, unk4, unk5, unk6, unk7) =>
      log.info("WeaponFire: " + msg)

    case msg @ WeaponLazeTargetPositionMessage(weapon, pos1, pos2) =>
      log.info("Lazing position: " + pos2.toString)

    case msg @ HitMessage(seq_time, projectile_guid, unk1, hit_info, unk2, unk3, unk4) =>
      log.info("Hit: " + msg)

    case msg @ SplashHitMessage(unk1, unk2, unk3, unk4, unk5, unk6, unk7, unk8) =>
      log.info("SplashHitMessage: " + msg)

    case msg @ AvatarFirstTimeEventMessage(avatar_guid, object_guid, unk1, event_name) =>
      log.info("AvatarFirstTimeEvent: " + msg)

    case msg @ WarpgateRequest(continent_guid, building_guid, dest_building_guid, dest_continent_guid, unk1, unk2) =>
      log.info("WarpgateRequest: " + msg)

    case msg @ MountVehicleMsg(player_guid, vehicle_guid, unk) =>
      sendResponse(PacketCoding.CreateGamePacket(0, ObjectAttachMessage(vehicle_guid,player_guid,0)))
      log.info("MounVehicleMsg: "+msg)

    case msg @ DismountVehicleMsg(player_guid, unk1, unk2) =>
      sendResponse(PacketCoding.CreateGamePacket(0, msg)) //should be safe; replace with ObjectDetachMessage later
      log.info("DismountVehicleMsg: " + msg)

    case msg @ AvatarGrenadeStateMessage(player_guid, state) =>
      log.info("AvatarGrenadeStateMessage: " + msg)

    case msg @ SquadDefinitionActionMessage(a, b, c, d, e, f, g, h, i) =>
      log.info("SquadDefinitionAction: " + msg)

    case msg @ GenericCollisionMsg(u1, p, t, php, thp, pv, tv, ppos, tpos, u2, u3, u4) =>
      log.info("Ouch! " + msg)

    case msg @ BugReportMessage(version_major,version_minor,version_date,bug_type,repeatable,location,zone,pos,summary,desc) =>
      log.info("BugReportMessage: " + msg)

    case msg @ BindPlayerMessage(action, bindDesc, unk1, logging, unk2, unk3, unk4, pos) =>
      log.info("BindPlayerMessage: " + msg)

    case msg @ PlanetsideAttributeMessage(avatar_guid, attribute_type, attribute_value) =>
      log.info("PlanetsideAttributeMessage: "+msg)
      sendResponse(PacketCoding.CreateGamePacket(0,PlanetsideAttributeMessage(avatar_guid, attribute_type, attribute_value)))

<<<<<<< HEAD
    case msg @ BattleplanMessage(char_id, player_name, zonr_id, diagrams) =>
      log.info("Battleplan: "+msg)
=======
    case msg @ CreateShortcutMessage(player_guid, slot, unk, add, shortcut) =>
      log.info("CreateShortcutMessage: "+msg)

    case msg @ FriendsRequest(action, friend) =>
      log.info("FriendsRequest: "+msg)

    case msg @ HitHint(source, player) =>
      log.info("HitHint: "+msg)

    case msg @ WeaponDryFireMessage(weapon) =>
      log.info("WeaponDryFireMessage: "+msg)
>>>>>>> ffe8b642

    case default => log.error(s"Unhandled GamePacket ${pkt}")
  }

  def failWithError(error : String) = {
    log.error(error)
    //sendResponse(PacketCoding.CreateControlPacket(ConnectionClose()))
  }

  def sendResponse(cont : PlanetSidePacketContainer) : Unit = {
    log.trace("WORLD SEND: " + cont)
    sendResponse(cont.asInstanceOf[Any])
  }

  def sendResponse(msg : Any) : Unit = {
    MDC("sessionId") = sessionId.toString
    rightRef !> msg
  }

  def sendRawResponse(pkt : ByteVector) = {
    log.trace("WORLD SEND RAW: " + pkt)
    sendResponse(RawPacket(pkt))
  }
}<|MERGE_RESOLUTION|>--- conflicted
+++ resolved
@@ -413,10 +413,9 @@
       log.info("PlanetsideAttributeMessage: "+msg)
       sendResponse(PacketCoding.CreateGamePacket(0,PlanetsideAttributeMessage(avatar_guid, attribute_type, attribute_value)))
 
-<<<<<<< HEAD
     case msg @ BattleplanMessage(char_id, player_name, zonr_id, diagrams) =>
       log.info("Battleplan: "+msg)
-=======
+
     case msg @ CreateShortcutMessage(player_guid, slot, unk, add, shortcut) =>
       log.info("CreateShortcutMessage: "+msg)
 
@@ -428,7 +427,6 @@
 
     case msg @ WeaponDryFireMessage(weapon) =>
       log.info("WeaponDryFireMessage: "+msg)
->>>>>>> ffe8b642
 
     case default => log.error(s"Unhandled GamePacket ${pkt}")
   }
