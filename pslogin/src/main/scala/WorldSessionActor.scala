--- conflicted
+++ resolved
@@ -3543,12 +3543,8 @@
       configZone(continent)
       sendResponse(TimeOfDayMessage(1191182336))
       //custom
-<<<<<<< HEAD
-      sendResponse(ReplicationStreamMessage(5, Some(6), Vector(SquadListing()))) //clear squad list
-=======
       sendResponse(ContinentalLockUpdateMessage(13, PlanetSideEmpire.VS)) // "The VS have captured the VS Sanctuary."
       sendResponse(ReplicationStreamMessage(5, Some(6), Vector.empty)) //clear squad list
->>>>>>> 02ab92e5
       sendResponse(PlanetsideAttributeMessage(PlanetSideGUID(0), 112, 0)) // disable festive backpacks
       //(0 to 255).foreach(i => { sendResponse(SetEmpireMessage(PlanetSideGUID(i), PlanetSideEmpire.VS)) })
 
