--- conflicted
+++ resolved
@@ -1868,11 +1868,7 @@
           log.warn(s"KillPlayer/SHOTS_WHILE_DEAD: client of ${avatar.name} fired $shotsWhileDead rounds while character was dead on server")
           shotsWhileDead = 0
         }
-<<<<<<< HEAD
         import scala.concurrent.ExecutionContext.Implicits.global
-        reviveTimer.cancel
-        reviveTimer = context.system.scheduler.scheduleOnce(respawnTimer milliseconds, cluster, Zone.Lattice.RequestSpawnPoint(Zones.SanctuaryZoneNumber(player.Faction), player, 7))
-=======
         reviveTimer.cancel
         if(player.death_by == 0) {
           import scala.concurrent.ExecutionContext.Implicits.global
@@ -1881,7 +1877,6 @@
         else {
           HandleReleaseAvatar(player, continent)
         }
->>>>>>> 3003c8d4
 
       case AvatarResponse.LoadPlayer(pkt) =>
         if(tplayer_guid != guid) {
@@ -2840,21 +2835,6 @@
           sendResponse(VehicleStateMessage(vehicle_guid, unk1, pos, ang, vel, unk2, unk3, unk4, wheel_direction, unk5, unk6))
           if(player.VehicleSeated.contains(vehicle_guid)) {
             player.Position = pos
-            GetVehicleAndSeat() match {
-<<<<<<< HEAD
-              case (Some(_), Some(0)) => ;
-              case (Some(_), Some(_)) =>
-                if (player.death_by == -1) {
-                  sendResponse(ChatMsg(ChatMessageType.UNK_71, true, "", "Your account has been logged out by a Customer Service Representative.", None))
-                  Thread.sleep(300)
-                  sendResponse(DropSession(sessionId, "kick by GM"))
-                }
-=======
-              case (Some(_), Some(seatNum)) if seatNum > 0 =>
-                turnCounter(guid)
->>>>>>> 3003c8d4
-              case _ => ;
-            }
           }
         }
       case VehicleResponse.SendResponse(msg) =>
@@ -10329,7 +10309,6 @@
     }
   }
 
-<<<<<<< HEAD
   /**
     * The normal response to receiving a `KeepAliveMessage` packet from the client.<br>
     * <br>
@@ -10355,7 +10334,8 @@
     interimUngunnedVehicle = None
     persist()
     turnCounterFunc(player.GUID)
-=======
+  }
+
   def AdministrativeKick(tplayer : Player, permitKickSelf : Boolean = false) : Boolean = {
     if(permitKickSelf || tplayer != player) { //stop kicking yourself
       tplayer.death_by = -1
@@ -10387,7 +10367,6 @@
     }
     sendResponse(DropCryptoSession())
     sendResponse(DropSession(sessionId, "user quit"))
->>>>>>> 3003c8d4
   }
 
   def failWithError(error : String) = {
