// Copyright (c) 2016 PSForever.net to present
import java.net.{InetAddress, InetSocketAddress}

import akka.actor.{Actor, ActorRef, Cancellable, MDCContextAware}
import net.psforever.packet.{PlanetSideGamePacket, _}
import net.psforever.packet.control._
import net.psforever.packet.game._
import scodec.Attempt.{Failure, Successful}
import scodec.bits._
import org.log4s.MDC
import MDCContextAware.Implicits._
import net.psforever.packet.game.objectcreate._
import net.psforever.types.{ChatMessageType, Vector3}

class WorldSessionActor extends Actor with MDCContextAware {
  private[this] val log = org.log4s.getLogger

  private case class PokeClient()

  var sessionId : Long = 0
  var leftRef : ActorRef = ActorRef.noSender
  var rightRef : ActorRef = ActorRef.noSender

  var clientKeepAlive : Cancellable = null

  override def postStop() = {
    if(clientKeepAlive != null)
      clientKeepAlive.cancel()
  }

  def receive = Initializing

  def Initializing : Receive = {
    case HelloFriend(sessionId, right) =>
      this.sessionId = sessionId
      leftRef = sender()
      rightRef = right.asInstanceOf[ActorRef]

      context.become(Started)
    case _ =>
      log.error("Unknown message")
      context.stop(self)
  }

  def Started : Receive = {
    case ctrl @ ControlPacket(_, _) =>
      handlePktContainer(ctrl)
    case game @ GamePacket(_, _, _) =>
      handlePktContainer(game)
      // temporary hack to keep the client from disconnecting
    case PokeClient() =>
      sendResponse(PacketCoding.CreateGamePacket(0, KeepAliveMessage(0)))
    case default => failWithError(s"Invalid packet class received: $default")
  }

  def handlePkt(pkt : PlanetSidePacket) : Unit = pkt match {
    case ctrl : PlanetSideControlPacket =>
      handleControlPkt(ctrl)
    case game : PlanetSideGamePacket =>
      handleGamePkt(game)
    case default => failWithError(s"Invalid packet class received: $default")
  }

  def handlePktContainer(pkt : PlanetSidePacketContainer) : Unit = pkt match {
    case ctrl @ ControlPacket(opcode, ctrlPkt) =>
      handleControlPkt(ctrlPkt)
    case game @ GamePacket(opcode, seq, gamePkt) =>
      handleGamePkt(gamePkt)
    case default => failWithError(s"Invalid packet container class received: $default")
  }

  def handleControlPkt(pkt : PlanetSideControlPacket) = {
    pkt match {
      case SlottedMetaPacket(slot, subslot, innerPacket) =>
        sendResponse(PacketCoding.CreateControlPacket(SlottedMetaAck(slot, subslot)))

        PacketCoding.DecodePacket(innerPacket) match {
          case Failure(e) =>
            log.error(s"Failed to decode inner packet of SlottedMetaPacket: $e")
          case Successful(v) =>
            handlePkt(v)
        }
      case sync @ ControlSync(diff, unk, f1, f2, f3, f4, fa, fb) =>
        log.debug(s"SYNC: ${sync}")
        val serverTick = Math.abs(System.nanoTime().toInt) // limit the size to prevent encoding error
        sendResponse(PacketCoding.CreateControlPacket(ControlSyncResp(diff, serverTick,
          fa, fb, fb, fa)))
      case MultiPacket(packets) =>
        packets.foreach { pkt =>
          PacketCoding.DecodePacket(pkt) match {
            case Failure(e) =>
              log.error(s"Failed to decode inner packet of MultiPacket: $e")
            case Successful(v) =>
              handlePkt(v)
          }
        }
      case MultiPacketEx(packets) =>
        packets.foreach { pkt =>
          PacketCoding.DecodePacket(pkt) match {
            case Failure(e) =>
              log.error(s"Failed to decode inner packet of MultiPacketEx: $e")
            case Successful(v) =>
              handlePkt(v)
          }
        }
      case default =>
        log.debug(s"Unhandled ControlPacket $default")
    }
  }

  //val objectHex = hex"18 57 0C 00 00 BC 84 B0 06 C2 D7 65 53 5C A1 60 00 01 34 40 00 09 70 49 00 6C 00 6C 00 6C 00 49 00 49 00 49 00 6C 00 6C 00 6C 00 49 00 6C 00 49 00 6C 00 6C 00 49 00 6C 00 6C 00 6C 00 49 00 6C 00 6C 00 49 00 84 52 70 76 1E 80 80 00 00 00 00 00 3F FF C0 00 00 00 20 00 00 0F F6 A7 03 FF FF FF FF FF FF FF FF FF FF FF FF FF FF FF FD 90 00 00 00 00 00 00 00 00 00 00 00 00 00 00 00 00 00 00 01 90 01 90 00 64 00 00 01 00 7E C8 00 C8 00 00 00 00 00 00 00 00 00 00 00 00 00 00 00 00 00 00 00 01 C0 00 42 C5 46 86 C7 00 00 00 80 00 00 12 40 78 70 65 5F 73 61 6E 63 74 75 61 72 79 5F 68 65 6C 70 90 78 70 65 5F 74 68 5F 66 69 72 65 6D 6F 64 65 73 8B 75 73 65 64 5F 62 65 61 6D 65 72 85 6D 61 70 31 33 00 00 00 00 00 00 00 00 00 00 00 00 00 00 00 00 00 00 00 00 00 00 00 00 00 00 00 00 00 01 0A 23 02 60 04 04 40 00 00 10 00 06 02 08 14 D0 08 0C 80 00 02 00 02 6B 4E 00 82 88 00 00 02 00 00 C0 41 C0 9E 01 01 90 00 00 64 00 44 2A 00 10 91 00 00 00 40 00 18 08 38 94 40 20 32 00 00 00 80 19 05 48 02 17 20 00 00 08 00 70 29 80 43 64 00 00 32 00 0E 05 40 08 9C 80 00 06 40 01 C0 AA 01 19 90 00 00 C8 00 3A 15 80 28 72 00 00 19 00 04 0A B8 05 26 40 00 03 20 06 C2 58 00 A7 88 00 00 02 00 00 80 00 00"
  //currently, the character's starting BEP is discarded due to unknown bit format
  val app = CharacterAppearanceData(
    Vector3(3674.8438f, 2726.789f, 91.15625f),
    19,
    2,
    false,
    4,
    "IlllIIIlllIlIllIlllIllI",
    4,
    2,
    2, 9,
    1,
    3, 118, 30, 0x8080, 0xFFFF, 2,
    255, 106, 7,
    RibbonBars()
  )
  val inv =
    InventoryItem(ObjectClass.beamer, PlanetSideGUID(76), 0, WeaponData(8, ObjectClass.energy_cell, PlanetSideGUID(77), 0, AmmoBoxData(16))) ::
    InventoryItem(ObjectClass.suppressor, PlanetSideGUID(78), 2, WeaponData(8, ObjectClass.bullet_9mm, PlanetSideGUID(79), 0, AmmoBoxData(25))) ::
    InventoryItem(ObjectClass.forceblade, PlanetSideGUID(80), 4, WeaponData(8, ObjectClass.melee_ammo, PlanetSideGUID(81), 0, AmmoBoxData(1))) ::
    InventoryItem(ObjectClass.locker_container, PlanetSideGUID(82), 5, AmmoBoxData(1)) ::
    InventoryItem(ObjectClass.bullet_9mm, PlanetSideGUID(83), 6, AmmoBoxData(50)) ::
    InventoryItem(ObjectClass.bullet_9mm, PlanetSideGUID(84), 9, AmmoBoxData(50)) ::
    InventoryItem(ObjectClass.bullet_9mm, PlanetSideGUID(85), 12, AmmoBoxData(50)) ::
    InventoryItem(ObjectClass.bullet_9mm_AP, PlanetSideGUID(86), 33, AmmoBoxData(50)) ::
    InventoryItem(ObjectClass.energy_cell, PlanetSideGUID(87), 36, AmmoBoxData(50)) ::
    InventoryItem(ObjectClass.remote_electronics_kit, PlanetSideGUID(88), 39, REKData(8)) ::
    Nil
  val obj = CharacterData(
    app,
    100, 100,
    50,
    1, 7, 7,
    100, 100,
    28, 4, 44, 84, 104, 1900,
    "xpe_sanctuary_help" :: "xpe_th_firemodes" :: "used_beamer" :: "map13" :: Nil,
    List.empty,
    InventoryData(
      true, false, false, inv
    )
  )
  val objectHex = ObjectCreateMessage(0, ObjectClass.avatar, PlanetSideGUID(75), obj)

  def handleGamePkt(pkt : PlanetSideGamePacket) = pkt match {
    case ConnectToWorldRequestMessage(server, token, majorVersion, minorVersion, revision, buildDate, unk) =>

      val clientVersion = s"Client Version: ${majorVersion}.${minorVersion}.${revision}, ${buildDate}"

      log.info(s"New world login to ${server} with Token:${token}. ${clientVersion}")

      // ObjectCreateMessage
      sendResponse(PacketCoding.CreateGamePacket(0, objectHex))
      // XXX: hard coded message
      sendRawResponse(hex"14 0F 00 00 00 10 27 00  00 C1 D8 7A 02 4B 00 26 5C B0 80 00 ")

      // NOTE: PlanetSideZoneID just chooses the background
      sendResponse(PacketCoding.CreateGamePacket(0,
        CharacterInfoMessage(PlanetSideZoneID(1), 0, PlanetSideGUID(0), true, 0)))
    case msg @ CharacterRequestMessage(charId, action) =>
      log.info("Handling " + msg)

      action match {
        case CharacterRequestAction.Delete =>
          sendResponse(PacketCoding.CreateGamePacket(0, ActionResultMessage(false, Some(1))))
        case CharacterRequestAction.Select =>
          objectHex match {
            case obj @ ObjectCreateMessage(len, cls, guid, _, _) =>
              log.debug("Object: " + obj)
              // LoadMapMessage 13714 in mossy .gcap
              // XXX: hardcoded shit
              sendResponse(PacketCoding.CreateGamePacket(0, LoadMapMessage("map13","home3",40100,25,true,3770441820L))) //VS Sanctuary
              sendResponse(PacketCoding.CreateGamePacket(0, ZonePopulationUpdateMessage(PlanetSideGUID(13), 414, 138, 0, 138, 0, 138, 0, 138, 0)))
              sendResponse(PacketCoding.CreateGamePacket(0, objectHex))

              // These object_guids are specfic to VS Sanc
              sendResponse(PacketCoding.CreateGamePacket(0, SetEmpireMessage(PlanetSideGUID(2), PlanetSideEmpire.VS))) //HART building C
              sendResponse(PacketCoding.CreateGamePacket(0, SetEmpireMessage(PlanetSideGUID(29), PlanetSideEmpire.NC))) //South Villa Gun Tower

              sendResponse(PacketCoding.CreateGamePacket(0, TimeOfDayMessage(1191182336)))
              sendResponse(PacketCoding.CreateGamePacket(0, ContinentalLockUpdateMessage(PlanetSideGUID(13), PlanetSideEmpire.VS))) // "The VS have captured the VS Sanctuary."
              sendResponse(PacketCoding.CreateGamePacket(0, BroadcastWarpgateUpdateMessage(PlanetSideGUID(13), PlanetSideGUID(1), false, false, true))) // VS Sanctuary: Inactive Warpgate -> Broadcast Warpgate

<<<<<<< HEAD
              // Little job to load some data from gcap files
              import scala.io.Source
              val bufferedFile = Source.fromFile(".\\pslogin\\src\\main\\scala\\BuildingInfoUpdateMessage.txt")
              for (line <- bufferedFile.getLines){
                val SomeDataFromFile = line.split(',')
                sendResponse(PacketCoding.CreateGamePacket(0,BuildingInfoUpdateMessage(
                  PlanetSideGUID(SomeDataFromFile{0}.toInt),
                  PlanetSideGUID(SomeDataFromFile{1}.toInt),
                  SomeDataFromFile{2}.toInt,
                  SomeDataFromFile{3}.toBoolean,
                  PlanetSideEmpire(SomeDataFromFile{4}.toInt),
                  SomeDataFromFile{5}.toInt,
                  PlanetSideEmpire(SomeDataFromFile{6}.toInt),
                  SomeDataFromFile{7}.toInt,
                  PlanetSideGeneratorState(SomeDataFromFile{8}.toInt),
                  SomeDataFromFile{9}.toBoolean,
                  SomeDataFromFile{10}.toBoolean,
                  SomeDataFromFile{11}.toInt,
                  SomeDataFromFile{12}.toInt,
                  SomeDataFromFile{13}.toInt,
                  SomeDataFromFile{14}.toInt,
                  SomeDataFromFile{15}.toBoolean,
                  SomeDataFromFile{16}.toInt,
                  SomeDataFromFile{17}.toBoolean,
                  SomeDataFromFile{18}.toBoolean)))
              }
              bufferedFile.close()

//              sendResponse(PacketCoding.CreateGamePacket(0,BuildingInfoUpdateMessage(
//                PlanetSideGUID(6),   //Ceryshen
//                PlanetSideGUID(2),   //Anguta
//                8,                   //80% NTU
//                true,                //Base hacked
//                PlanetSideEmpire.NC, //Base hacked by NC
//                600000,              //10 minutes remaining for hack
//                PlanetSideEmpire.VS, //Base owned by VS
//                0,                   //!! Field != 0 will cause malformed packet. See class def.
//                PlanetSideGeneratorState.Critical, //Generator critical
//                true,                //Respawn tubes destroyed
//                true,                //Force dome active
//                16,                  //Tech plant lattice benefit
//                0,
//                0,                   //!! Field > 0 will cause malformed packet. See class def.
//                0,
//                false,
//                8,                   //!! Field != 8 will cause malformed packet. See class def.
//                true,                //Boosted spawn room pain field
//                true)))              //Boosted generator room pain field
=======
              sendResponse(PacketCoding.CreateGamePacket(0,BuildingInfoUpdateMessage(
                PlanetSideGUID(6),   //Ceryshen
                PlanetSideGUID(2),   //Anguta
                8,                   //80% NTU
                true,                //Base hacked
                PlanetSideEmpire.NC, //Base hacked by NC
                600000,              //10 minutes remaining for hack
                PlanetSideEmpire.VS, //Base owned by VS
                0,                   //!! Field != 0 will cause malformed packet. See class def.
                None,
                PlanetSideGeneratorState.Critical, //Generator critical
                true,                //Respawn tubes destroyed
                true,                //Force dome active
                16,                  //Tech plant lattice benefit
                0,
                Nil,                   //!! Field > 0 will cause malformed packet. See class def.
                0,
                false,
                8,                   //!! Field != 8 will cause malformed packet. See class def.
                None,
                true,                //Boosted spawn room pain field
                true)))              //Boosted generator room pain field
>>>>>>> b4d87bac

              sendResponse(PacketCoding.CreateGamePacket(0, SetCurrentAvatarMessage(guid,0,0)))
              sendResponse(PacketCoding.CreateGamePacket(0, CreateShortcutMessage(guid, 1, 0, true, Shortcut.MEDKIT)))

              import scala.concurrent.duration._
              import scala.concurrent.ExecutionContext.Implicits.global
              clientKeepAlive = context.system.scheduler.schedule(0 seconds, 500 milliseconds, self, PokeClient())
          }
        case default =>
          log.error("Unsupported " + default + " in " + msg)
      }
    case msg @ CharacterCreateRequestMessage(name, head, voice, gender, empire) =>
      log.info("Handling " + msg)

      sendResponse(PacketCoding.CreateGamePacket(0, ActionResultMessage(true, None)))
      sendResponse(PacketCoding.CreateGamePacket(0,
        CharacterInfoMessage(PlanetSideZoneID(0), 0, PlanetSideGUID(0), true, 0)))

    case KeepAliveMessage(code) =>
      sendResponse(PacketCoding.CreateGamePacket(0, KeepAliveMessage(0)))

    case msg @ PlayerStateMessageUpstream(avatar_guid, pos, vel, unk1, aim_pitch, unk2, seq_time, unk3, is_crouching, unk4, unk5, is_cloaking, unk6, unk7) =>
      //log.info("PlayerState: " + msg)

    case msg @ ChatMsg(messagetype, has_wide_contents, recipient, contents, note_contents) =>
      // TODO: Prevents log spam, but should be handled correctly
      if (messagetype != ChatMessageType.CMT_TOGGLE_GM) {
        log.info("Chat: " + msg)
      }

      // TODO: handle this appropriately
      if(messagetype == ChatMessageType.CMT_QUIT) {
        sendResponse(DropCryptoSession())
        sendResponse(DropSession(sessionId, "user quit"))
      }

      // TODO: Depending on messagetype, may need to prepend sender's name to contents with proper spacing
      // TODO: Just replays the packet straight back to sender; actually needs to be routed to recipients!
      sendResponse(PacketCoding.CreateGamePacket(0, ChatMsg(messagetype, has_wide_contents, recipient, contents, note_contents)))

    case msg @ VoiceHostRequest(unk, PlanetSideGUID(player_guid), data) =>
      log.info("Player "+player_guid+" requested in-game voice chat.")
      sendResponse(PacketCoding.CreateGamePacket(0, VoiceHostKill()))

    case msg @ VoiceHostInfo(player_guid, data) =>
      sendResponse(PacketCoding.CreateGamePacket(0, VoiceHostKill()))

    case msg @ ChangeFireModeMessage(item_guid, fire_mode) =>
      log.info("ChangeFireMode: " + msg)

    case msg @ ChangeFireStateMessage_Start(item_guid) =>
      log.info("ChangeFireState_Start: " + msg)

    case msg @ ChangeFireStateMessage_Stop(item_guid) =>
      log.info("ChangeFireState_Stop: " + msg)

    case msg @ EmoteMsg(avatar_guid, emote) =>
      log.info("Emote: " + msg)
      sendResponse(PacketCoding.CreateGamePacket(0, EmoteMsg(avatar_guid, emote)))

    case msg @ DropItemMessage(item_guid) =>
      log.info("DropItem: " + msg)

    case msg @ ReloadMessage(item_guid, ammo_clip, unk1) =>
      log.info("Reload: " + msg)
      sendResponse(PacketCoding.CreateGamePacket(0, ReloadMessage(item_guid, 123, unk1)))

    case msg @ ObjectHeldMessage(avatar_guid, held_holsters, unk1) =>
      log.info("ObjectHeld: " + msg)

    case msg @ AvatarJumpMessage(state) =>
      //log.info("AvatarJump: " + msg)

    case msg @ RequestDestroyMessage(object_guid) =>
      log.info("RequestDestroy: " + msg)
      // TODO: Make sure this is the correct response in all cases
      sendResponse(PacketCoding.CreateGamePacket(0, ObjectDeleteMessage(object_guid, 0)))

    case msg @ ObjectDeleteMessage(object_guid, unk1) =>
      log.info("ObjectDelete: " + msg)

    case msg @ MoveItemMessage(item_guid, avatar_guid_1, avatar_guid_2, dest, unk1) =>
      log.info("MoveItem: " + msg)

    case msg @ ChangeAmmoMessage(item_guid, unk1) =>
      log.info("ChangeAmmo: " + msg)

    case msg @ UseItemMessage(avatar_guid, unk1, object_guid, unk2, unk3, unk4, unk5, unk6, unk7, unk8, unk9) =>
      log.info("UseItem: " + msg)
      // TODO: Not all fields in the response are identical to source in real packet logs (but seems to be ok)
      // TODO: Not all incoming UseItemMessage's respond with another UseItemMessage (i.e. doors only send out GenericObjectStateMsg)
      sendResponse(PacketCoding.CreateGamePacket(0, UseItemMessage(avatar_guid, unk1, object_guid, unk2, unk3, unk4, unk5, unk6, unk7, unk8, unk9)))
      // TODO: This should only actually be sent to doors upon opening; may break non-door items upon use
      sendResponse(PacketCoding.CreateGamePacket(0, GenericObjectStateMsg(object_guid, 16)))

    case msg @ GenericObjectStateMsg(object_guid, unk1) =>
      log.info("GenericObjectState: " + msg)

    case msg @ ItemTransactionMessage(terminal_guid, transaction_type, item_page, item_name, unk1, item_guid) =>
      log.info("ItemTransaction: " + msg)

    case msg @ WeaponDelayFireMessage(seq_time, weapon_guid) =>
      log.info("WeaponDelayFire: " + msg)

    case msg @ WeaponFireMessage(seq_time, weapon_guid, projectile_guid, shot_origin, unk1, unk2, unk3, unk4, unk5, unk6, unk7) =>
      log.info("WeaponFire: " + msg)

    case msg @ HitMessage(seq_time, projectile_guid, unk1, hit_info, unk2, unk3, unk4) =>
      log.info("Hit: " + msg)

    case msg @ AvatarFirstTimeEventMessage(avatar_guid, object_guid, unk1, event_name) =>
      log.info("AvatarFirstTimeEvent: " + msg)

    case msg @ MountVehicleMsg(player_guid, vehicle_guid, unk) =>
      log.info("MounVehicleMsg: "+msg)

    case msg @ AvatarGrenadeStateMessage(player_guid, state) =>
      log.info("AvatarGrenadeStateMessage: " + msg)

    case msg @ SquadDefinitionActionMessage(a, b, c, d, e, f, g, h, i) =>
      log.info("SquadDefinitionAction: " + msg)

    case default => log.debug(s"Unhandled GamePacket ${pkt}")
  }

  def failWithError(error : String) = {
    log.error(error)
    //sendResponse(PacketCoding.CreateControlPacket(ConnectionClose()))
  }

  def sendResponse(cont : PlanetSidePacketContainer) : Unit = {
    log.trace("WORLD SEND: " + cont)
    sendResponse(cont.asInstanceOf[Any])
  }

  def sendResponse(msg : Any) : Unit = {
    MDC("sessionId") = sessionId.toString
    rightRef !> msg
  }

  def sendRawResponse(pkt : ByteVector) = {
    log.trace("WORLD SEND RAW: " + pkt)
    sendResponse(RawPacket(pkt))
  }
}<|MERGE_RESOLUTION|>--- conflicted
+++ resolved
@@ -191,56 +191,34 @@
               sendResponse(PacketCoding.CreateGamePacket(0, ContinentalLockUpdateMessage(PlanetSideGUID(13), PlanetSideEmpire.VS))) // "The VS have captured the VS Sanctuary."
               sendResponse(PacketCoding.CreateGamePacket(0, BroadcastWarpgateUpdateMessage(PlanetSideGUID(13), PlanetSideGUID(1), false, false, true))) // VS Sanctuary: Inactive Warpgate -> Broadcast Warpgate
 
-<<<<<<< HEAD
-              // Little job to load some data from gcap files
-              import scala.io.Source
-              val bufferedFile = Source.fromFile(".\\pslogin\\src\\main\\scala\\BuildingInfoUpdateMessage.txt")
-              for (line <- bufferedFile.getLines){
-                val SomeDataFromFile = line.split(',')
-                sendResponse(PacketCoding.CreateGamePacket(0,BuildingInfoUpdateMessage(
-                  PlanetSideGUID(SomeDataFromFile{0}.toInt),
-                  PlanetSideGUID(SomeDataFromFile{1}.toInt),
-                  SomeDataFromFile{2}.toInt,
-                  SomeDataFromFile{3}.toBoolean,
-                  PlanetSideEmpire(SomeDataFromFile{4}.toInt),
-                  SomeDataFromFile{5}.toInt,
-                  PlanetSideEmpire(SomeDataFromFile{6}.toInt),
-                  SomeDataFromFile{7}.toInt,
-                  PlanetSideGeneratorState(SomeDataFromFile{8}.toInt),
-                  SomeDataFromFile{9}.toBoolean,
-                  SomeDataFromFile{10}.toBoolean,
-                  SomeDataFromFile{11}.toInt,
-                  SomeDataFromFile{12}.toInt,
-                  SomeDataFromFile{13}.toInt,
-                  SomeDataFromFile{14}.toInt,
-                  SomeDataFromFile{15}.toBoolean,
-                  SomeDataFromFile{16}.toInt,
-                  SomeDataFromFile{17}.toBoolean,
-                  SomeDataFromFile{18}.toBoolean)))
-              }
-              bufferedFile.close()
-
-//              sendResponse(PacketCoding.CreateGamePacket(0,BuildingInfoUpdateMessage(
-//                PlanetSideGUID(6),   //Ceryshen
-//                PlanetSideGUID(2),   //Anguta
-//                8,                   //80% NTU
-//                true,                //Base hacked
-//                PlanetSideEmpire.NC, //Base hacked by NC
-//                600000,              //10 minutes remaining for hack
-//                PlanetSideEmpire.VS, //Base owned by VS
-//                0,                   //!! Field != 0 will cause malformed packet. See class def.
-//                PlanetSideGeneratorState.Critical, //Generator critical
-//                true,                //Respawn tubes destroyed
-//                true,                //Force dome active
-//                16,                  //Tech plant lattice benefit
-//                0,
-//                0,                   //!! Field > 0 will cause malformed packet. See class def.
-//                0,
-//                false,
-//                8,                   //!! Field != 8 will cause malformed packet. See class def.
-//                true,                //Boosted spawn room pain field
-//                true)))              //Boosted generator room pain field
-=======
+//              // Little job to load some data from gcap files
+//              import scala.io.Source
+//              val bufferedFile = Source.fromFile(".\\pslogin\\src\\main\\scala\\BuildingInfoUpdateMessage.txt")
+//              for (line <- bufferedFile.getLines){
+//                val SomeDataFromFile = line.split(',')
+//                sendResponse(PacketCoding.CreateGamePacket(0,BuildingInfoUpdateMessage(
+//                  PlanetSideGUID(SomeDataFromFile{0}.toInt),
+//                  PlanetSideGUID(SomeDataFromFile{1}.toInt),
+//                  SomeDataFromFile{2}.toInt,
+//                  SomeDataFromFile{3}.toBoolean,
+//                  PlanetSideEmpire(SomeDataFromFile{4}.toInt),
+//                  SomeDataFromFile{5}.toInt,
+//                  PlanetSideEmpire(SomeDataFromFile{6}.toInt),
+//                  SomeDataFromFile{7}.toInt,
+//                  PlanetSideGeneratorState(SomeDataFromFile{8}.toInt),
+//                  SomeDataFromFile{9}.toBoolean,
+//                  SomeDataFromFile{10}.toBoolean,
+//                  SomeDataFromFile{11}.toInt,
+//                  SomeDataFromFile{12}.toInt,
+//                  SomeDataFromFile{13}.toInt,
+//                  SomeDataFromFile{14}.toInt,
+//                  SomeDataFromFile{15}.toBoolean,
+//                  SomeDataFromFile{16}.toInt,
+//                  SomeDataFromFile{17}.toBoolean,
+//                  SomeDataFromFile{18}.toBoolean)))
+//              }
+//              bufferedFile.close()
+
               sendResponse(PacketCoding.CreateGamePacket(0,BuildingInfoUpdateMessage(
                 PlanetSideGUID(6),   //Ceryshen
                 PlanetSideGUID(2),   //Anguta
@@ -263,7 +241,6 @@
                 None,
                 true,                //Boosted spawn room pain field
                 true)))              //Boosted generator room pain field
->>>>>>> b4d87bac
 
               sendResponse(PacketCoding.CreateGamePacket(0, SetCurrentAvatarMessage(guid,0,0)))
               sendResponse(PacketCoding.CreateGamePacket(0, CreateShortcutMessage(guid, 1, 0, true, Shortcut.MEDKIT)))
