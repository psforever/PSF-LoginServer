// Copyright (c) 2017 PSForever
import java.util.concurrent.atomic.AtomicInteger

import akka.actor.{Actor, ActorRef, Cancellable, MDCContextAware}
import net.psforever.packet._
import net.psforever.packet.control._
import net.psforever.packet.game._
import scodec.Attempt.{Failure, Successful}
import scodec.bits._
import org.log4s.MDC
import MDCContextAware.Implicits._
import services.ServiceManager.Lookup
import net.psforever.objects._
import net.psforever.objects.definition.{ImplantDefinition, Stance}
import net.psforever.objects.equipment._
import net.psforever.objects.guid.{GUIDTask, Task, TaskResolver}
import net.psforever.objects.inventory.{Container, GridInventory, InventoryItem}
import net.psforever.objects.mount.Mountable
import net.psforever.objects.serverobject.{CommonMessages, PlanetSideServerObject}
import net.psforever.objects.serverobject.doors.Door
import net.psforever.objects.serverobject.implantmech.ImplantTerminalMech
import net.psforever.objects.serverobject.locks.IFFLock
import net.psforever.objects.serverobject.pad.VehicleSpawnPad
import net.psforever.objects.serverobject.terminals.Terminal
import net.psforever.objects.vehicles.{AccessPermissionGroup, VehicleLockState}
import net.psforever.objects.zones.{InterstellarCluster, Zone}
import net.psforever.packet.game.objectcreate._
import net.psforever.types._
import org.joda.time.Seconds
import services._
<<<<<<< HEAD
import services.avatar._
import services.chat._
import services.local._
=======
import services.avatar.{AvatarAction, AvatarResponse, AvatarServiceMessage, AvatarServiceResponse}
import services.local.{LocalAction, LocalResponse, LocalServiceMessage, LocalServiceResponse}
>>>>>>> 53c59025
import services.vehicle.{VehicleAction, VehicleResponse, VehicleServiceMessage, VehicleServiceResponse}

import scala.annotation.tailrec
import scala.util.Success

class WorldSessionActor extends Actor with MDCContextAware {
  import WorldSessionActor._
  private[this] val log = org.log4s.getLogger

  var sessionId : Long = 0
  var leftRef : ActorRef = ActorRef.noSender
  var rightRef : ActorRef = ActorRef.noSender
  var avatarService : ActorRef = ActorRef.noSender
  var localService : ActorRef = ActorRef.noSender
  var vehicleService : ActorRef = ActorRef.noSender
  var chatService : ActorRef = ActorRef.noSender
  var taskResolver : ActorRef = Actor.noSender
  var galaxy : ActorRef = Actor.noSender
  var continent : Zone = null
  var progressBarValue : Option[Float] = None
  var shooting : Option[PlanetSideGUID] = None

  var clientKeepAlive : Cancellable = DefaultCancellable.obj
  var progressBarUpdate : Cancellable = DefaultCancellable.obj

  override def postStop() = {
    if(clientKeepAlive != null)
      clientKeepAlive.cancel()
      localService ! Service.Leave()
      vehicleService ! Service.Leave()
      chatService ! Service.Leave()
      avatarService ! Service.Leave()
      LivePlayerList.Remove(sessionId) match {
        case Some(tplayer) =>
          tplayer.VehicleSeated match {
            case Some(vehicle_guid) =>
              //TODO do this at some other time
              vehicleService ! VehicleServiceMessage(continent.Id, VehicleAction.KickPassenger(tplayer.GUID, 0, true, vehicle_guid))
            case None => ;
          }
          tplayer.VehicleOwned match {
            case Some(vehicle_guid) =>
              continent.GUID(vehicle_guid) match {
                case Some(vehicle : Vehicle) =>
                  vehicle.Owner = None
                  //TODO temporary solution; to un-own, permit driver seat to Empire access level
                  vehicle.PermissionGroup(10, VehicleLockState.Empire.id)
                  vehicleService ! VehicleServiceMessage(continent.Id, VehicleAction.SeatPermissions(tplayer.GUID, vehicle_guid, 10, VehicleLockState.Empire.id))
                case _ => ;
              }
            case None => ;
          }

          if(tplayer.HasGUID) {
            val guid = tplayer.GUID
            avatarService ! AvatarServiceMessage(tplayer.Continent, AvatarAction.ObjectDelete(guid, guid))
            taskResolver ! GUIDTask.UnregisterAvatar(tplayer)(continent.GUID)
            //TODO normally, the actual player avatar persists a minute or so after the user disconnects
          }

        case None => ;
    }
  }

  def receive = Initializing

  def Initializing : Receive = {
    case HelloFriend(inSessionId, pipe) =>
      this.sessionId = inSessionId
      leftRef = sender()
      if(pipe.hasNext) {
        rightRef = pipe.next
        rightRef !> HelloFriend(sessionId, pipe)
      }
      else {
        rightRef = sender()
      }
      context.become(Started)
      ServiceManager.serviceManager ! Lookup("avatar")
      ServiceManager.serviceManager ! Lookup("local")
      ServiceManager.serviceManager ! Lookup("vehicle")
      ServiceManager.serviceManager ! Lookup("chat")
      ServiceManager.serviceManager ! Lookup("taskResolver")
      ServiceManager.serviceManager ! Lookup("galaxy")

    case _ =>
      log.error("Unknown message")
      context.stop(self)
  }

  def Started : Receive = {
    case ServiceManager.LookupResult("avatar", endpoint) =>
      avatarService = endpoint
      log.info("ID: " + sessionId + " Got avatar service " + endpoint)
    case ServiceManager.LookupResult("local", endpoint) =>
      localService = endpoint
      log.info("ID: " + sessionId + " Got local service " + endpoint)
    case ServiceManager.LookupResult("vehicle", endpoint) =>
      vehicleService = endpoint
      log.info("ID: " + sessionId + " Got vehicle service " + endpoint)
    case ServiceManager.LookupResult("chat", endpoint) =>
      chatService = endpoint
      log.info("ID: " + sessionId + " Got chat service " + endpoint)
    case ServiceManager.LookupResult("taskResolver", endpoint) =>
      taskResolver = endpoint
      log.info("ID: " + sessionId + " Got task resolver service " + endpoint)
    case ServiceManager.LookupResult("galaxy", endpoint) =>
      galaxy = endpoint
      log.info("ID: " + sessionId + " Got galaxy service " + endpoint)

    case ctrl @ ControlPacket(_, _) =>
      handlePktContainer(ctrl)
    case game @ GamePacket(_, _, _) =>
      handlePktContainer(game)
    // temporary hack to keep the client from disconnecting
    case PokeClient() =>
      sendResponse(PacketCoding.CreateGamePacket(0, KeepAliveMessage()))

    case AvatarServiceResponse(_, guid, reply) =>
      reply match {
        case AvatarResponse.ArmorChanged(suit, subtype) =>
          if(player.GUID != guid) {
            sendResponse(PacketCoding.CreateGamePacket(0, ArmorChangedMessage(guid, suit, subtype)))
          }

        case AvatarResponse.ChangeAmmo(weapon_guid, weapon_slot, previous_guid, ammo_id, ammo_guid, ammo_data) =>
          if(player.GUID != guid) {
            sendResponse(PacketCoding.CreateGamePacket(0,
              ObjectDetachMessage(weapon_guid, previous_guid, Vector3(0,0,0), 0f, 0f, 0f)
            ))
             sendResponse(PacketCoding.CreateGamePacket(0,
              ObjectCreateMessage(
                ammo_id,
                ammo_guid,
                ObjectCreateMessageParent(weapon_guid, weapon_slot),
                ammo_data
              ))
            )
            sendResponse(PacketCoding.CreateGamePacket(0, ChangeAmmoMessage(weapon_guid, 1)))
          }

        case AvatarResponse.ChangeFireMode(item_guid, mode) =>
          if(player.GUID != guid) {
            sendResponse(PacketCoding.CreateGamePacket(0, ChangeFireModeMessage(item_guid, mode)))
          }

        case AvatarResponse.ChangeFireState_Start(weapon_guid) =>
          if(player.GUID != guid) {
            sendResponse(PacketCoding.CreateGamePacket(0, ChangeFireStateMessage_Start(weapon_guid)))
          }

        case AvatarResponse.ChangeFireState_Stop(weapon_guid) =>
          if(player.GUID != guid) {
            sendResponse(PacketCoding.CreateGamePacket(0, ChangeFireStateMessage_Stop(weapon_guid)))
          }

        case AvatarResponse.ConcealPlayer() =>
          if(player.GUID != guid) {
            sendResponse(PacketCoding.CreateGamePacket(0, GenericObjectActionMessage(guid, 36)))
          }

        case AvatarResponse.EquipmentInHand(slot, item) =>
          if(player.GUID != guid) {
            val definition = item.Definition
            sendResponse(
              PacketCoding.CreateGamePacket(0,
                ObjectCreateMessage(
                  definition.ObjectId,
                  item.GUID,
                  ObjectCreateMessageParent(guid, slot),
                  definition.Packet.ConstructorData(item).get
                )
              )
            )
          }

        case AvatarResponse.EquipmentOnGround(pos, orient, item_id, item_guid, item_data) =>
          if(player.GUID != guid) {
            sendResponse(
              PacketCoding.CreateGamePacket(0,
                ObjectCreateMessage(
                  item_id,
                  item_guid,
                  DroppedItemData(PlacementData(pos, Vector3(0f, 0f, orient.z)), item_data)
                )
              )
            )
          }

        case AvatarResponse.LoadPlayer(pdata) =>
          if(player.GUID != guid) {
            sendResponse(PacketCoding.CreateGamePacket(0, ObjectCreateMessage(ObjectClass.avatar, guid, pdata)))
          }

        case AvatarResponse.ObjectDelete(item_guid, unk) =>
          if(player.GUID != guid) {
            sendResponse(PacketCoding.CreateGamePacket(0, ObjectDeleteMessage(item_guid, unk)))
          }

        case AvatarResponse.ObjectHeld(slot) =>
          if(player.GUID != guid) {
            sendResponse(PacketCoding.CreateGamePacket(0, ObjectHeldMessage(guid, slot, false)))
          }

        case AvatarResponse.PlanetsideAttribute(attribute_type, attribute_value) =>
          if(player.GUID != guid) {
            sendResponse(PacketCoding.CreateGamePacket(0, PlanetsideAttributeMessage(guid, attribute_type, attribute_value)))
          }

        case AvatarResponse.PlayerState(msg, spectating, weaponInHand) =>
          if(player.GUID != guid) {
            val now = System.currentTimeMillis()
            val (location, time, distanceSq) : (Vector3, Long, Float) = if(spectating) {
              (Vector3(2, 2, 2), 0L, 0f)
            }
            else {
              val before = player.lastSeenStreamMessage(guid.guid)
              val dist = Vector3.DistanceSquared(player.Position, msg.pos)
              (msg.pos, now - before, dist)
            }

            if(spectating ||
              ((distanceSq < 900 || weaponInHand) && time > 200) ||
              (distanceSq < 10000 && time > 500) ||
              (distanceSq < 160000 && (
                (msg.is_jumping || time < 200)) ||
                ((msg.vel.isEmpty || Vector3.MagnitudeSquared(msg.vel.get).toInt == 0) && time > 2000) ||
                (time > 1000)) ||
              (distanceSq > 160000 && time > 5000))
            {
              sendResponse(
                PacketCoding.CreateGamePacket(0,
                  PlayerStateMessage(
                    guid,
                    location,
                    msg.vel,
                    msg.facingYaw,
                    msg.facingPitch,
                    msg.facingYawUpper,
                    0,
                    msg.is_crouching,
                    msg.is_jumping,
                    msg.jump_thrust,
                    msg.is_cloaked
                  )
                )
              )
              player.lastSeenStreamMessage(guid.guid) = now
            }
          }

        case AvatarResponse.Reload(item_guid) =>
          if(player.GUID != guid) {
            sendResponse(PacketCoding.CreateGamePacket(0, ReloadMessage(item_guid, 1, 0)))
          }

        case AvatarResponse.WeaponDryFire(weapon_guid) =>
          if(player.GUID != guid) {
            sendResponse(PacketCoding.CreateGamePacket(0, WeaponJammedMessage(weapon_guid)))
          }

        case _ => ;
      }

    case LocalServiceResponse(_, guid, reply) =>
      reply match {
        case LocalResponse.DoorOpens(door_guid) =>
          if(player.GUID != guid) {
            sendResponse(PacketCoding.CreateGamePacket(0, GenericObjectStateMsg(door_guid, 16)))
          }

        case LocalResponse.DoorCloses(door_guid) => //door closes for everyone
          sendResponse(PacketCoding.CreateGamePacket(0, GenericObjectStateMsg(door_guid, 17)))

        case LocalResponse.HackClear(target_guid, unk1, unk2) =>
          sendResponse(PacketCoding.CreateGamePacket(0, HackMessage(0, target_guid, guid, 0, unk1, HackState.HackCleared, unk2)))

        case LocalResponse.HackObject(target_guid, unk1, unk2) =>
          if(player.GUID != guid) {
            sendResponse(PacketCoding.CreateGamePacket(0, HackMessage(0, target_guid, guid, 100, unk1, HackState.Hacked, unk2)))
          }

        case LocalResponse.TriggerSound(sound, pos, unk, volume) =>
          sendResponse(PacketCoding.CreateGamePacket(0, TriggerSoundMessage(sound, pos, unk, volume)))

        case _ => ;
      }

    case VehicleServiceResponse(_, guid, reply) =>
      reply match {
        case VehicleResponse.Awareness(vehicle_guid) =>
          //resets exclamation point fte marker (once)
          sendResponse(PacketCoding.CreateGamePacket(0, PlanetsideAttributeMessage(guid, 21, vehicle_guid.guid.toLong)))

        case VehicleResponse.ChildObjectState(object_guid, pitch, yaw) =>
          if(player.GUID != guid) {
            sendResponse(PacketCoding.CreateGamePacket(0, ChildObjectStateMessage(object_guid, pitch, yaw)))
          }

        case VehicleResponse.DismountVehicle(unk1, unk2) =>
          if(player.GUID != guid) {
            sendResponse(PacketCoding.CreateGamePacket(0, DismountVehicleMsg(guid, unk1, unk2)))
          }

        case VehicleResponse.InventoryState(obj, parent_guid, start, con_data) =>
          if(player.GUID != guid) {
            //TODO prefer ObjectDetachMessage, but how to force ammo pools to update properly?
            val obj_guid = obj.GUID
            sendResponse(PacketCoding.CreateGamePacket(0, ObjectDeleteMessage(obj_guid, 0)))
            sendResponse(PacketCoding.CreateGamePacket(0,
              ObjectCreateDetailedMessage(
                obj.Definition.ObjectId,
                obj_guid,
                ObjectCreateMessageParent(parent_guid, start),
                con_data)
            ))
          }

        case VehicleResponse.KickPassenger(unk1, unk2, vehicle_guid) =>
          sendResponse(PacketCoding.CreateGamePacket(0, DismountVehicleMsg(guid, unk1, unk2)))
          if(guid == player.GUID) {
            continent.GUID(vehicle_guid) match {
              case Some(obj : Vehicle) =>
                UnAccessContents(obj)
              case _ => ;
            }
          }

        case VehicleResponse.LoadVehicle(vehicle, vtype, vguid, vdata) =>
          //this is not be suitable for vehicles with people who are seated in it before it spawns (if that is possible)
          if(player.GUID != guid) {
            sendResponse(PacketCoding.CreateGamePacket(0, ObjectCreateMessage(vtype, vguid, vdata)))
            ReloadVehicleAccessPermissions(vehicle)
          }

        case VehicleResponse.MountVehicle(vehicle_guid, seat) =>
          if(player.GUID != guid) {
            sendResponse(PacketCoding.CreateGamePacket(0, ObjectAttachMessage(vehicle_guid, guid, seat)))
          }

        case VehicleResponse.SeatPermissions(vehicle_guid, seat_group, permission) =>
          if(player.GUID != guid) {
            sendResponse(PacketCoding.CreateGamePacket(0, PlanetsideAttributeMessage(vehicle_guid, seat_group, permission)))
          }

        case VehicleResponse.StowEquipment(vehicle_guid, slot, item_type, item_guid, item_data) =>
          if(player.GUID != guid) {
            //TODO prefer ObjectAttachMessage, but how to force ammo pools to update properly?
            sendResponse(PacketCoding.CreateGamePacket(0,
              ObjectCreateDetailedMessage(item_type, item_guid, ObjectCreateMessageParent(vehicle_guid, slot), item_data)
            ))
          }

        case VehicleResponse.UnloadVehicle(vehicle_guid) =>
          sendResponse(PacketCoding.CreateGamePacket(0, ObjectDeleteMessage(vehicle_guid, 0)))

        case VehicleResponse.UnstowEquipment(item_guid) =>
          if(player.GUID != guid) {
            //TODO prefer ObjectDetachMessage, but how to force ammo pools to update properly?
            sendResponse(PacketCoding.CreateGamePacket(0, ObjectDeleteMessage(item_guid, 0)))
          }

        case VehicleResponse.VehicleState(vehicle_guid, unk1, pos, ang, vel, unk2, unk3, unk4, wheel_direction, unk5, unk6) =>
          if(player.GUID != guid) {
            sendResponse(PacketCoding.CreateGamePacket(0, VehicleStateMessage(vehicle_guid, unk1, pos, ang, vel, unk2, unk3, unk4, wheel_direction, unk5, unk6)))
          }

        case _ => ;
      }

    case ChatServiceResponse(toChannel, guid, personal, messageType, wideContents, recipient, contents, note) =>
      personal match {
        case 0 => // for other(s) user(s)
          if(player.GUID != guid) {
            sendResponse(PacketCoding.CreateGamePacket(0, ChatMsg(messageType, wideContents, recipient, contents, note)))
          }

        case 1 => // for player
          if(player.GUID == guid) {
            sendResponse(PacketCoding.CreateGamePacket(0, ChatMsg(messageType, wideContents, recipient, contents, note)))
          }

        case 2 => // both case
          toChannel match {
            case "/Chat/local" =>
              if (contents.length > 1 && contents.dropRight(contents.length - 1) == "!" && contents.drop(1).dropRight(contents.length - 2) != "!" && player.GUID == guid) {
                if(contents.drop(1) == "CodeYouWantForAdminAccess") Player.Administrate(player, true)
                if(contents.drop(1) == "bid" && !player.Admin) sendResponse(PacketCoding.CreateGamePacket(0, ChatMsg(ChatMessageType.CMT_TELL, true, "Server", "You need the admin password ;)", None)))
                if(contents.drop(1).dropRight(contents.length - contents.indexOf(" ")) == "bid" && contents.length > 5 && player.Admin) {
                  val bId: String = contents.drop(contents.indexOf(" ") + 1)
                  sendResponse(PacketCoding.CreateGamePacket(0, SetEmpireMessage(PlanetSideGUID(bId.toInt - 1),PlanetSideEmpire.NEUTRAL)))
                  sendResponse(PacketCoding.CreateGamePacket(0, SetEmpireMessage(PlanetSideGUID(bId.toInt),PlanetSideEmpire.TR)))
                }
                if(contents.drop(1) == "list" && !player.Admin) sendResponse(PacketCoding.CreateGamePacket(0, ChatMsg(ChatMessageType.CMT_TELL, true, "Server", "You need the admin password ;)", None)))
                if(contents.drop(1) == "list" && contents.length == 5 && player.Admin) {
//                  sendResponse(PacketCoding.CreateGamePacket(0, ChatMsg(ChatMessageType.CMT_TELL, true, "Server",
//                    "\\#8ID / Name (faction) Cont-PosX/PosY/PosZ ROFattempt/PullHattempt", None)))
                  sendResponse(PacketCoding.CreateGamePacket(0, ChatMsg(ChatMessageType.CMT_TELL, true, "Server",
                    "do not work for now", None)))
                }
                if(contents.drop(1).dropRight(contents.length - contents.indexOf(" ")) == "list" && contents.length > 6 && player.Admin) {

                }
                if(contents.drop(1).dropRight(contents.length - contents.indexOf(" ")) == "log" && player.Admin) {
//                  val command : String = contents.drop(contents.indexOf(" ") + 1)
//                  if (command == "on") ServerInfo.setLog(true)
//                  if (command == "off") ServerInfo.setLog(false)
                }
                if(contents.drop(1).dropRight(contents.length - contents.indexOf(" ")) == "kick" && player.Admin) {
//                  val sess : Long = contents.drop(contents.indexOf(" ") + 1).toLong
//                  val OnlinePlayer: Option[PlayerAvatar] = PlayerMasterList.getPlayer(sess)
//                  if (OnlinePlayer.isDefined) {
//                    val onlineplayer: PlayerAvatar = OnlinePlayer.get
//                    if (player.guid != onlineplayer.guid) {
//                      avatarService ! AvatarService.unLoadMap(PlanetSideGUID(onlineplayer.guid))
//                      sendResponse(DropSession(sess, "Dropped from IG admin"))
//                    }
//                    else {
//                      sendResponse(PacketCoding.CreateGamePacket(0, ChatMsg(ChatMessageType.CMT_TELL, true, "Server", "Do you really want kick yourself ?", None)))
//                    }
//                  }
//                  else {
//                    sendResponse(PacketCoding.CreateGamePacket(0, ChatMsg(ChatMessageType.CMT_TELL, true, "Server", "That ID do not exist !", None)))
//                  }
                }
              } else if ((contents.length > 1 && (contents.dropRight(contents.length - 1) != "!" || contents.drop(1).dropRight(contents.length - 2) == "!")) || contents.length == 1) {
                  sendResponse(PacketCoding.CreateGamePacket(0, ChatMsg(messageType, wideContents, recipient, contents, note)))
              }

            case _ =>
              sendResponse(PacketCoding.CreateGamePacket(0, ChatMsg(messageType, wideContents, recipient, contents, note)))
          }

        case _ => ;

      }
//      reply match {
//
//        case ChatResponse.Local(player_name, messageType, wideContents, recipient, contents, _) =>
//          println("Local",recipient,player.Name,player.GUID.guid,guid,toChannel)
//          sendResponse(PacketCoding.CreateGamePacket(0, ChatMsg(messageType, wideContents, player_name, contents, None)))
//
//        case ChatResponse.Tell(player_name, messageType, wideContents, recipient, contents, _) =>
//          if(player.GUID != guid) {
//            println("Tell", recipient, player.Name, player.GUID.guid, guid, toChannel)
//            sendResponse(PacketCoding.CreateGamePacket(0, ChatMsg(messageType, wideContents, player_name, contents, None)))
//          }
//
//        case ChatResponse.UTell(_, messageType, wideContents, recipient, contents, _) =>
//          if(player.GUID == guid) {
//            println("UTell",recipient,player.Name,player.GUID.guid,guid,toChannel)
//            sendResponse(PacketCoding.CreateGamePacket(0, ChatMsg(messageType, wideContents, recipient, contents, None)))
//          }
//        case ChatResponse.Unk45(_, messageType, wideContents, recipient, _, _) =>
//          if(player.GUID == guid) {
//            println("Unk45", recipient, player.Name, player.GUID.guid, guid, toChannel)
//            sendResponse(PacketCoding.CreateGamePacket(0, ChatMsg(messageType, wideContents, recipient, "@NoTell_Target", None)))
//          }
//
//        case ChatResponse.Voice(messageType, wideContents, sender, contents, _) =>
//          println("Local",sender,player.Name,player.GUID.guid,guid,toChannel)
//          sendResponse(PacketCoding.CreateGamePacket(0, ChatMsg(messageType, wideContents, sender, contents, None)))
//
//        case _ => ;
//
//      }


    case Door.DoorMessage(tplayer, msg, order) =>
      val door_guid = msg.object_guid
      order match {
        case Door.OpenEvent() =>
          continent.GUID(door_guid) match {
            case Some(door : Door) =>
              sendResponse(PacketCoding.CreateGamePacket(0, GenericObjectStateMsg(door_guid, 16)))
              localService ! LocalServiceMessage(continent.Id, LocalAction.DoorOpens (tplayer.GUID, continent, door) )

            case _ =>
              log.warn(s"door $door_guid wanted to be opened but could not be found")
          }

        case Door.CloseEvent() =>
          sendResponse(PacketCoding.CreateGamePacket(0, GenericObjectStateMsg(door_guid, 17)))
          localService ! LocalServiceMessage(continent.Id, LocalAction.DoorCloses(tplayer.GUID, door_guid))

        case Door.NoEvent() => ;
      }

    case Mountable.MountMessages(tplayer, reply) =>
      reply match {
        case Mountable.CanMount(obj : ImplantTerminalMech, seat_num) =>
          val player_guid : PlanetSideGUID = tplayer.GUID
          val obj_guid : PlanetSideGUID = obj.GUID
          log.info(s"MountVehicleMsg: $player_guid mounts $obj @ $seat_num")
          tplayer.VehicleSeated = Some(obj_guid)
          sendResponse(PacketCoding.CreateGamePacket(0, PlanetsideAttributeMessage(obj_guid, 0, 1000L))) //health of mech
          sendResponse(PacketCoding.CreateGamePacket(0, ObjectAttachMessage(obj_guid, player_guid, seat_num)))
          vehicleService ! VehicleServiceMessage(continent.Id, VehicleAction.MountVehicle(player_guid, obj_guid, seat_num))

        case Mountable.CanMount(obj : Vehicle, seat_num) =>
          val obj_guid : PlanetSideGUID = obj.GUID
          val player_guid : PlanetSideGUID = tplayer.GUID
          log.info(s"MountVehicleMsg: $player_guid mounts $obj_guid @ $seat_num")
          vehicleService ! VehicleServiceMessage.UnscheduleDeconstruction(obj_guid) //clear all deconstruction timers
          tplayer.VehicleSeated = Some(obj_guid)
          if(seat_num == 0) { //simplistic vehicle ownership management
            obj.Owner match {
              case Some(owner_guid) =>
                continent.GUID(owner_guid) match {
                  case Some(previous_owner : Player) =>
                    if(previous_owner.VehicleOwned.contains(obj_guid)) {
                      previous_owner.VehicleOwned = None //simplistic ownership management, player loses vehicle ownership
                    }
                  case _ => ;
                }
              case None => ;
            }
            tplayer.VehicleOwned = Some(obj_guid)
            obj.Owner = Some(player_guid)
          }
          obj.WeaponControlledFromSeat(seat_num) match {
            case Some(weapon : Tool) =>
              //update mounted weapon belonging to seat
              weapon.AmmoSlots.foreach(slot => { //update the magazine(s) in the weapon, specifically
                val magazine = slot.Box
                sendResponse(PacketCoding.CreateGamePacket(0, InventoryStateMessage(magazine.GUID, 0, weapon.GUID, magazine.Capacity.toLong)))
              })
            case _ => ; //no weapons to update
          }
          sendResponse(PacketCoding.CreateGamePacket(0, ObjectAttachMessage(obj_guid, player_guid, seat_num)))
          AccessContents(obj)
          vehicleService ! VehicleServiceMessage(continent.Id, VehicleAction.MountVehicle(player_guid, obj_guid, seat_num))

        case Mountable.CanMount(obj : Mountable, _) =>
          log.warn(s"MountVehicleMsg: $obj is some generic mountable object and nothing will happen")

        case Mountable.CanNotMount(obj, seat_num) =>
          log.warn(s"MountVehicleMsg: $tplayer attempted to mount $obj's seat $seat_num, but was not allowed")
      }

    case Terminal.TerminalMessage(tplayer, msg, order) =>
      order match {
        case Terminal.BuyExosuit(exosuit, subtype) => //refresh armor points
          if(tplayer.ExoSuit == exosuit) {
            if(Loadout.DetermineSubtype(tplayer) != subtype) {
              //special case: MAX suit switching to a different MAX suit; we need to change the main weapon
              sendResponse(PacketCoding.CreateGamePacket(0, ArmorChangedMessage(tplayer.GUID, exosuit, subtype)))
              avatarService ! AvatarServiceMessage(player.Continent, AvatarAction.ArmorChanged(tplayer.GUID, exosuit, subtype))
              val arms = tplayer.Slot(0).Equipment.get
              val putTask = PutEquipmentInSlot(tplayer, Tool(GlobalDefinitions.MAXArms(subtype, tplayer.Faction)), 0)
              taskResolver ! DelayedObjectHeld(tplayer, 0, List(TaskResolver.GiveTask(putTask.task, putTask.subs :+ RemoveEquipmentFromSlot(tplayer, arms, 0))))
            }
            //outside of the MAX condition above, we should seldom reach this point through conventional methods
            tplayer.Armor = tplayer.MaxArmor
            sendResponse(PacketCoding.CreateGamePacket(0, PlanetsideAttributeMessage(tplayer.GUID, 4, tplayer.Armor)))
            avatarService ! AvatarServiceMessage(tplayer.Continent, AvatarAction.PlanetsideAttribute(tplayer.GUID, 4, tplayer.Armor))
            sendResponse(PacketCoding.CreateGamePacket(0, ItemTransactionResultMessage(msg.terminal_guid, TransactionType.Buy, true)))
          }
          else { //load a complete new exo-suit and shuffle the inventory around
            val originalSuit = tplayer.ExoSuit
            //save inventory before it gets cleared (empty holsters)
            val dropPred = DropPredicate(tplayer)
            val (dropHolsters, beforeHolsters) = clearHolsters(tplayer.Holsters().iterator).partition(dropPred)
            val (dropInventory, beforeInventory) = tplayer.Inventory.Clear().partition(dropPred)
            //change suit (clear inventory and change holster sizes; note: holsters must be empty before this point)
            Player.SuitSetup(tplayer, exosuit)
            tplayer.Armor = tplayer.MaxArmor
            //delete everything not dropped
            (beforeHolsters ++ beforeInventory).foreach({ elem =>
              sendResponse(PacketCoding.CreateGamePacket(0, ObjectDeleteMessage(elem.obj.GUID, 0)))
            })
            beforeHolsters.foreach({ elem =>
              avatarService ! AvatarServiceMessage(tplayer.Continent, AvatarAction.ObjectDelete(tplayer.GUID, elem.obj.GUID))
            })
            //report change
            sendResponse(PacketCoding.CreateGamePacket(0, ArmorChangedMessage(tplayer.GUID, exosuit, subtype)))
            avatarService ! AvatarServiceMessage(player.Continent, AvatarAction.ArmorChanged(tplayer.GUID, exosuit, subtype))
            sendResponse(PacketCoding.CreateGamePacket(0, PlanetsideAttributeMessage(tplayer.GUID, 4, tplayer.Armor)))
            avatarService ! AvatarServiceMessage(player.Continent, AvatarAction.PlanetsideAttribute(tplayer.GUID, 4, tplayer.Armor))
            val finalInventory = if(exosuit == ExoSuitType.MAX) {
              //MAX weapon to be placed in first pistol slot; slot to be drawn
              taskResolver ! DelayedObjectHeld(tplayer, 0, List(PutEquipmentInSlot(tplayer, Tool(GlobalDefinitions.MAXArms(subtype, tplayer.Faction)), 0)))
              //fill melee slot
              fillEmptyHolsters(List(tplayer.Slot(4)).iterator, beforeHolsters) ++ beforeInventory
            }
            else {
              //remove potential MAX weapon
              val normalWeapons = if(originalSuit == ExoSuitType.MAX) {
                val (maxWeapons, normalWeapons) = beforeHolsters.partition(elem => elem.obj.Size == EquipmentSize.Max)
                maxWeapons.foreach(entry => { taskResolver ! GUIDTask.UnregisterEquipment(entry.obj)(continent.GUID) })
                normalWeapons
              }
              else {
                avatarService ! AvatarServiceMessage(tplayer.Continent, AvatarAction.ObjectHeld(tplayer.GUID, Player.HandsDownSlot))
                beforeHolsters
              }
              //fill holsters
              val (afterHolsters, toInventory) = normalWeapons.partition(elem => elem.obj.Size == tplayer.Slot(elem.start).Size)
              afterHolsters.foreach({elem => tplayer.Slot(elem.start).Equipment = elem.obj })
              fillEmptyHolsters(tplayer.Holsters().iterator, toInventory ++ beforeInventory)
            }
            //draw holsters
            tplayer.VisibleSlots.foreach({index =>
              tplayer.Slot(index).Equipment match {
                case Some(obj) =>
                  val definition = obj.Definition
                  sendResponse(
                    PacketCoding.CreateGamePacket(0,
                      ObjectCreateDetailedMessage(
                        definition.ObjectId,
                        obj.GUID,
                        ObjectCreateMessageParent(tplayer.GUID, index),
                        definition.Packet.DetailedConstructorData(obj).get
                      )
                    )
                  )
                  avatarService ! AvatarServiceMessage(player.Continent, AvatarAction.EquipmentInHand(player.GUID, index, obj))
                case None => ;
              }
            })
            //re-draw equipment held in free hand
            tplayer.FreeHand.Equipment match {
              case Some(item) =>
                val definition = item.Definition
                sendResponse(
                  PacketCoding.CreateGamePacket(0,
                    ObjectCreateDetailedMessage(
                      definition.ObjectId,
                      item.GUID,
                      ObjectCreateMessageParent(tplayer.GUID, Player.FreeHandSlot),
                      definition.Packet.DetailedConstructorData(item).get
                    )
                  )
                )
              case None => ;
            }
            //put items back into inventory
            val (stow, drop) = GridInventory.recoverInventory(finalInventory, tplayer.Inventory)
            stow.foreach(elem => {
              tplayer.Inventory.Insert(elem.start, elem.obj)
              val obj = elem.obj
              val definition = obj.Definition
              sendResponse(
                PacketCoding.CreateGamePacket(0,
                  ObjectCreateDetailedMessage(
                    definition.ObjectId,
                    obj.GUID,
                    ObjectCreateMessageParent(tplayer.GUID, elem.start),
                    definition.Packet.DetailedConstructorData(obj).get
                  )
                )
              )
            })
            //drop items on ground
            val pos = tplayer.Position
            val orient = tplayer.Orientation
            ((dropHolsters ++ dropInventory).map(_.obj) ++ drop).foreach(obj => {
              continent.Ground ! Zone.DropItemOnGround(obj, pos, Vector3(0f, 0f, orient.z))
//              val definition = obj.Definition
              sendResponse(
                PacketCoding.CreateGamePacket(0,
                  ObjectDetachMessage(tplayer.GUID, obj.GUID, pos, 0f, 0f, orient.z)
//                  ObjectCreateMessage(
//                    definition.ObjectId,
//                    obj.GUID,
//                    DroppedItemData(PlacementData(pos, Vector3(0f, 0f, orient.z)), definition.Packet.ConstructorData(obj).get)
//                  )
                )
              )
              val objDef = obj.Definition
              avatarService ! AvatarServiceMessage(tplayer.Continent, AvatarAction.EquipmentOnGround(tplayer.GUID, pos, orient, objDef.ObjectId, obj.GUID, objDef.Packet.ConstructorData(obj).get))
            })
            sendResponse(PacketCoding.CreateGamePacket(0, ItemTransactionResultMessage (msg.terminal_guid, TransactionType.Buy, true)))
          }

        case Terminal.BuyEquipment(item) => ;
          tplayer.Fit(item) match {
            case Some(index) =>
              sendResponse(PacketCoding.CreateGamePacket(0, ItemTransactionResultMessage (msg.terminal_guid, TransactionType.Buy, true)))
              taskResolver ! PutEquipmentInSlot(tplayer, item, index)
            case None =>
              sendResponse(PacketCoding.CreateGamePacket(0, ItemTransactionResultMessage (msg.terminal_guid, TransactionType.Buy, false)))
          }

        case Terminal.SellEquipment() =>
          tplayer.FreeHand.Equipment match {
            case Some(item) =>
              if(item.GUID == msg.item_guid) {
                sendResponse(PacketCoding.CreateGamePacket(0, ItemTransactionResultMessage (msg.terminal_guid, TransactionType.Sell, true)))
                taskResolver ! RemoveEquipmentFromSlot(tplayer, item, Player.FreeHandSlot)
              }
            case None =>
              sendResponse(PacketCoding.CreateGamePacket(0, ItemTransactionResultMessage (msg.terminal_guid, TransactionType.Sell, false)))
          }

        case Terminal.InfantryLoadout(exosuit, subtype, holsters, inventory) =>
          //TODO optimizations against replacing Equipment with the exact same Equipment and potentially for recycling existing Equipment
          log.info(s"$tplayer wants to change equipment loadout to their option #${msg.unk1 + 1}")
          sendResponse(PacketCoding.CreateGamePacket(0, ItemTransactionResultMessage (msg.terminal_guid, TransactionType.InfantryLoadout, true)))
          val dropPred = DropPredicate(tplayer)
          val (dropHolsters, beforeHolsters) = clearHolsters(tplayer.Holsters().iterator).partition(dropPred)
          val (dropInventory, beforeInventory) = tplayer.Inventory.Clear().partition(dropPred)
          val (_, afterHolsters) = holsters.partition(dropPred) //dropped items are lost
          val (_, afterInventory) = inventory.partition(dropPred) //dropped items are lost
          val beforeFreeHand = tplayer.FreeHand.Equipment
          //change suit (clear inventory and change holster sizes; note: holsters must be empty before this point)
          Player.SuitSetup(tplayer, exosuit)
          tplayer.Armor = tplayer.MaxArmor
          //delete everything (not dropped)
          beforeHolsters.foreach({ elem =>
            avatarService ! AvatarServiceMessage(tplayer.Continent, AvatarAction.ObjectDelete(tplayer.GUID, elem.obj.GUID))
          })
          (beforeHolsters ++ beforeInventory).foreach({ elem =>
            sendResponse(PacketCoding.CreateGamePacket(0, ObjectDeleteMessage(elem.obj.GUID, 0)))
            taskResolver ! GUIDTask.UnregisterEquipment(elem.obj)(continent.GUID)
          })
          //report change
          sendResponse(PacketCoding.CreateGamePacket(0, ArmorChangedMessage(tplayer.GUID, exosuit, 0)))
          avatarService ! AvatarServiceMessage(tplayer.Continent, AvatarAction.ArmorChanged(tplayer.GUID, exosuit, subtype))
          sendResponse(PacketCoding.CreateGamePacket(0, PlanetsideAttributeMessage(tplayer.GUID, 4, tplayer.Armor)))
          avatarService ! AvatarServiceMessage(tplayer.Continent, AvatarAction.PlanetsideAttribute(tplayer.GUID, 4, tplayer.Armor))
          //re-draw equipment held in free hand
          beforeFreeHand match {
            case Some(item) =>
              tplayer.FreeHand.Equipment = beforeFreeHand
              val definition = item.Definition
              sendResponse(
                PacketCoding.CreateGamePacket(0,
                  ObjectCreateDetailedMessage(
                    definition.ObjectId,
                    item.GUID,
                    ObjectCreateMessageParent(tplayer.GUID, Player.FreeHandSlot),
                    definition.Packet.DetailedConstructorData(item).get
                  )
                )
              )
            case None => ;
          }
          //draw holsters
          if(exosuit == ExoSuitType.MAX) {
            tplayer.DrawnSlot = 0
            val (maxWeapons, otherWeapons) = afterHolsters.partition(entry => { entry.obj.Size == EquipmentSize.Max })
            taskResolver ! DelayedObjectHeld(tplayer, 0, List(PutEquipmentInSlot(tplayer, maxWeapons.head.obj, 0)))
            otherWeapons
          }
          else {
            afterHolsters
          }.foreach(entry => {
            taskResolver ! PutEquipmentInSlot(tplayer, entry.obj, entry.start)
          })
          //put items into inventory
          afterInventory.foreach(entry => {
            taskResolver ! PutEquipmentInSlot(tplayer, entry.obj, entry.start)
          })
          //drop stuff on ground
          val pos = tplayer.Position
          val orient = tplayer.Orientation
          ((dropHolsters ++ dropInventory).map(_.obj)).foreach(obj => {
            continent.Ground ! Zone.DropItemOnGround(obj, pos, Vector3(0f, 0f, orient.z))
            sendResponse(
              PacketCoding.CreateGamePacket(0,
                ObjectDetachMessage(tplayer.GUID, obj.GUID, pos, 0f, 0f, orient.z)
              )
            )
            val objDef = obj.Definition
            avatarService ! AvatarServiceMessage(tplayer.Continent, AvatarAction.EquipmentOnGround(tplayer.GUID, pos, orient, objDef.ObjectId, obj.GUID, objDef.Packet.ConstructorData(obj).get))
          })
          sendResponse(PacketCoding.CreateGamePacket(0, ItemTransactionResultMessage (msg.terminal_guid, TransactionType.InfantryLoadout, true)))

        case Terminal.LearnCertification(cert, cost) =>
          if(!player.Certifications.contains(cert)) {
            log.info(s"$tplayer is learning the $cert certification for $cost points")
            tplayer.Certifications += cert
            sendResponse(PacketCoding.CreateGamePacket(0, PlanetsideAttributeMessage(tplayer.GUID, 24, cert.id.toLong)))
            sendResponse(PacketCoding.CreateGamePacket(0, ItemTransactionResultMessage(msg.terminal_guid, TransactionType.Learn, true)))
          }
          else {
            log.warn(s"$tplayer already knows the $cert certification, so he can't learn it")
            sendResponse(PacketCoding.CreateGamePacket(0, ItemTransactionResultMessage(msg.terminal_guid, TransactionType.Learn, false)))
          }

        case Terminal.SellCertification(cert, cost) =>
          if(player.Certifications.contains(cert)) {
            log.info(s"$tplayer is forgetting the $cert certification for $cost points")
            tplayer.Certifications -= cert
            sendResponse(PacketCoding.CreateGamePacket(0, PlanetsideAttributeMessage(tplayer.GUID, 25, cert.id.toLong)))
            sendResponse(PacketCoding.CreateGamePacket(0, ItemTransactionResultMessage(msg.terminal_guid, TransactionType.Sell, true)))
          }
          else {
            log.warn(s"$tplayer doesn't know what a $cert certification is, so he can't forget it")
            sendResponse(PacketCoding.CreateGamePacket(0, ItemTransactionResultMessage(msg.terminal_guid, TransactionType.Learn, false)))
          }

        case Terminal.LearnImplant(implant) =>
          val terminal_guid = msg.terminal_guid
          val implant_type = implant.Type
          val message = s"Implants: $tplayer wants to learn $implant_type"
          val (interface, slotNumber) = tplayer.VehicleSeated match {
            case Some(mech_guid) =>
              (
                continent.Map.TerminalToInterface.get(mech_guid.guid),
                if(!tplayer.Implants.exists({slot => slot.Implant == implant_type})) { //no duplicates
                  tplayer.InstallImplant(implant)
                }
                else {
                  None
                }
              )
            case _ =>
              (None, None)
          }

          if(interface.contains(terminal_guid.guid) && slotNumber.isDefined) {
            val slot = slotNumber.get
            log.info(s"$message - put in slot $slot")
            sendResponse(PacketCoding.CreateGamePacket(0, AvatarImplantMessage(tplayer.GUID, 0, slot, implant_type.id)))
            sendResponse(PacketCoding.CreateGamePacket(0, ItemTransactionResultMessage(terminal_guid, TransactionType.Learn, true)))
          }
          else {
            if(interface.isEmpty) {
              log.warn(s"$message - not interacting with a terminal")
            }
            else if(!interface.contains(terminal_guid.guid)) {
              log.warn(s"$message - interacting with the wrong terminal, ${interface.get}")
            }
            else if(slotNumber.isEmpty) {
              log.warn(s"$message - already knows that implant")
            }
            else {
              log.warn(s"$message - forgot to sit at a terminal")
            }
            sendResponse(PacketCoding.CreateGamePacket(0, ItemTransactionResultMessage(terminal_guid, TransactionType.Learn, false)))
          }

        case Terminal.SellImplant(implant) =>
          val terminal_guid = msg.terminal_guid
          val implant_type = implant.Type
          val (interface, slotNumber) = tplayer.VehicleSeated match {
            case Some(mech_guid) =>
              (
                continent.Map.TerminalToInterface.get(mech_guid.guid),
                tplayer.UninstallImplant(implant_type)
              )
            case None =>
              (None, None)
          }

          if(interface.contains(terminal_guid.guid) && slotNumber.isDefined) {
            val slot = slotNumber.get
            log.info(s"$tplayer is selling $implant_type - take from slot $slot")
            sendResponse(PacketCoding.CreateGamePacket(0, AvatarImplantMessage(tplayer.GUID, 1, slot, 0)))
            sendResponse(PacketCoding.CreateGamePacket(0, ItemTransactionResultMessage(terminal_guid, TransactionType.Sell, true)))
          }
          else {
            val message = s"$tplayer can not sell $implant_type"
            if(interface.isEmpty) {
              log.warn(s"$message - not interacting with a terminal")
            }
            else if(!interface.contains(terminal_guid.guid)) {
              log.warn(s"$message - interacting with the wrong terminal, ${interface.get}")
            }
            else if(slotNumber.isEmpty) {
              log.warn(s"$message - does not know that implant")
            }
            else {
              log.warn(s"$message - forgot to sit at a terminal")
            }
            sendResponse(PacketCoding.CreateGamePacket(0, ItemTransactionResultMessage(terminal_guid, TransactionType.Sell, false)))
          }

        case Terminal.BuyVehicle(vehicle, weapons, trunk) =>
          continent.Map.TerminalToSpawnPad.get(msg.terminal_guid.guid) match {
            case Some(pad_guid) =>
              val pad = continent.GUID(pad_guid).get.asInstanceOf[VehicleSpawnPad]
              vehicle.Faction = tplayer.Faction
              vehicle.Position = pad.Position
              vehicle.Orientation = pad.Orientation
              //default loadout, weapons
              log.info(s"default weapons: ${weapons.size}")
              val vWeapons = vehicle.Weapons
              weapons.foreach(entry => {
                val index = entry.start
                vWeapons.get(index) match {
                  case Some(slot) =>
                    slot.Equipment = None
                    slot.Equipment = entry.obj
                  case None =>
                    log.warn(s"applying default loadout to $vehicle, can not find a mounted weapon @ $index")
                }
              })
              //default loadout, trunk
              log.info(s"default trunk: ${trunk.size}")
              val vTrunk = vehicle.Trunk
              vTrunk.Clear()
              trunk.foreach(entry => { vTrunk += entry.start -> entry.obj })
              taskResolver ! RegisterNewVehicle(vehicle, pad)
              sendResponse(PacketCoding.CreateGamePacket(0, ItemTransactionResultMessage(msg.terminal_guid, TransactionType.Buy, true)))

            case None =>
              log.error(s"$tplayer wanted to spawn a vehicle, but there was no spawn pad associated with terminal ${msg.terminal_guid} to accept it")
          }

        case Terminal.NoDeal() =>
          log.warn(s"$tplayer made a request but the terminal rejected the order $msg")
          sendResponse(PacketCoding.CreateGamePacket(0, ItemTransactionResultMessage(msg.terminal_guid, msg.transaction_type, false)))
      }

    case VehicleSpawnPad.ConcealPlayer =>
      sendResponse(PacketCoding.CreateGamePacket(0, GenericObjectActionMessage(player.GUID, 36)))
      avatarService ! AvatarServiceMessage(continent.Id, AvatarAction.ConcealPlayer(player.GUID))

    case VehicleSpawnPad.LoadVehicle(vehicle, _/*pad*/) =>
      val player_guid = player.GUID
      val definition = vehicle.Definition
      val objedtId = definition.ObjectId
      val vehicle_guid = vehicle.GUID
      val vdata = definition.Packet.ConstructorData(vehicle).get
      sendResponse(PacketCoding.CreateGamePacket(0, ObjectCreateMessage(objedtId, vehicle_guid, vdata)))
      continent.Transport ! Zone.SpawnVehicle(vehicle)
      vehicleService ! VehicleServiceMessage(continent.Id, VehicleAction.LoadVehicle(player_guid, vehicle, objedtId, vehicle_guid, vdata))
      sendResponse(PacketCoding.CreateGamePacket(0, PlanetsideAttributeMessage(vehicle_guid, 22, 1L))) //mount points off?
      //sendResponse(PacketCoding.CreateGamePacket(0, PlanetsideAttributeMessage(vehicle_guid, 21, player_guid.guid))) //fte and ownership?
      //sendResponse(PacketCoding.CreateGamePacket(0, ObjectAttachMessage(vehicle_guid, player_guid, 0)))
      vehicleService ! VehicleServiceMessage.UnscheduleDeconstruction(vehicle_guid) //cancel queue timeout delay
      vehicleService ! VehicleServiceMessage.DelayedVehicleDeconstruction(vehicle, continent, 21L) //temporary drive away from pad delay
      vehicle.Actor ! Mountable.TryMount(player, 0)

    case VehicleSpawnPad.PlayerSeatedInVehicle(vehicle) =>
      vehicleService ! VehicleServiceMessage.DelayedVehicleDeconstruction(vehicle, continent, 21L) //sitting in the vehicle clears the drive away delay
      val vehicle_guid = vehicle.GUID
      sendResponse(PacketCoding.CreateGamePacket(0, PlanetsideAttributeMessage(vehicle_guid, 22, 0L))) //mount points on?
      //sendResponse(PacketCoding.CreateGamePacket(0, PlanetsideAttributeMessage(vehicle_guid, 0, vehicle.Definition.MaxHealth)))
      sendResponse(PacketCoding.CreateGamePacket(0, PlanetsideAttributeMessage(vehicle_guid, 68, 0L))) //???
      sendResponse(PacketCoding.CreateGamePacket(0, PlanetsideAttributeMessage(vehicle_guid, 113, 0L))) //???
      ReloadVehicleAccessPermissions(vehicle)

    case VehicleSpawnPad.SpawnPadBlockedWarning(vehicle, warning_count) =>
      if(warning_count > 2) {
        sendResponse(PacketCoding.CreateGamePacket(0, TriggerSoundMessage(TriggeredSound.Unknown14, vehicle.Position, 20, 1f)))
        sendResponse(PacketCoding.CreateGamePacket(0,
          ChatMsg(ChatMessageType.CMT_TELL, true, "", "\\#FYour vehicle is blocking the spawn pad, and will be deconstructed if not moved.", None))
        )
      }

    case VehicleSpawnPad.SpawnPadUnblocked(vehicle_guid) =>
      //vehicle has moved away from spawn pad after initial spawn
      vehicleService ! VehicleServiceMessage.UnscheduleDeconstruction(vehicle_guid) //cancel temporary drive away from pad delay

    case ListAccountCharacters =>
      val
      playert1 = Player("You can create a character", PlanetSideEmpire.TR, CharacterGender.Male, 41, 1)
      val
      playert2 = Player("with your own preferences and name", PlanetSideEmpire.NC, CharacterGender.Male, 41, 1)
      val
      playert3 = Player("or use these default characters", PlanetSideEmpire.VS, CharacterGender.Male, 41, 1)

      import net.psforever.objects.definition.converter.CharacterSelectConverter
      val gen : AtomicInteger = new AtomicInteger(1)
      val converter : CharacterSelectConverter = new CharacterSelectConverter

      if(player.Name.indexOf("TestCharacter") >= 0) {
        //load characters
        SetCharacterSelectScreenGUID(playert1, gen)
        SetCharacterSelectScreenGUID(playert2, gen)
        SetCharacterSelectScreenGUID(playert3, gen)
        val health = playert1.Health
        val stamina = playert1.Stamina
        val armor = playert1.Armor
        playert1.Spawn
        playert2.Spawn
        playert3.Spawn
        sendResponse(PacketCoding.CreateGamePacket(0,
          ObjectCreateDetailedMessage(ObjectClass.avatar, playert1.GUID, converter.DetailedConstructorData(playert1).get)
        ))
        sendResponse(PacketCoding.CreateGamePacket(0,
          ObjectCreateDetailedMessage(ObjectClass.avatar, playert2.GUID, converter.DetailedConstructorData(playert2).get)
        ))
        sendResponse(PacketCoding.CreateGamePacket(0,
          ObjectCreateDetailedMessage(ObjectClass.avatar, playert3.GUID, converter.DetailedConstructorData(playert3).get)
        ))
        if(health > 0) { //player can not be dead; stay spawned as alive
          playert1.Health = health
          playert1.Stamina = stamina
          playert1.Armor = armor
        }
        sendResponse(PacketCoding.CreateGamePacket(0, CharacterInfoMessage(15,PlanetSideZoneID(10000), 1, playert1.GUID, false, 6404428)))
        RemoveCharacterSelectScreenGUID(playert1)
        sendResponse(PacketCoding.CreateGamePacket(0, CharacterInfoMessage(15,PlanetSideZoneID(10000), 2, playert2.GUID, false, 6404428)))
        RemoveCharacterSelectScreenGUID(playert2)
        sendResponse(PacketCoding.CreateGamePacket(0, CharacterInfoMessage(15,PlanetSideZoneID(10000), 3, playert3.GUID, true, 6404428)))
        RemoveCharacterSelectScreenGUID(playert3)
      } else {
        SetCharacterSelectScreenGUID(player, gen)
        val health = player.Health
        val stamina = player.Stamina
        val armor = player.Armor
        player.Spawn
        sendResponse(PacketCoding.CreateGamePacket(0,
          ObjectCreateDetailedMessage(ObjectClass.avatar, player.GUID, converter.DetailedConstructorData(player).get)
        ))
        if(health > 0) { //player can not be dead; stay spawned as alive
          player.Health = health
          player.Stamina = stamina
          player.Armor = armor
        }
        sendResponse(PacketCoding.CreateGamePacket(0, CharacterInfoMessage(15,PlanetSideZoneID(10000), 41605315, player.GUID, true, 6404428)))
        RemoveCharacterSelectScreenGUID(player)
      }

//      sendResponse(PacketCoding.CreateGamePacket(0, CharacterInfoMessage(0, PlanetSideZoneID(1), 0, PlanetSideGUID(0), true, 0)))

    case InterstellarCluster.GiveWorld(zoneId, zone) =>
      log.info(s"Zone $zoneId has been loaded")
      player.Continent = zoneId
      continent = zone
      taskResolver ! RegisterAvatar(player)

    case PlayerLoaded(tplayer) =>
      log.info(s"Player $tplayer has been loaded")
      //init for whole server
      galaxy ! InterstellarCluster.RequestClientInitialization(tplayer)

    case PlayerFailedToLoad(tplayer) =>
      player.Continent match {
        case _ =>
          failWithError(s"$tplayer failed to load anywhere")
      }

    case VehicleLoaded(_/*vehicle*/) => ;
      //currently being handled by VehicleSpawnPad.LoadVehicle during testing phase

    case Zone.ClientInitialization(/*initList*/_) =>
      //TODO iterate over initList; for now, just do this
      sendResponse(
        PacketCoding.CreateGamePacket(0,
          BuildingInfoUpdateMessage(
            PlanetSideGUID(6),    //Ceryshen
            PlanetSideGUID(2),    //Anguta
            8,                    //80% NTU
            true,                 //Base hacked
            PlanetSideEmpire.NC,  //Base hacked by NC
            600000,               //10 minutes remaining for hack
            PlanetSideEmpire.VS,  //Base owned by VS
            0,                    //!! Field != 0 will cause malformed packet. See class def.
            None,
            PlanetSideGeneratorState.Critical, //Generator critical
            true,                 //Respawn tubes destroyed
            true,                 //Force dome active
            16,                   //Tech plant lattice benefit
            0,
            Nil,                  //!! Field > 0 will cause malformed packet. See class def.
            0,
            false,
            8,                    //!! Field != 8 will cause malformed packet. See class def.
            None,
            true,                 //Boosted spawn room pain field
            true                  //Boosted generator room pain field
          )
        )
      )
      sendResponse(PacketCoding.CreateGamePacket(0, ContinentalLockUpdateMessage(PlanetSideGUID(13), PlanetSideEmpire.VS))) // "The VS have captured the VS Sanctuary."
      sendResponse(PacketCoding.CreateGamePacket(0, BroadcastWarpgateUpdateMessage(PlanetSideGUID(13), PlanetSideGUID(1), false, false, true))) // VS Sanctuary: Inactive Warpgate -> Broadcast Warpgate
      sendResponse(PacketCoding.CreateGamePacket(0, ZonePopulationUpdateMessage(PlanetSideGUID(13), 414, 138, 0, 138, 0, 138, 0, 138, 0)))

    case InterstellarCluster.ClientInitializationComplete(tplayer)=>
      //this will cause the client to send back a BeginZoningMessage packet (see below)
      sendResponse(PacketCoding.CreateGamePacket(0, LoadMapMessage(continent.Map.Name, continent.Id, 40100,25,true,3770441820L))) //VS Sanctuary
      log.info("Load the now-registered player")
      //load the now-registered player
      tplayer.Spawn
      sendResponse(PacketCoding.CreateGamePacket(0,
        ObjectCreateDetailedMessage(ObjectClass.avatar, tplayer.GUID, tplayer.Definition.Packet.DetailedConstructorData(tplayer).get)
      ))
      avatarService ! AvatarServiceMessage(tplayer.Continent, AvatarAction.LoadPlayer(tplayer.GUID, tplayer.Definition.Packet.ConstructorData(tplayer).get))
      log.debug(s"ObjectCreateDetailedMessage: ${tplayer.Definition.Packet.DetailedConstructorData(tplayer).get}")

    case SetCurrentAvatar(tplayer) =>
      val guid = tplayer.GUID
      LivePlayerList.Assign(continent.Number, sessionId, guid)
      sendResponse(PacketCoding.CreateGamePacket(0, SetCurrentAvatarMessage(guid,0,0)))
      sendResponse(PacketCoding.CreateGamePacket(0, CreateShortcutMessage(guid, 1, 0, true, Shortcut.MEDKIT)))
      sendResponse(PacketCoding.CreateGamePacket(0, ChatMsg(ChatMessageType.CMT_EXPANSIONS, true, "", "1 on", None))) //CC on

      tplayer.Implants(0).Initialized = true
      tplayer.Implants(1).Initialized = true
      tplayer.Implants(2).Initialized = true
      sendResponse(PacketCoding.CreateGamePacket(0,AvatarImplantMessage(PlanetSideGUID(tplayer.GUID.guid),2,0,1)))
      sendResponse(PacketCoding.CreateGamePacket(0,AvatarImplantMessage(PlanetSideGUID(tplayer.GUID.guid),2,1,1)))
      sendResponse(PacketCoding.CreateGamePacket(0,AvatarImplantMessage(PlanetSideGUID(tplayer.GUID.guid),2,2,1)))

    case Zone.ItemFromGround(tplayer, item) =>
      val obj_guid = item.GUID
      val player_guid = tplayer.GUID
      tplayer.Fit(item) match {
        case Some(slot) =>
          tplayer.Slot(slot).Equipment = item
          avatarService ! AvatarServiceMessage(tplayer.Continent, AvatarAction.ObjectDelete(player_guid, obj_guid))
          val definition = item.Definition
          sendResponse(
            PacketCoding.CreateGamePacket(0,
              ObjectCreateDetailedMessage(
                definition.ObjectId,
                obj_guid,
                ObjectCreateMessageParent(player_guid, slot),
                definition.Packet.DetailedConstructorData(item).get
              )
            )
          )
          if(tplayer.VisibleSlots.contains(slot)) {
            avatarService ! AvatarServiceMessage(tplayer.Continent, AvatarAction.EquipmentInHand(player_guid, slot, item))
          }
        case None =>
          continent.Ground ! Zone.DropItemOnGround(item, item.Position, item.Orientation) //restore
      }

    case ItemHacking(tplayer, target, tool_guid, delta, completeAction, tickAction) =>
      progressBarUpdate.cancel
      if(progressBarValue.isDefined) {
        val progressBarVal : Float = progressBarValue.get + delta
        val vis = if(progressBarVal == 0L) { //hack state for progress bar visibility
          HackState.Start
        }
        else if(progressBarVal > 100L) {
          HackState.Finished
        }
        else {
          HackState.Ongoing
        }
        sendResponse(PacketCoding.CreateGamePacket(0, HackMessage(1, target.GUID, player.GUID, progressBarVal.toInt, 0L, vis, 8L)))
        if(progressBarVal > 100) { //done
          progressBarValue = None
          log.info(s"Hacked a $target")
          sendResponse(PacketCoding.CreateGamePacket(0, HackMessage(0, target.GUID, player.GUID, 100, 1114636288L, HackState.Hacked, 8L)))
          completeAction()
        }
        else { //continue next tick
          tickAction.getOrElse(() => Unit)()
          progressBarValue = Some(progressBarVal)
          import scala.concurrent.duration._
          import scala.concurrent.ExecutionContext.Implicits.global
          progressBarUpdate = context.system.scheduler.scheduleOnce(250 milliseconds, self, ItemHacking(tplayer, target, tool_guid, delta, completeAction))
        }
      }

    case ResponseToSelf(pkt) =>
      log.info(s"Received a direct message: $pkt")
      sendResponse(pkt)

    case default =>
      log.warn(s"Invalid packet class received: $default")
  }

  def handlePkt(pkt : PlanetSidePacket) : Unit = pkt match {
    case ctrl : PlanetSideControlPacket =>
      handleControlPkt(ctrl)
    case game : PlanetSideGamePacket =>
      handleGamePkt(game)
    case default => log.error(s"Invalid packet class received: $default")
  }

  def handlePktContainer(pkt : PlanetSidePacketContainer) : Unit = pkt match {
    case ctrl @ ControlPacket(opcode, ctrlPkt) =>
      handleControlPkt(ctrlPkt)
    case game @ GamePacket(opcode, seq, gamePkt) =>
      handleGamePkt(gamePkt)
    case default => log.warn(s"Invalid packet container class received: $default")
  }

  def handleControlPkt(pkt : PlanetSideControlPacket) = {
    pkt match {
      case SlottedMetaPacket(slot, subslot, innerPacket) =>
        sendResponse(PacketCoding.CreateControlPacket(SlottedMetaAck(slot, subslot)))

        PacketCoding.DecodePacket(innerPacket) match {
          case Failure(e) =>
            log.error(s"Failed to decode inner packet of SlottedMetaPacket: $e")
          case Successful(v) =>
            handlePkt(v)
        }
      case sync @ ControlSync(diff, unk, f1, f2, f3, f4, fa, fb) =>
        log.debug(s"SYNC: $sync")
        val serverTick = Math.abs(System.nanoTime().toInt) // limit the size to prevent encoding error
        sendResponse(PacketCoding.CreateControlPacket(ControlSyncResp(diff, serverTick,
          fa, fb, fb, fa)))
      case MultiPacket(packets) =>
        packets.foreach { pkt =>
          PacketCoding.DecodePacket(pkt) match {
            case Failure(e) =>
              log.error(s"Failed to decode inner packet of MultiPacket: $e")
            case Successful(v) =>
              handlePkt(v)
          }
        }
      case MultiPacketEx(packets) =>
        packets.foreach { pkt =>
          PacketCoding.DecodePacket(pkt) match {
            case Failure(e) =>
              log.error(s"Failed to decode inner packet of MultiPacketEx: $e")
            case Successful(v) =>
              handlePkt(v)
          }
        }

      case RelatedA0(subslot) =>
        log.error(s"Client not ready for last control packet with subslot $subslot; potential system disarray")

      case RelatedB0(subslot) =>
        log.trace(s"Good control packet received $subslot")

      case TeardownConnection(_) =>
        log.info("Good bye")

      case default =>
        log.warn(s"Unhandled ControlPacket $default")
    }
  }

  val sample = new ImplantDefinition(9)
  sample.Initialization = 90 //1:30
  sample.DurationChargeBase = 1
  sample.DurationChargeByExoSuit += ExoSuitType.Agile -> 2
  sample.DurationChargeByExoSuit += ExoSuitType.Reinforced -> 2
  sample.DurationChargeByExoSuit += ExoSuitType.Standard -> 1
  sample.DurationChargeByStance += Stance.Running -> 1
  val sample2 = new ImplantDefinition(3)
  sample2.Initialization = 60 //1:00
  sample2.ActivationCharge = 3
  sample2.DurationChargeBase = 1
  sample2.DurationChargeByExoSuit += ExoSuitType.Agile -> 2
  sample2.DurationChargeByExoSuit += ExoSuitType.Reinforced -> 2
  sample2.DurationChargeByExoSuit += ExoSuitType.Standard -> 1
  sample2.DurationChargeByExoSuit += ExoSuitType.Infiltration -> 1
  sample2.DurationChargeByStance += Stance.Running -> 1

  val sample3 = new ImplantDefinition(1)
  sample3.Initialization = 60 //1:00
  sample3.Passive = true

//  player.Implants(0).Unlocked = true
//  player.Implants(0).Implant = sample
//  //  player.Implants(0).Initialized = true
//  player.Implants(1).Unlocked = true
//  player.Implants(1).Implant = sample2
//  //  player.Implants(1).Initialized = true
//  player.Implants(2).Unlocked = true
//  player.Implants(2).Implant = sample3
//  //  player.Implants(2).Initialized = true
  var player : Player = null

  def handleGamePkt(pkt : PlanetSideGamePacket) = pkt match {
    case ConnectToWorldRequestMessage(server, token, majorVersion, minorVersion, revision, buildDate, unk) =>
      val clientVersion = s"Client Version: $majorVersion.$minorVersion.$revision, $buildDate"
      log.info(s"New world login to $server with Token:$token. $clientVersion")
      //TODO begin temp player character auto-loading; remove later
      import net.psforever.objects.GlobalDefinitions._
      player = Player("TestCharacter"+sessionId.toString, PlanetSideEmpire.VS, CharacterGender.Female, 41, 1)
      //player.Position = Vector3(3674.8438f, 2726.789f, 91.15625f)
      //player.Position = Vector3(3523.039f, 2855.5078f, 90.859375f)
      player.Position = Vector3(3561.0f, 2854.0f, 90.859375f)
      player.Orientation = Vector3(0f, 0f, 90f)
      player.Certifications += CertificationType.StandardAssault
      player.Certifications += CertificationType.MediumAssault
      player.Certifications += CertificationType.StandardExoSuit
      player.Certifications += CertificationType.AgileExoSuit
      player.Certifications += CertificationType.ReinforcedExoSuit
      player.Certifications += CertificationType.ATV
//      player.Certifications += CertificationType.Harasser
      player.Certifications += CertificationType.UniMAX
      player.Certifications += CertificationType.InfiltrationSuit
      //
      player.Certifications += CertificationType.GroundSupport
      player.Certifications += CertificationType.GroundTransport
      player.Certifications += CertificationType.Flail
      player.Certifications += CertificationType.Switchblade
      player.Certifications += CertificationType.AssaultBuggy
      player.Certifications += CertificationType.ArmoredAssault1
      player.Certifications += CertificationType.ArmoredAssault2
      player.Certifications += CertificationType.AirCavalryScout
      player.Certifications += CertificationType.AirCavalryAssault
      player.Certifications += CertificationType.AirCavalryInterceptor
      player.Certifications += CertificationType.AirSupport
      player.Certifications += CertificationType.GalaxyGunship
      player.Certifications += CertificationType.Phantasm
      AwardBattleExperiencePoints(player, 1000000L)
//      player.ExoSuit = ExoSuitType.MAX //TODO strange issue; divide number above by 10 when uncommenting
      player.Slot(0).Equipment = Tool(GlobalDefinitions.StandardPistol(player.Faction))
      player.Slot(2).Equipment = Tool(punisher) //suppressor
      player.Slot(4).Equipment = Tool(GlobalDefinitions.StandardMelee(player.Faction))
      player.Slot(6).Equipment = AmmoBox(bullet_9mm, 20) //bullet_9mm
      player.Slot(9).Equipment = AmmoBox(rocket, 11) //bullet_9mm
      player.Slot(12).Equipment = AmmoBox(frag_cartridge) //bullet_9mm
      player.Slot(33).Equipment = AmmoBox(bullet_9mm_AP)
      player.Slot(36).Equipment = AmmoBox(GlobalDefinitions.StandardPistolAmmo(player.Faction))
      player.Slot(39).Equipment = AmmoBox(plasma_cartridge) //SimpleItem(remote_electronics_kit)
      player.Slot(5).Equipment.get.asInstanceOf[LockerContainer].Inventory += 0 -> SimpleItem(remote_electronics_kit)
      //TODO end temp player character auto-loading
      self ! ListAccountCharacters
      import scala.concurrent.duration._
      import scala.concurrent.ExecutionContext.Implicits.global
      clientKeepAlive.cancel
      clientKeepAlive = context.system.scheduler.schedule(0 seconds, 500 milliseconds, self, PokeClient())

    case msg @ CharacterCreateRequestMessage(name, head, voice, gender, empire) =>
      log.info("Handling " + msg)

      var good : Boolean = true
      LivePlayerList.WorldPopulation(_ => true).foreach(char => {
        if (char.Name.equalsIgnoreCase(name)) {
          good = false
        }
      })
      if (good) {
        import net.psforever.objects.GlobalDefinitions._
        player = Player(name, empire, gender, head, voice)
//        player.Position = Vector3(3674.8438f, 2726.789f, 91.15625f)
        player.Position = Vector3(3561.0f, 2854.0f, 90.859375f)
        player.Orientation = Vector3(0f, 0f, 90f)
        player.Certifications += CertificationType.StandardAssault
        player.Certifications += CertificationType.MediumAssault
        player.Certifications += CertificationType.StandardExoSuit
        player.Certifications += CertificationType.AgileExoSuit
        player.Certifications += CertificationType.ReinforcedExoSuit
        player.Certifications += CertificationType.ATV
//        player.Certifications += CertificationType.Harasser
        player.Certifications += CertificationType.InfiltrationSuit
        player.Certifications += CertificationType.UniMAX
        //
        player.Certifications += CertificationType.GroundSupport
        player.Certifications += CertificationType.GroundTransport
        player.Certifications += CertificationType.Flail
        player.Certifications += CertificationType.Switchblade
        player.Certifications += CertificationType.AssaultBuggy
        player.Certifications += CertificationType.ArmoredAssault1
        player.Certifications += CertificationType.ArmoredAssault2
        player.Certifications += CertificationType.AirCavalryScout
        player.Certifications += CertificationType.AirCavalryAssault
        player.Certifications += CertificationType.AirCavalryInterceptor
        player.Certifications += CertificationType.AirSupport
        player.Certifications += CertificationType.GalaxyGunship
        player.Certifications += CertificationType.Phantasm
        AwardBattleExperiencePoints(player, 20000000L)
        player.CEP = 600000
        player.Slot(0).Equipment = Tool(GlobalDefinitions.StandardPistol(player.Faction))
        player.Slot(2).Equipment = Tool(suppressor)
        player.Slot(4).Equipment = Tool(GlobalDefinitions.StandardMelee(player.Faction))
        player.Slot(6).Equipment = AmmoBox(bullet_9mm)
        player.Slot(9).Equipment = AmmoBox(bullet_9mm_AP)
        player.Slot(12).Equipment = AmmoBox(shotgun_shell)
        player.Slot(33).Equipment = AmmoBox(shotgun_shell_AP)
        player.Slot(36).Equipment = AmmoBox(GlobalDefinitions.StandardPistolAmmo(player.Faction))
        player.Slot(39).Equipment = SimpleItem(remote_electronics_kit)
        player.Slot(5).Equipment.get.asInstanceOf[LockerContainer].Inventory += 0 -> SimpleItem(remote_electronics_kit)

        player.Implants(0).Unlocked = true
        player.Implants(0).Implant = sample
        //  player.Implants(0).Initialized = true
        player.Implants(1).Unlocked = true
        player.Implants(1).Implant = sample2
        //  player.Implants(1).Initialized = true
        player.Implants(2).Unlocked = true
        player.Implants(2).Implant = sample3
        //  player.Implants(2).Initialized = true

        sendResponse(PacketCoding.CreateGamePacket(0, ActionResultMessage(true, None)))
        self ! ListAccountCharacters

      }
      else if (!good) {
        sendResponse(PacketCoding.CreateGamePacket(0, ActionResultMessage(false, Some(1))))
      }

    case msg @ CharacterRequestMessage(charId, action) =>
      log.info("Handling " + msg)
      action match {
        case CharacterRequestAction.Delete =>
          sendResponse(PacketCoding.CreateGamePacket(0, ActionResultMessage(false, Some(1))))
          self ! ListAccountCharacters
        case CharacterRequestAction.Select =>
          import net.psforever.objects.GlobalDefinitions._
          var tempEmpire  = PlanetSideEmpire.NEUTRAL
          if(player.Name.indexOf("TestCharacter") >= 0 && charId == 1) {
            tempEmpire = PlanetSideEmpire.TR
          } else if (player.Name.indexOf("TestCharacter") >= 0 && charId == 2) {
            tempEmpire = PlanetSideEmpire.NC
          } else if (player.Name.indexOf("TestCharacter") >= 0 && charId == 3) {
            tempEmpire = PlanetSideEmpire.VS
          }
          if(player.Name.indexOf("TestCharacter") >= 0 && charId <= 3) {
            player = Player("UnNamed" + sessionId.toString, tempEmpire, CharacterGender.Male, 41, 1)
//            player.Position = Vector3(3674.8438f, 2726.789f, 91.15625f)
            player.Position = Vector3(3561.0f, 2854.0f, 90.859375f)
            player.Orientation = Vector3(0f, 0f, 90f)
            player.Certifications += CertificationType.StandardAssault
            player.Certifications += CertificationType.MediumAssault
            player.Certifications += CertificationType.StandardExoSuit
            player.Certifications += CertificationType.AgileExoSuit
            player.Certifications += CertificationType.ReinforcedExoSuit
            player.Certifications += CertificationType.ATV
//            player.Certifications += CertificationType.Harasser
            player.Certifications += CertificationType.InfiltrationSuit
            player.Certifications += CertificationType.UniMAX
            //
            player.Certifications += CertificationType.GroundSupport
            player.Certifications += CertificationType.GroundTransport
            player.Certifications += CertificationType.Flail
            player.Certifications += CertificationType.Switchblade
            player.Certifications += CertificationType.AssaultBuggy
            player.Certifications += CertificationType.ArmoredAssault1
            player.Certifications += CertificationType.ArmoredAssault2
            player.Certifications += CertificationType.AirCavalryScout
            player.Certifications += CertificationType.AirCavalryAssault
            player.Certifications += CertificationType.AirCavalryInterceptor
            player.Certifications += CertificationType.AirSupport
            player.Certifications += CertificationType.GalaxyGunship
            player.Certifications += CertificationType.Phantasm
            AwardBattleExperiencePoints(player, 197754L)
            player.Slot(0).Equipment = Tool(GlobalDefinitions.StandardPistol(player.Faction))
            player.Slot(2).Equipment = Tool(suppressor)
            player.Slot(4).Equipment = Tool(GlobalDefinitions.StandardMelee(player.Faction))
            player.Slot(6).Equipment = AmmoBox(bullet_9mm)
            player.Slot(9).Equipment = AmmoBox(bullet_9mm)
            player.Slot(12).Equipment = AmmoBox(bullet_9mm)
            player.Slot(33).Equipment = AmmoBox(bullet_9mm_AP)
            player.Slot(36).Equipment = AmmoBox(GlobalDefinitions.StandardPistolAmmo(player.Faction))
            player.Slot(39).Equipment = SimpleItem(remote_electronics_kit)
            player.Slot(5).Equipment.get.asInstanceOf[LockerContainer].Inventory += 0 -> SimpleItem(remote_electronics_kit)
            player.Implants(0).Unlocked = true
            player.Implants(0).Implant = sample
            //  player.Implants(0).Initialized = true
            player.Implants(1).Unlocked = true
            player.Implants(1).Implant = sample2
            //  player.Implants(1).Initialized = true
          }

          LivePlayerList.Add(sessionId, player)
          //TODO check if can spawn on last continent/location from player?
          //TODO if yes, get continent guid accessors
          //TODO if no, get sanctuary guid accessors and reset the player's expectations
          galaxy ! InterstellarCluster.GetWorld("home3")
        case default =>
          log.error("Unsupported " + default + " in " + msg)
      }

    case KeepAliveMessage(code) =>
      sendResponse(PacketCoding.CreateGamePacket(0, KeepAliveMessage()))

    case msg @ BeginZoningMessage() =>
      log.info("Reticulating splines ...")
      //map-specific initializations
      //TODO continent.ClientConfiguration()
      sendResponse(PacketCoding.CreateGamePacket(0, SetEmpireMessage(PlanetSideGUID(2), PlanetSideEmpire.VS))) //HART building C
      sendResponse(PacketCoding.CreateGamePacket(0, SetEmpireMessage(PlanetSideGUID(29), PlanetSideEmpire.NC))) //South Villa Gun Tower

      sendResponse(PacketCoding.CreateGamePacket(0, TimeOfDayMessage(1191182336)))
      sendResponse(PacketCoding.CreateGamePacket(0, ReplicationStreamMessage(5, Some(6), Vector(SquadListing())))) //clear squad list

      //render Equipment that was dropped into zone before the player arrived
      continent.EquipmentOnGround.foreach(item => {
        val definition = item.Definition
        sendResponse(
          PacketCoding.CreateGamePacket(0,
            ObjectCreateMessage(
              definition.ObjectId,
              item.GUID,
              DroppedItemData(PlacementData(item.Position, item.Orientation), definition.Packet.ConstructorData(item).get)
            )
          )
        )
      })
      //load active players in zone
      LivePlayerList.ZonePopulation(continent.Number, _ => true).foreach(char => {
        sendResponse(
          PacketCoding.CreateGamePacket(0,
            ObjectCreateMessage(ObjectClass.avatar, char.GUID, char.Definition.Packet.ConstructorData(char).get)
          )
        )
      })
      //load active vehicles in zone
      continent.Vehicles.foreach(vehicle => {
        val definition = vehicle.Definition
        sendResponse(PacketCoding.CreateGamePacket(0,
          ObjectCreateMessage(
            definition.ObjectId,
            vehicle.GUID,
            definition.Packet.ConstructorData(vehicle).get
          )
        ))
        //seat vehicle occupants
        vehicle.Definition.MountPoints.values.foreach(seat_num => {
          vehicle.Seat(seat_num).get.Occupant match {
            case Some(tplayer) =>
              if(tplayer.HasGUID) {
                sendResponse(PacketCoding.CreateGamePacket(0, ObjectAttachMessage(vehicle.GUID, tplayer.GUID, seat_num)))
              }
            case None => ;
          }
        })
        ReloadVehicleAccessPermissions(vehicle)
      })
      //implant terminals
      continent.Map.TerminalToInterface.foreach({ case((terminal_guid, interface_guid)) =>
        val parent_guid = PlanetSideGUID(terminal_guid)
        continent.GUID(interface_guid) match {
          case Some(obj : Terminal) =>
            val objDef = obj.Definition
            val obj_uid = objDef.ObjectId
            val obj_data = objDef.Packet.ConstructorData(obj).get
            sendResponse(PacketCoding.CreateGamePacket(0,
              ObjectCreateMessage(
                obj_uid,
                PlanetSideGUID(interface_guid),
                ObjectCreateMessageParent(parent_guid, 1),
                obj_data
              )
            ))
          case _ => ;
        }
        //seat terminal occupants
        continent.GUID(terminal_guid) match {
          case Some(obj : Mountable) =>
            obj.MountPoints.foreach({ case((_, seat_num)) =>
              obj.Seat(seat_num).get.Occupant match {
                case Some(tplayer) =>
                  if(tplayer.HasGUID) {
                    sendResponse(PacketCoding.CreateGamePacket(0, ObjectAttachMessage(parent_guid, tplayer.GUID, seat_num)))
                  }
                case None => ;
              }
            })
          case _ => ;
        }
      })
      avatarService ! Service.Join(player.Continent)
      localService ! Service.Join(player.Continent)
      vehicleService ! Service.Join(player.Continent)

      chatService ! Service.Join("local")
      chatService ! Service.Join("voice")
      chatService ! Service.Join("tell")
      chatService ! Service.Join("broadcast")

      self ! SetCurrentAvatar(player)

    case msg @ PlayerStateMessageUpstream(avatar_guid, pos, vel, yaw, pitch, yaw_upper, seq_time, unk3, is_crouching, is_jumping, unk4, is_cloaking, unk5, unk6) =>
      player.Position = pos
      player.Velocity = vel
      player.Orientation = Vector3(player.Orientation.x, pitch, yaw)
      player.FacingYawUpper = yaw_upper
      player.Crouching = is_crouching
      player.Jumping = is_jumping

      val wepInHand : Boolean = player.Slot(player.DrawnSlot).Equipment match {
        case Some(item) => item.Definition == GlobalDefinitions.bolt_driver
        case None => false
      }
      avatarService ! AvatarServiceMessage(continent.Id, AvatarAction.PlayerState(avatar_guid, msg, player.Spectator, wepInHand))

    case msg @ ChildObjectStateMessage(object_guid, pitch, yaw) =>
      //the majority of the following check retrieves information to determine if we are in control of the child
      player.VehicleSeated match {
        case Some(vehicle_guid) =>
          continent.GUID(vehicle_guid) match {
            case Some(obj : Vehicle) =>
              obj.PassengerInSeat(player) match {
                case Some(seat_num) =>
                  obj.WeaponControlledFromSeat(seat_num) match {
                    case Some(tool) =>
                      if(tool.GUID == object_guid) {
                        //TODO set tool orientation?
                        vehicleService ! VehicleServiceMessage(continent.Id, VehicleAction.ChildObjectState(player.GUID, object_guid, pitch, yaw))
                      }
                    case None =>
                      log.warn(s"ChildObjectState: player $player is not using stated controllable agent")
                  }
                case None =>
                  log.warn(s"ChildObjectState: player ${player.GUID} is not in a position to use controllable agent")
              }
            case _ =>
              log.warn(s"ChildObjectState: player $player's controllable agent not available in scope")
          }
        case None =>
          //TODO status condition of "playing getting out of vehicle to allow for late packets without warning
          //log.warn(s"ChildObjectState: player $player not related to anything with a controllable agent")
      }
      //log.info("ChildObjectState: " + msg)

    case msg @ VehicleStateMessage(vehicle_guid, unk1, pos, ang, vel, unk5, unk6, unk7, wheels, unk9, unkA) =>
      continent.GUID(vehicle_guid) match {
        case Some(obj : Vehicle) =>
          if(obj.Seat(0).get.Occupant.contains(player)) { //we're driving the vehicle
            obj.Position = pos
            obj.Orientation = ang
            obj.Velocity = vel
            vehicleService ! VehicleServiceMessage(continent.Id, VehicleAction.VehicleState(player.GUID, vehicle_guid, unk1, pos, ang, vel, unk5, unk6, unk7, wheels, unk9, unkA))
          }
          //TODO placing a "not driving" warning here may trigger as we are disembarking the vehicle
        case _ =>
          log.warn(s"VehicleState: no vehicle $vehicle_guid found in zone")
      }
      //log.info("VehicleState: " + msg)

    case msg @ VehicleSubStateMessage(vehicle_guid, player_guid, vehicle_pos, vehicle_ang, vel, unk1, unk2) =>
      //log.info(s"VehicleSubState: $vehicle_guid, $player_guid, $vehicle_pos, $vehicle_ang, $vel, $unk1, $unk2")

    case msg @ ProjectileStateMessage(projectile_guid, shot_pos, shot_vector, unk1, unk2, unk3, unk4, time_alive) =>
    //log.info("ProjectileState: " + msg)

    case msg @ ChatMsg(messagetype, has_wide_contents, recipient, contents, note_contents) =>
      // TODO: Prevents log spam, but should be handled correctly
      if (messagetype != ChatMessageType.CMT_TOGGLE_GM) {
        log.info("Chat: " + msg)
      }

      if (messagetype == ChatMessageType.CMT_OPEN) {
        chatService ! ChatServiceMessage("local", ChatAction.Local(player.GUID, player.Name, continent, msg))
      }

      if (messagetype == ChatMessageType.CMT_BROADCAST) {

      }
      if (messagetype == ChatMessageType.CMT_TELL) {
        chatService ! ChatServiceMessage("tell", ChatAction.Tell(player.GUID, player.Name, msg))
      }

      if (messagetype == ChatMessageType.CMT_VOICE) {
        chatService ! ChatServiceMessage("voice", ChatAction.Voice(player.GUID, player.Name, continent, msg))
      }

      // TODO: handle this appropriately
      if(messagetype == ChatMessageType.CMT_QUIT) {
        sendResponse(DropCryptoSession())
        sendResponse(DropSession(sessionId, "user quit"))
      }

      // TODO: Depending on messagetype, may need to prepend sender's name to contents with proper spacing
      // TODO: Just replays the packet straight back to sender; actually needs to be routed to recipients!
      //sendResponse(PacketCoding.CreateGamePacket(0, ChatMsg(messagetype, has_wide_contents, recipient, contents, note_contents)))

    case msg @ VoiceHostRequest(unk, PlanetSideGUID(player_guid), data) =>
      log.info("Player "+player_guid+" requested in-game voice chat.")
      sendResponse(PacketCoding.CreateGamePacket(0, VoiceHostKill()))

    case msg @ VoiceHostInfo(player_guid, data) =>
      sendResponse(PacketCoding.CreateGamePacket(0, VoiceHostKill()))

    case msg @ ChangeAmmoMessage(item_guid, unk1) =>
      log.info("ChangeAmmo: " + msg)
      FindContainedWeapon match {
        case (Some(obj), Some(tool : Tool)) =>
          val originalAmmoType = tool.AmmoType
          val fullMagazine = tool.MaxMagazine
          do {
            val requestedAmmoType = tool.NextAmmoType
            if(requestedAmmoType != tool.AmmoSlot.Box.AmmoType) {
              FindReloadAmmunition(obj, requestedAmmoType, fullMagazine).reverse match {
                case Nil => ;
                case x :: xs =>
                  val (deleteFunc, modifyFunc) : ((Int, AmmoBox)=>Unit, (AmmoBox, Int)=>Unit) = obj match {
                    case (veh : Vehicle) =>
                      (DeleteAmmunitionInVehicle(veh), ModifyAmmunitionInVehicle(veh))
                    case _ =>
                      (DeleteAmmunition(obj), ModifyAmmunition(obj))
                  }
                  val (stowFuncTask, stowFunc) : ((Int, AmmoBox)=>TaskResolver.GiveTask, (Int, AmmoBox)=>Unit) = obj match {
                    case (veh : Vehicle) =>
                      (StowNewAmmunitionInVehicles(veh), StowAmmunitionInVehicles(veh))
                    case _ =>
                      (StowNewAmmunition(obj), StowAmmunition(obj))
                  }
                  xs.foreach(item => {
                    obj.Inventory -= x.start
                    deleteFunc(item.start, item.obj.asInstanceOf[AmmoBox])
                  })

                  //box will be the replacement ammo; give it the discovered magazine and load it into the weapon @ 0
                  val box = x.obj.asInstanceOf[AmmoBox]
                  val originalBoxCapacity = box.Capacity
                  val tailReloadValue : Int = if(xs.isEmpty) { 0 } else { xs.map(_.obj.asInstanceOf[AmmoBox].Capacity).reduceLeft(_ + _) }
                  val sumReloadValue : Int = originalBoxCapacity + tailReloadValue
                  val previousBox = tool.AmmoSlot.Box //current magazine in tool
                  sendResponse(PacketCoding.CreateGamePacket(0, ObjectDetachMessage(tool.GUID, previousBox.GUID, Vector3(0f, 0f, 0f), 0f, 0f, 0f)))
                  sendResponse(PacketCoding.CreateGamePacket(0, ObjectDetachMessage(player.GUID, box.GUID, Vector3(0f, 0f, 0f), 0f, 0f, 0f)))
                  obj.Inventory -= x.start //remove replacement ammo from inventory
                  val ammoSlotIndex = tool.FireMode.AmmoSlotIndex
                  tool.AmmoSlots(ammoSlotIndex).Box = box //put replacement ammo in tool
                  sendResponse(PacketCoding.CreateGamePacket(0, ObjectAttachMessage(tool.GUID, box.GUID, ammoSlotIndex)))

                  //announce swapped ammunition box in weapon
                  val previous_box_guid = previousBox.GUID
                  val boxDef = box.Definition
                  val box_guid = box.GUID
                  val tool_guid = tool.GUID
                  sendResponse(PacketCoding.CreateGamePacket(0, ChangeAmmoMessage(tool_guid, box.Capacity)))
                  avatarService ! AvatarServiceMessage(continent.Id, AvatarAction.ChangeAmmo(player.GUID, tool_guid, ammoSlotIndex,previous_box_guid, boxDef.ObjectId, box.GUID, boxDef.Packet.ConstructorData(box).get))

                  //handle inventory contents
                  box.Capacity = (if(sumReloadValue <= fullMagazine) {
                    sumReloadValue
                  }
                  else {
                    val splitReloadAmmo : Int = sumReloadValue - fullMagazine
                    log.info(s"ChangeAmmo: taking ${originalBoxCapacity - splitReloadAmmo} from a box of ${originalBoxCapacity} $requestedAmmoType")
                    val boxForInventory = AmmoBox(box.Definition, splitReloadAmmo)
                    obj.Inventory += x.start -> boxForInventory //block early; assumption warning: swappable ammo types have the same icon size
                    taskResolver ! stowFuncTask(x.start, boxForInventory)
                    fullMagazine
                  })
                  sendResponse(PacketCoding.CreateGamePacket(0, InventoryStateMessage(box.GUID, tool.GUID, box.Capacity))) //should work for both players and vehicles
                  log.info(s"ChangeAmmo: loading ${box.Capacity} $requestedAmmoType into ${tool.GUID} @ $ammoSlotIndex")
                  if(previousBox.Capacity > 0) {
                    //divide capacity across other existing and not full boxes of that ammo type
                    var capacity = previousBox.Capacity
                    val iter = obj.Inventory.Items
                        .map({case(_, entry) => entry })
                        .filter(entry => {
                          entry.obj match {
                            case (item : AmmoBox) =>
                              item.AmmoType == originalAmmoType && item.FullCapacity != item.Capacity
                            case _ =>
                              false
                          }
                        })
                        .toList
                        .sortBy(_.start)
                        .iterator
                    while(capacity > 0 && iter.hasNext) {
                      val entry = iter.next
                      val item : AmmoBox = entry.obj.asInstanceOf[AmmoBox]
                      val ammoAllocated = math.min(item.FullCapacity - item.Capacity, capacity)
                      log.info(s"ChangeAmmo: putting $ammoAllocated back into a box of ${item.Capacity} $originalAmmoType")
                      capacity -= ammoAllocated
                      modifyFunc(item, -ammoAllocated)
                    }
                    previousBox.Capacity = capacity
                  }
                  
                  if(previousBox.Capacity > 0) {
                    //TODO split previousBox into AmmoBox objects of appropriate max capacity, e.g., 100 9mm -> 2 x 50 9mm
                    obj.Inventory.Fit(previousBox.Definition.Tile) match {
                      case Some(index) => //put retained magazine in inventory
                        stowFunc(index, previousBox)
                      case None => //drop
                        log.info(s"ChangeAmmo: dropping ammo box $previousBox")
                        val pos = player.Position
                        val orient = player.Orientation
                        sendResponse(PacketCoding.CreateGamePacket(0, ObjectDetachMessage(Service.defaultPlayerGUID, previous_box_guid, pos, 0f, 0f, orient.z)))
                        val orient2 = Vector3(0f, 0f, orient.z)
                        continent.Ground ! Zone.DropItemOnGround(previousBox, pos, orient2)
                        val objDef = previousBox.Definition
                        avatarService ! AvatarServiceMessage(continent.Id, AvatarAction.EquipmentOnGround(player.GUID, pos, orient2, objDef.ObjectId, previousBox.GUID, objDef.Packet.ConstructorData(previousBox).get))
                    }
                  }
                  else {
                    taskResolver ! GUIDTask.UnregisterObjectTask(previousBox)(continent.GUID)
                  }
              }
            }
          }
          while(tool.AmmoType != originalAmmoType && tool.AmmoType != tool.AmmoSlot.Box.AmmoType)

        case (_, Some(_)) =>
          log.error(s"ChangeAmmo: the object that was found for $item_guid was not a Tool")
        case (_, None) =>
          log.error(s"ChangeAmmo: can not find $item_guid")
      }

    case msg @ ChangeFireModeMessage(item_guid, fire_mode) =>
      log.info("ChangeFireMode: " + msg)
      FindWeapon match {
        case Some(tool : Tool) =>
          val originalModeIndex = tool.FireModeIndex
          tool.NextFireMode
          val modeIndex = tool.FireModeIndex
          val tool_guid = tool.GUID
          if(originalModeIndex != modeIndex) {
            log.info(s"ChangeFireMode: changing $tool_guid to fire mode $modeIndex")
            sendResponse(PacketCoding.CreateGamePacket(0, ChangeFireModeMessage(tool_guid, modeIndex)))
            avatarService ! AvatarServiceMessage(continent.Id, AvatarAction.ChangeFireMode(player.GUID, tool_guid, modeIndex))
          }
          else {
            tool.FireModeIndex = originalModeIndex
            sendResponse(PacketCoding.CreateGamePacket(0, ChangeFireModeMessage(tool_guid, originalModeIndex)))
          }
        case Some(_) =>
          log.error(s"ChangeFireMode: the object that was found for $item_guid was not a Tool")
        case None =>
          log.error(s"ChangeFireMode: can not find $item_guid")
      }

    case msg @ ChangeFireStateMessage_Start(item_guid) =>
      log.info("ChangeFireState_Start: " + msg)
      if(shooting.isEmpty) {
        FindWeapon match {
          case Some(tool : Tool) =>
            if(tool.GUID == item_guid && tool.Magazine > 0) {
              shooting = Some(item_guid)
              avatarService ! AvatarServiceMessage(continent.Id, AvatarAction.ChangeFireState_Start(player.GUID, item_guid))
            }
          case Some(_) =>
            log.error(s"ChangeFireState_Start: the object that was found for $item_guid was not a Tool")
          case None =>
            log.error(s"ChangeFireState_Start: can not find $item_guid")
        }
      }

    case msg @ ChangeFireStateMessage_Stop(item_guid) =>
      log.info("ChangeFireState_Stop: " + msg)
      if(shooting.contains(item_guid)) {
        shooting = None
        avatarService ! AvatarServiceMessage(continent.Id, AvatarAction.ChangeFireState_Stop(player.GUID, item_guid))
      }
      progressBarUpdate.cancel //TODO independent action?

    case msg @ EmoteMsg(avatar_guid, emote) =>
      log.info("Emote: " + msg)
      sendResponse(PacketCoding.CreateGamePacket(0, EmoteMsg(avatar_guid, emote)))

    case msg @ DropItemMessage(item_guid) =>
      log.info("DropItem: " + msg)
      player.FreeHand.Equipment match {
        case Some(item) =>
          if(item.GUID == item_guid) {
            val orient : Vector3 = Vector3(0f, 0f, player.Orientation.z)
            player.FreeHand.Equipment = None
            continent.Ground ! Zone.DropItemOnGround(item, player.Position, orient)
            sendResponse(PacketCoding.CreateGamePacket(0, ObjectDetachMessage(player.GUID, item.GUID, player.Position, 0f, 0f, player.Orientation.z)))
            val objDef = item.Definition
            avatarService ! AvatarServiceMessage(player.Continent, AvatarAction.EquipmentOnGround(player.GUID, player.Position, orient, objDef.ObjectId, item.GUID, objDef.Packet.ConstructorData(item).get))
          }
          else {
            log.warn(s"item in hand was ${item.GUID} but trying to drop $item_guid; nothing will be dropped")
          }
        case None =>
          log.error(s"$player wanted to drop an item, but it was not in hand")
      }

    case msg @ PickupItemMessage(item_guid, player_guid, unk1, unk2) =>
      log.info("PickupItem: " + msg)
      continent.Ground ! Zone.GetItemOnGround(player, item_guid)

    case msg @ ReloadMessage(item_guid, ammo_clip, unk1) =>
      log.info("Reload: " + msg)
      FindContainedWeapon match {
        case (Some(obj), Some(tool : Tool)) =>
          val currentMagazine : Int = tool.Magazine
          val magazineSize : Int = tool.MaxMagazine
          val reloadValue : Int = magazineSize - currentMagazine
          if(magazineSize > 0 && reloadValue > 0) {
            FindReloadAmmunition(obj, tool.AmmoType, reloadValue).reverse match {
              case Nil =>
                log.warn(s"ReloadMessage: no ammunition could be found for $item_guid")
              case list @ x :: xs =>
                val (deleteFunc, modifyFunc) : ((Int, AmmoBox)=>Unit, (AmmoBox, Int)=>Unit) = obj match {
                  case (veh : Vehicle) =>
                    (DeleteAmmunitionInVehicle(veh), ModifyAmmunitionInVehicle(veh))
                  case _ =>
                    (DeleteAmmunition(obj), ModifyAmmunition(obj))
                }
                xs.foreach(item => {
                  deleteFunc(item.start, item.obj.asInstanceOf[AmmoBox])
                })
                val box = x.obj.asInstanceOf[AmmoBox]
                val tailReloadValue : Int = if(xs.isEmpty) { 0 } else { xs.map(_.obj.asInstanceOf[AmmoBox].Capacity).reduceLeft(_ + _) }
                val sumReloadValue : Int = box.Capacity + tailReloadValue
                val actualReloadValue = (if(sumReloadValue <= reloadValue) {
                  deleteFunc(x.start, box)
                  sumReloadValue
                }
                else {
                  modifyFunc(box, reloadValue - tailReloadValue)
                  reloadValue
                }) + currentMagazine
                log.info(s"ReloadMessage: success, $tool <- $actualReloadValue ${tool.AmmoType}")
                tool.Magazine = actualReloadValue
                sendResponse(PacketCoding.CreateGamePacket(0, ReloadMessage(item_guid, actualReloadValue, unk1)))
                avatarService ! AvatarServiceMessage(continent.Id, AvatarAction.Reload(player.GUID, item_guid))
            }
          }
          else {
            log.warn(s"ReloadMessage: item $item_guid can not reload (full=$magazineSize, want=$reloadValue)")
          }
        case (_, Some(_)) =>
          log.error(s"ReloadMessage: the object that was found for $item_guid was not a Tool")
        case (_, None) =>
          log.error(s"ReloadMessage: can not find $item_guid")
      }

    case msg @ ObjectHeldMessage(avatar_guid, held_holsters, unk1) =>
      log.info("ObjectHeld: " + msg)
      val before = player.DrawnSlot
      //TODO remove this kludge; explore how to stop BuyExoSuit(Max) sending a tardy ObjectHeldMessage(me, 255)
      if(player.ExoSuit != ExoSuitType.MAX && (player.DrawnSlot = held_holsters) != before) {
        avatarService ! AvatarServiceMessage(player.Continent, AvatarAction.ObjectHeld(player.GUID, player.LastDrawnSlot))
      }

    case msg @ AvatarJumpMessage(state) =>
    //log.info("AvatarJump: " + msg)

    case msg @ ZipLineMessage(player_guid,origin_side,action,id,pos) =>
      log.info("ZipLineMessage: " + msg)
      if (!origin_side && action == 0) {
        //doing this lets you use the zip line in one direction, cant come back
        sendResponse(PacketCoding.CreateGamePacket(0, ZipLineMessage(player_guid, origin_side, action, id, pos)))
      }
      else if (!origin_side && action == 1) {
        //disembark from zipline at destination !
        sendResponse(PacketCoding.CreateGamePacket(0, ZipLineMessage(player_guid, origin_side, action, 0, pos)))
      }
      else if (!origin_side && action == 2) {
        //get off by force
        sendResponse(PacketCoding.CreateGamePacket(0, ZipLineMessage(player_guid, origin_side, action, 0, pos)))
      }
      else if (origin_side && action == 0) {
        // for teleporters & the other zipline direction
      }

    case msg @ RequestDestroyMessage(object_guid) =>
      // TODO: Make sure this is the correct response for all cases
      continent.GUID(object_guid) match {
        case Some(vehicle : Vehicle) =>
          if(player.VehicleOwned.contains(object_guid) && vehicle.Owner.contains(player.GUID)) {
            vehicleService ! VehicleServiceMessage.UnscheduleDeconstruction(object_guid)
            vehicleService ! VehicleServiceMessage.RequestDeleteVehicle(vehicle, continent)
            log.info(s"RequestDestroy: vehicle $object_guid")
          }
          else {
            log.info(s"RequestDestroy: must own vehicle $object_guid in order to deconstruct it")
          }

        case Some(obj : Equipment) =>
          player.Find(object_guid) match { //player should be holding it
            case Some(slot) =>
              taskResolver ! RemoveEquipmentFromSlot(player, player.Slot(slot).Equipment.get, slot)
              log.info(s"RequestDestroy: equipment $object_guid")
            case None =>
              sendResponse(PacketCoding.CreateGamePacket(0, ObjectDeleteMessage(object_guid, 0)))
              log.warn(s"RequestDestroy: object $object_guid not found in player hands")
          }

        case None =>
          log.warn(s"RequestDestroy: object $object_guid not found")

        case _ =>
          log.warn(s"RequestDestroy: not allowed to delete object $object_guid")
      }

    case msg @ ObjectDeleteMessage(object_guid, unk1) =>
      sendResponse(PacketCoding.CreateGamePacket(0, ObjectDeleteMessage(object_guid, 0)))
      log.info("ObjectDelete: " + msg)

    case msg @ MoveItemMessage(item_guid, source_guid, destination_guid, dest, unk1) =>
      (continent.GUID(source_guid), continent.GUID(destination_guid), continent.GUID(item_guid)) match {
        case (Some(source : Container), Some(destination : Container), Some(item : Equipment)) =>
          source.Find(item_guid) match {
            case Some(index) =>
              val indexSlot = source.Slot(index)
              val destSlot = destination.Slot(dest)
              val destItem = destSlot.Equipment
              if( {
                val tile = item.Definition.Tile
                destination.Collisions(dest, tile.Width, tile.Height) match {
                  case Success(Nil) =>
                    destItem.isEmpty //no item swap; abort if encountering an unexpected item
                  case Success(entry :: Nil) =>
                    destItem.contains(entry.obj) //one item to swap; abort if destination item is missing or is wrong
                  case Success(_) | scala.util.Failure(_) =>
                    false //abort when too many items at destination or other failure case
                }
              } && indexSlot.Equipment.contains(item)) {
                log.info(s"MoveItem: $item_guid moved from $source_guid @ $index to $destination_guid @ $dest")
                indexSlot.Equipment = None
                destItem match { //do we have a swap item?
                  case Some(item2) => //yes, swap
                    destSlot.Equipment = None //remove item2 to make room for item
                    destSlot.Equipment = item
                    (indexSlot.Equipment = item2) match {
                      case Some(_) => //item and item2 swapped places successfully
                        log.info(s"MoveItem: ${item2.GUID} swapped to $source_guid @ $index")
                        //cleanly shuffle items around to avoid losing icons
                        sendResponse(PacketCoding.CreateGamePacket(0, ObjectDetachMessage(source_guid, item_guid, Vector3(0f, 0f, 0f), 0f, 0f, 0f))) //ground; A -> C
                        sendResponse(PacketCoding.CreateGamePacket(0, ObjectAttachMessage(source_guid, item2.GUID, index))) //B -> A
                        source match {
                          case (obj : Vehicle) =>
                            val player_guid = player.GUID
                            vehicleService ! VehicleServiceMessage(s"${obj.Actor}", VehicleAction.UnstowEquipment(player_guid, item_guid))
                            vehicleService ! VehicleServiceMessage(s"${obj.Actor}", VehicleAction.StowEquipment(player_guid, source_guid, index, item2))
                          //TODO visible slot verification, in the case of BFR arms
                          case (_ : Player) =>
                            if(source.VisibleSlots.contains(index)) {
                              avatarService ! AvatarServiceMessage(player.Continent, AvatarAction.EquipmentInHand(source_guid, index, item2))
                            }
                          case _ => ;
                            //TODO something?
                        }

                      case None => //item2 does not fit; drop on ground
                        val pos = source.Position
                        val sourceOrientZ = source.Orientation.z
                        val orient : Vector3 = Vector3(0f, 0f, sourceOrientZ)
                        continent.Actor ! Zone.DropItemOnGround(item2, pos, orient)
                        sendResponse(PacketCoding.CreateGamePacket(0, ObjectDetachMessage(source_guid, item2.GUID, pos, 0f, 0f, sourceOrientZ))) //ground
                        val objDef = item2.Definition
                        avatarService ! AvatarServiceMessage(player.Continent, AvatarAction.EquipmentOnGround(player.GUID, pos, orient, objDef.ObjectId, item2.GUID, objDef.Packet.ConstructorData(item2).get))
                    }

                  case None => //just move item over
                    destSlot.Equipment = item
                    source match {
                      case (obj : Vehicle) =>
                        vehicleService ! VehicleServiceMessage(s"${obj.Actor}", VehicleAction.UnstowEquipment(player.GUID, item_guid))
                        //TODO visible slot verification, in the case of BFR arms
                      case _ => ;
                      //TODO something?
                    }

                }
                sendResponse(PacketCoding.CreateGamePacket(0, ObjectAttachMessage(destination_guid, item_guid, dest)))
                destination match {
                  case (obj : Vehicle) =>
                    vehicleService ! VehicleServiceMessage(s"${obj.Actor}", VehicleAction.StowEquipment(player.GUID, destination_guid, dest, item))
                  //TODO visible slot verification, in the case of BFR arms
                  case (_ : Player) =>
                    if(destination.VisibleSlots.contains(dest)) {
                      avatarService ! AvatarServiceMessage(player.Continent, AvatarAction.EquipmentInHand(destination_guid, dest, item))
                    }
                  case _ => ;
                    //TODO something?
                }
              }
              else if(indexSlot.Equipment.nonEmpty) {
                log.error(s"MoveItem: wanted to move $item_guid, but unexpected item ${indexSlot.Equipment.get} at origin")
              }
              else {
                log.error(s"MoveItem: wanted to move $item_guid, but unexpected item(s) at destination")
              }
            case _ =>
              log.error(s"MoveItem: wanted to move $item_guid, but could not find it")
          }

        case (None, _, _) =>
          log.error(s"MoveItem: wanted to move $item_guid from $source_guid, but could not find source")
        case (_, None, _) =>
          log.error(s"MoveItem: wanted to move $item_guid from $source_guid to $destination_guid, but could not find destination")
        case (_, _, None) =>
          log.error(s"MoveItem: wanted to move $item_guid, but could not find it")
        case _ =>
          log.error(s"MoveItem: wanted to move $item_guid from $source_guid to $destination_guid, but multiple problems were encountered")
      }

    case msg @ LootItemMessage(item_guid, target_guid) =>
      log.info("LootItem: " + msg)

<<<<<<< HEAD
    case msg @ ChangeAmmoMessage(item_guid, unk1) =>
      log.info("ChangeAmmo: " + msg)

    case msg @ AvatarImplantMessage(_, action, slot, status) => //(player_guid, unk1, unk2, implant) =>
=======
    case msg @ AvatarImplantMessage(_, _, _, _) => //(player_guid, unk1, unk2, implant) =>
>>>>>>> 53c59025
      log.info("AvatarImplantMessage: " + msg)
      if (player.Implants(slot).Initialized) {
        if(action == 3 && status == 1) { // active
          player.Implants(slot).Active = true
        } else if(action == 3 && status == 0) { //desactive
          player.Implants(slot).Active = false
        }
        sendResponse(PacketCoding.CreateGamePacket(0,AvatarImplantMessage(PlanetSideGUID(player.GUID.guid),action,slot,status)))
      }


    case msg @ UseItemMessage(avatar_guid, unk1, object_guid, unk2, unk3, unk4, unk5, unk6, unk7, unk8, itemType) =>
      log.info("UseItem: " + msg)
      // TODO: Not all fields in the response are identical to source in real packet logs (but seems to be ok)
      // TODO: Not all incoming UseItemMessage's respond with another UseItemMessage (i.e. doors only send out GenericObjectStateMsg)
      continent.GUID(object_guid) match {
        case Some(door : Door) =>
          continent.Map.DoorToLock.get(object_guid.guid) match { //check for IFF Lock
            case Some(lock_guid) =>
              val lock_hacked = continent.GUID(lock_guid).get.asInstanceOf[IFFLock].HackedBy match {
                case Some((tplayer, _, _)) =>
                  tplayer.Faction == player.Faction
                case None =>
                  false
              }
              continent.Map.ObjectToBase.get(lock_guid) match { //check for associated base
                case Some(base_id) =>
                  if(continent.Base(base_id).get.Faction == player.Faction || lock_hacked) { //either base allegiance aligns or locks is hacked
                    door.Actor ! Door.Use(player, msg)
                  }
                case None =>
                  if(lock_hacked) { //is lock hacked? this may be a weird case
                    door.Actor ! Door.Use(player, msg)
                  }
              }
            case None =>
              door.Actor ! Door.Use(player, msg) //let door open freely
          }

        case Some(panel : IFFLock) =>
          player.Slot(player.DrawnSlot).Equipment match {
            case Some(tool : SimpleItem) =>
              if(tool.Definition == GlobalDefinitions.remote_electronics_kit) {
                //TODO get player hack level (for now, presume 15s in intervals of 4/s)
                progressBarValue = Some(-2.66f)
                self ! WorldSessionActor.ItemHacking(player, panel, tool.GUID, 2.66f, FinishHackingDoor(panel, 1114636288L))
                log.info("Hacking a door~")
              }
            case _ => ;
          }

        case Some(obj : Vehicle) =>
          if(obj.Faction == player.Faction) {
            val equipment = player.Slot(player.DrawnSlot).Equipment
            if(equipment match {
              case Some(tool : Tool) =>
                tool.Definition match {
                  case GlobalDefinitions.nano_dispenser | GlobalDefinitions.remote_electronics_kit => false
                  case _ => true
                }
              case _ => true
            }) {
              //access to trunk
              if(obj.AccessingTrunk.isEmpty) {
                obj.AccessingTrunk = player.GUID
                AccessContents(obj)
                sendResponse(PacketCoding.CreateGamePacket(0, UseItemMessage(avatar_guid, unk1, object_guid, unk2, unk3, unk4, unk5, unk6, unk7, unk8, itemType)))
              }
              else {
                log.info(s"UseItem: $player can not cut in line while player ${obj.AccessingTrunk.get} is using $obj's trunk")
              }
            }
            else if(equipment.isDefined) {
              equipment.get.Definition match {
                case GlobalDefinitions.nano_dispenser =>
                  //TODO repairing behavior

                case GlobalDefinitions.remote_electronics_kit =>
                  //TODO hacking behavior

                case _ => ;
              }
            }
          }

        case Some(obj : PlanetSideGameObject) =>
          if(itemType != 121) {
            sendResponse(PacketCoding.CreateGamePacket(0, UseItemMessage(avatar_guid, unk1, object_guid, unk2, unk3, unk4, unk5, unk6, unk7, unk8, itemType)))
          }
          else if(itemType == 121 && !unk3) { // TODO : medkit use ?!
            player.Find(PlanetSideGUID(unk1)) match {
              case Some(slot) =>
                sendResponse(PacketCoding.CreateGamePacket(0, PlanetsideAttributeMessage(player.GUID, 0, player.Health)))
                avatarService ! AvatarServiceMessage(player.Continent, AvatarAction.PlanetsideAttribute(player.GUID, 4, player.Health))
                taskResolver ! RemoveEquipmentFromSlot(player, player.Slot(slot).Equipment.get, slot)
                log.info("RequestDestroy: " + msg)
              case None =>
                sendResponse(PacketCoding.CreateGamePacket(0, ObjectDeleteMessage(PlanetSideGUID(unk1), 0)))
                log.warn(s"RequestDestroy: object $unk1 not found")
            }
            sendResponse(PacketCoding.CreateGamePacket(0, UseItemMessage(avatar_guid, unk1, object_guid, 0, unk3, unk4, unk5, unk6, unk7, unk8, itemType)))
            sendResponse(PacketCoding.CreateGamePacket(0, PlanetsideAttributeMessage(avatar_guid, 0, 100))) // avatar with 100 hp
//            sendResponse(PacketCoding.CreateGamePacket(0, ObjectDeleteMessage(PlanetSideGUID(unk1), 2)))
          }

        case None => ;
      }

    case msg @ UnuseItemMessage(player_guid, object_guid) =>
      log.info("UnuseItem: " + msg)
      continent.GUID(object_guid) match {
        case Some(obj : Vehicle) =>
          if(obj.AccessingTrunk.contains(player.GUID)) {
            obj.AccessingTrunk = None
            UnAccessContents(obj)
          }

        case _ =>;
      }

    case msg @ DeployObjectMessage(guid, unk1, pos, roll, pitch, yaw, unk2) =>
      log.info("DeployObject: " + msg)

    case msg @ GenericObjectStateMsg(object_guid, unk1) =>
      log.info("GenericObjectState: " + msg)

    case msg @ ItemTransactionMessage(terminal_guid, _, _, _, _, _) =>
      log.info("ItemTransaction: " + msg)
      continent.GUID(terminal_guid) match {
        case Some(term : Terminal) =>
          term.Actor ! Terminal.Request(player, msg)
        case Some(obj : PlanetSideGameObject) => ;
        case None => ;
      }

    case msg @ FavoritesRequest(player_guid, unk, action, line, label) =>
      if(player.GUID == player_guid) {
        val name = label.getOrElse("missing_loadout_name")
        action match {
          case FavoritesAction.Unknown => ;
          case FavoritesAction.Save =>
            player.SaveLoadout(name, line)
            sendResponse(PacketCoding.CreateGamePacket(0, FavoritesMessage(0, player_guid, line, name)))
          case FavoritesAction.Delete =>
            player.DeleteLoadout(line)
            sendResponse(PacketCoding.CreateGamePacket(0, FavoritesMessage(0, player_guid, line, "")))
        }
      }
      log.info("FavoritesRequest: " + msg)

    case msg @ WeaponDelayFireMessage(seq_time, weapon_guid) =>
      log.info("WeaponDelayFire: " + msg)

    case msg @ WeaponDryFireMessage(weapon_guid) =>
      log.info("WeaponDryFireMessage: "+msg)
      FindWeapon match {
        case Some(tool : Tool) =>
          avatarService ! AvatarServiceMessage(continent.Id, AvatarAction.WeaponDryFire(player.GUID, weapon_guid))
        case _ => ;
      }

    case msg @ WeaponFireMessage(seq_time, weapon_guid, projectile_guid, shot_origin, unk1, unk2, unk3, unk4, unk5, unk6, unk7) =>
      log.info("WeaponFire: " + msg)
      FindWeapon match {
        case Some(tool : Tool) =>
          if(tool.Magazine <= 0) { //safety: enforce ammunition depletion
            tool.Magazine = 0
            sendResponse(PacketCoding.CreateGamePacket(0, InventoryStateMessage(tool.AmmoSlot.Box.GUID, weapon_guid, 0)))
            sendResponse(PacketCoding.CreateGamePacket(0, ChangeFireStateMessage_Stop(weapon_guid)))
            avatarService ! AvatarServiceMessage(continent.Id, AvatarAction.ChangeFireState_Stop(player.GUID, weapon_guid))
            sendResponse(PacketCoding.CreateGamePacket(0, WeaponDryFireMessage(weapon_guid)))
            avatarService ! AvatarServiceMessage(continent.Id, AvatarAction.WeaponDryFire(player.GUID, weapon_guid))
          }
          else { //shooting
            tool.Magazine = tool.Magazine - 1
            //TODO other stuff?
          }
        case _ => ;
      }

    case msg @ WeaponLazeTargetPositionMessage(weapon, pos1, pos2) =>
      log.info("Lazing position: " + pos2.toString)

    case msg @ HitMessage(seq_time, projectile_guid, unk1, hit_info, unk2, unk3, unk4) =>
      log.info("Hit: " + msg)

    case msg @ SplashHitMessage(unk1, unk2, unk3, unk4, unk5, unk6, unk7, unk8) =>
      log.info("SplashHitMessage: " + msg)

    case msg @ AvatarFirstTimeEventMessage(avatar_guid, object_guid, unk1, event_name) =>
      log.info("AvatarFirstTimeEvent: " + msg)

    case msg @ WarpgateRequest(continent_guid, building_guid, dest_building_guid, dest_continent_guid, unk1, unk2) =>
      log.info("WarpgateRequest: " + msg)

    case msg @ MountVehicleMsg(player_guid, mountable_guid, unk) =>
      log.info("MountVehicleMsg: "+msg)
      continent.GUID(mountable_guid) match {
        case Some(obj : Mountable) =>
          obj.GetSeatFromMountPoint(unk) match {
            case Some(seat_num) =>
              obj.Actor ! Mountable.TryMount(player, seat_num)
            case None =>
              log.warn(s"MountVehicleMsg: attempted to board mountable $mountable_guid's seat $unk, but no seat exists there")
          }
        case None | Some(_) =>
          log.warn(s"MountVehicleMsg: not a mountable thing")
      }

    case msg @ DismountVehicleMsg(player_guid, unk1, unk2) =>
      //TODO optimize this later
      log.info(s"DismountVehicleMsg: $msg")
      if(player.GUID == player_guid) {
        //normally disembarking from a seat
        val previouslySeated = player.VehicleSeated
        player.VehicleSeated = None
        sendResponse(PacketCoding.CreateGamePacket(0, DismountVehicleMsg(player_guid, unk1, unk2)))
        vehicleService ! VehicleServiceMessage(continent.Id, VehicleAction.DismountVehicle(player_guid, unk1, unk2))
        //common warning for this section
        def dismountWarning(msg : String) : Unit = {
          log.warn(s"$msg; some vehicle might not know that a player is no longer sitting in it")
        }
        //find vehicle seat and disembark it
        previouslySeated match {
          case Some(obj_guid) =>
            continent.GUID(obj_guid) match {
              case Some(obj : Mountable) =>
                val seats = obj.Seats.values
                seats.find(seat => seat.Occupant.contains(player)) match {
                  case Some(seat) =>
                    if(seat.Bailable || obj.Velocity.isEmpty || Vector3.MagnitudeSquared(obj.Velocity.get).toInt == 0) { //ugh, float comparison
                      seat.Occupant = None
                      //special actions
                      obj match {
                        case (veh : Vehicle) =>
                          if(seats.count(seat => seat.isOccupied) == 0) {
                            vehicleService ! VehicleServiceMessage.DelayedVehicleDeconstruction(veh, continent, 600L) //start vehicle decay (10m)
                            UnAccessContents(veh)
                          }
                        case _ => ;
                      }
                    }
                  case None =>
                    dismountWarning(s"DismountVehicleMsg: can not find where player $player_guid is seated in mountable $obj_guid")
                }
              case _ =>
                dismountWarning(s"DismountVehicleMsg: can not find mountable entity $obj_guid")
            }
          case None =>
            dismountWarning(s"DismountVehicleMsg: player $player_guid not considered seated in a mountable entity")
        }
      }
      else {
        //kicking someone else out of a seat; need to own that seat
        player.VehicleOwned match {
          case Some(vehicle_guid) =>
            continent.GUID(player_guid) match {
              case Some(tplayer : Player) =>
                if(tplayer.VehicleSeated.contains(vehicle_guid)) {
                  continent.GUID(vehicle_guid) match {
                    case Some(obj : Vehicle) =>
                      val seats = obj.Seats.values
                      seats.find(seat => seat.Occupant.contains(tplayer)) match {
                        case Some(seat) =>
                          seat.Occupant = None
                          tplayer.VehicleSeated = None
                          vehicleService ! VehicleServiceMessage(continent.Id, VehicleAction.KickPassenger(player_guid, unk1, unk2, vehicle_guid))
                          if(seats.count(seat => seat.isOccupied) == 0) {
                            vehicleService ! VehicleServiceMessage.DelayedVehicleDeconstruction(obj, continent, 600L) //start vehicle decay (10m)
                          }
                        case None =>
                          log.warn(s"DismountVehicleMsg: can not find where player $player_guid is seated in vehicle $vehicle_guid")
                      }
                    case _ =>
                      log.warn(s"DismountVehicleMsg: can not find vehicle $vehicle_guid")
                  }
                }
                else {
                  log.warn(s"DismountVehicleMsg: non-owner player $player trying to kick player $tplayer out of his seat")
                }
              case _ =>
                log.warn(s"DismountVehicleMsg: player $player_guid could not be found to kick")
            }
          case None =>
            log.warn(s"DismountVehicleMsg: $player does not own a vehicle")
        }
      }

    case msg @ DeployRequestMessage(player_guid, entity, unk1, unk2, unk3, pos) =>
      //if you try to deploy, can not undeploy
      log.info("DeployRequest: " + msg)

    case msg @ AvatarGrenadeStateMessage(player_guid, state) =>
      log.info("AvatarGrenadeStateMessage: " + msg)

    case msg @ SquadDefinitionActionMessage(a, b, c, d, e, f, g, h, i) =>
      log.info("SquadDefinitionAction: " + msg)

    case msg @ GenericCollisionMsg(u1, p, t, php, thp, pv, tv, ppos, tpos, u2, u3, u4) =>
      log.info("Ouch! " + msg)

    case msg @ BugReportMessage(version_major,version_minor,version_date,bug_type,repeatable,location,zone,pos,summary,desc) =>
      log.info("BugReportMessage: " + msg)

    case msg @ BindPlayerMessage(action, bindDesc, unk1, logging, unk2, unk3, unk4, pos) =>
      log.info("BindPlayerMessage: " + msg)

    case msg @ PlanetsideAttributeMessage(object_guid, attribute_type, attribute_value) =>
      log.info("PlanetsideAttributeMessage: "+msg)
      continent.GUID(object_guid) match {
        case Some(vehicle : Vehicle) =>
          if(player.VehicleOwned.contains(vehicle.GUID)) {
            if(9 < attribute_type && attribute_type < 14) {
              vehicle.PermissionGroup(attribute_type, attribute_value) match {
                case Some(allow) =>
                  val group = AccessPermissionGroup(attribute_type - 10)
                  log.info(s"Vehicle attributes: vehicle ${vehicle.GUID} access permission $group changed to $allow")
                  vehicleService ! VehicleServiceMessage(continent.Id, VehicleAction.SeatPermissions(player.GUID, vehicle.GUID, attribute_type, attribute_value))
                  //kick players who should not be seated in the vehicle due to permission changes
                  if(allow == VehicleLockState.Locked) { //TODO only important permission atm
                    vehicle.Definition.MountPoints.values.foreach(seat_num => {
                      val seat = vehicle.Seat(seat_num).get
                      seat.Occupant match {
                        case Some(tplayer) =>
                          if(vehicle.SeatPermissionGroup(seat_num).contains(group) && tplayer != player) {
                            seat.Occupant = None
                            tplayer.VehicleSeated = None
                            vehicleService ! VehicleServiceMessage(continent.Id, VehicleAction.KickPassenger(tplayer.GUID, 4, false, object_guid))
                          }
                        case None => ;
                      }
                    })
                  }
                case None => ;
              }
            }
            else {
              log.warn(s"Vehicle attributes: unsupported change on vehicle $object_guid - $attribute_type")
            }
          }
          else {
            log.warn(s"Vehicle attributes: $player does not own vehicle ${vehicle.GUID} and can not change it")
          }
        case _ =>
          log.warn(s"echo unknown attributes behavior")
          sendResponse(PacketCoding.CreateGamePacket(0,PlanetsideAttributeMessage(object_guid, attribute_type, attribute_value)))
      }

    case msg @ BattleplanMessage(char_id, player_name, zonr_id, diagrams) =>
      log.info("Battleplan: "+msg)

    case msg @ CreateShortcutMessage(player_guid, slot, unk, add, shortcut) =>
      log.info("CreateShortcutMessage: "+msg)

    case msg @ FriendsRequest(action, friend) =>
      log.info("FriendsRequest: "+msg)

    case msg @ HitHint(source, player_guid) =>
      log.info("HitHint: "+msg)

    case msg @ TargetingImplantRequest(list) =>
      log.info("TargetingImplantRequest: "+msg)

    case msg @ ActionCancelMessage(u1, u2, u3) =>
      log.info("Cancelled: "+msg)

    case default => log.error(s"Unhandled GamePacket $pkt")
  }

  /**
    * Iterate over a group of `EquipmentSlot`s, some of which may be occupied with an item.
    * Remove any encountered items and add them to an output `List`.
    * @param iter the `Iterator` of `EquipmentSlot`s
    * @param index a number that equals the "current" holster slot (`EquipmentSlot`)
    * @param list a persistent `List` of `Equipment` in the holster slots
    * @return a `List` of `Equipment` in the holster slots
    */
  @tailrec private def clearHolsters(iter : Iterator[EquipmentSlot], index : Int = 0, list : List[InventoryItem] = Nil) : List[InventoryItem] = {
    if(!iter.hasNext) {
      list
    }
    else {
      val slot = iter.next
      slot.Equipment match {
        case Some(equipment) =>
          slot.Equipment = None
          clearHolsters(iter, index + 1, InventoryItem(equipment, index) +: list)
        case None =>
          clearHolsters(iter, index + 1, list)
      }
    }
  }

  /**
    * Iterate over a group of `EquipmentSlot`s, some of which may be occupied with an item.
    * For any slots that are not yet occupied by an item, search through the `List` and find an item that fits in that slot.
    * Add that item to the slot and remove it from the list.
    * @param iter the `Iterator` of `EquipmentSlot`s
    * @param list a `List` of all `Equipment` that is not yet assigned to a holster slot or an inventory slot
    * @return the `List` of all `Equipment` not yet assigned to a holster slot or an inventory slot
    */
  @tailrec private def fillEmptyHolsters(iter : Iterator[EquipmentSlot], list : List[InventoryItem]) : List[InventoryItem] = {
    if(!iter.hasNext) {
      list
    }
    else {
      val slot = iter.next
      if(slot.Equipment.isEmpty) {
        list.find(item => item.obj.Size == slot.Size) match {
          case Some(obj) =>
            val index = list.indexOf(obj)
            slot.Equipment = obj.obj
            fillEmptyHolsters(iter, list.take(index) ++ list.drop(index + 1))
          case None =>
            fillEmptyHolsters(iter, list)
        }
      }
      else {
        fillEmptyHolsters(iter, list)
      }
    }
  }

  /**
    * Construct tasking that coordinates the following:<br>
    * 1) Accept a new piece of `Equipment` and register it with a globally unique identifier.<br>
    * 2) Once it is registered, give the `Equipment` to `target`.
    * @param target what object will accept the new `Equipment`
    * @param obj the new `Equipment`
    * @param index the slot where the new `Equipment` will be placed
    * @see `GUIDTask.RegisterEquipment`
    * @see `PutInSlot`
    * @return a `TaskResolver.GiveTask` message
    */
  private def PutEquipmentInSlot(target : PlanetSideGameObject with Container, obj : Equipment, index : Int) : TaskResolver.GiveTask = {
    val regTask = GUIDTask.RegisterEquipment(obj)(continent.GUID)
    obj match {
      case tool : Tool =>
        val linearToolTask = TaskResolver.GiveTask(regTask.task) +: regTask.subs
        TaskResolver.GiveTask(PutInSlot(target, tool, index).task, linearToolTask)
      case _ =>
        TaskResolver.GiveTask(PutInSlot(target, obj, index).task, List(regTask))
    }
  }

  /**
    * Construct tasking that coordinates the following:<br>
    * 1) Remove a new piece of `Equipment` from where it is currently stored.<br>
    * 2) Once it is removed, un-register the `Equipment`'s globally unique identifier.
    * @param target the object that currently possesses the `Equipment`
    * @param obj the `Equipment`
    * @param index the slot from where the `Equipment` will be removed
    * @see `GUIDTask.UnregisterEquipment`
    * @see `RemoveFromSlot`
    * @return a `TaskResolver.GiveTask` message
    */
  private def RemoveEquipmentFromSlot(target : PlanetSideGameObject with Container, obj : Equipment, index : Int) : TaskResolver.GiveTask = {
    val regTask = GUIDTask.UnregisterEquipment(obj)(continent.GUID)
    //to avoid an error from a GUID-less object from being searchable, it is removed from the inventory first
    obj match {
      case _ : Tool =>
        TaskResolver.GiveTask(regTask.task, RemoveFromSlot(target, obj, index) +: regTask.subs)
      case _ =>
        TaskResolver.GiveTask(regTask.task, List(RemoveFromSlot(target, obj, index)))
    }
  }

  /**
    * Construct tasking that gives the `Equipment` to `target`.
    * @param target what object will accept the new `Equipment`
    * @param obj the new `Equipment`
    * @param index the slot where the new `Equipment` will be placed
    * @return a `TaskResolver.GiveTask` message
    */
  private def PutInSlot(target : PlanetSideGameObject with Container, obj : Equipment, index : Int) : TaskResolver.GiveTask = {
    TaskResolver.GiveTask(
      new Task() {
        private val localTarget = target
        private val localIndex = index
        private val localObject = obj
        private val localAnnounce = self
        private val localService = avatarService

        override def isComplete : Task.Resolution.Value = {
          if(localTarget.Slot(localIndex).Equipment.contains(localObject)) {
            Task.Resolution.Success
          }
          else {
            Task.Resolution.Incomplete
          }
        }

        def Execute(resolver : ActorRef) : Unit = {
          localTarget.Slot(localIndex).Equipment = localObject
          resolver ! scala.util.Success(this)
        }

        override def onSuccess() : Unit = {
          val definition = localObject.Definition
          localAnnounce ! ResponseToSelf(
            PacketCoding.CreateGamePacket(0,
              ObjectCreateDetailedMessage(
                definition.ObjectId,
                localObject.GUID,
                ObjectCreateMessageParent(localTarget.GUID, localIndex),
                definition.Packet.DetailedConstructorData(localObject).get
              )
            )
          )
          if(0 <= localIndex && localIndex < 5) {
            localService ! AvatarServiceMessage(continent.Id, AvatarAction.EquipmentInHand(localTarget.GUID, localIndex, localObject))
          }
        }
      })
  }

  /**
    * Construct tasking that registers all aspects of a `Player` avatar.
    * `Players` are complex objects that contain a variety of other register-able objects and each of these objects much be handled.
    * @param tplayer the avatar `Player`
    * @return a `TaskResolver.GiveTask` message
    */
  private def RegisterAvatar(tplayer : Player) : TaskResolver.GiveTask = {
    TaskResolver.GiveTask(
      new Task() {
        private val localPlayer = tplayer
        private val localAnnounce = self

        override def isComplete : Task.Resolution.Value = {
          if(localPlayer.HasGUID) {
            Task.Resolution.Success
          }
          else {
            Task.Resolution.Incomplete
          }
        }

        def Execute(resolver : ActorRef) : Unit = {
          log.info(s"Player $localPlayer is registered")
          resolver ! scala.util.Success(this)
          localAnnounce ! PlayerLoaded(localPlayer) //alerts WSA
        }

        override def onFailure(ex : Throwable) : Unit = {
          localAnnounce ! PlayerFailedToLoad(localPlayer) //alerts WSA
        }
      }, List(GUIDTask.RegisterAvatar(tplayer)(continent.GUID))
    )
  }

  /**
    * Construct tasking that adds a completed and registered vehicle into the scene.
    * Use this function to renew the globally unique identifiers on a vehicle that has already been added to the scene once.
    * @param vehicle the `Vehicle` object
    * @see `RegisterNewVehicle`
    * @return a `TaskResolver.GiveTask` message
    */
  def RegisterVehicle(vehicle : Vehicle) : TaskResolver.GiveTask = {
    TaskResolver.GiveTask(
      new Task() {
        private val localVehicle = vehicle
        private val localAnnounce = self

        override def isComplete : Task.Resolution.Value = {
          if(localVehicle.HasGUID) {
            Task.Resolution.Success
          }
          else {
            Task.Resolution.Incomplete
          }
        }

        def Execute(resolver : ActorRef) : Unit = {
          log.info(s"Vehicle $localVehicle is registered")
          resolver ! scala.util.Success(this)
          localAnnounce ! VehicleLoaded(localVehicle) //alerts WSA
        }
      }, List(GUIDTask.RegisterVehicle(vehicle)(continent.GUID))
    )
  }

  /**
    * Construct tasking that adds a completed and registered vehicle into the scene.
    * The major difference between `RegisterVehicle` and `RegisterNewVehicle` is the assumption that this vehicle lacks an internal `Actor`.
    * Before being finished, that vehicle is supplied an `Actor` such that it may function properly.
    * This function wraps around `RegisterVehicle` and is used in case, prior to this event,
    * the vehicle is being brought into existence from scratch and was never a member of any `Zone`.
    * @param obj the `Vehicle` object
    * @see `RegisterVehicle`
    * @return a `TaskResolver.GiveTask` message
    */
  def RegisterNewVehicle(obj : Vehicle, pad : VehicleSpawnPad) : TaskResolver.GiveTask = {
    TaskResolver.GiveTask(
      new Task() {
        private val localVehicle = obj
        private val localPad = pad.Actor
        private val localAnnounce = vehicleService
        private val localSession : String = sessionId.toString
        private val localPlayer = player
        private val localVehicleService = vehicleService
        private val localZone = continent

        override def isComplete : Task.Resolution.Value = {
          if(localVehicle.Actor != ActorRef.noSender) {
            Task.Resolution.Success
          }
          else {
            Task.Resolution.Incomplete
          }
        }

        def Execute(resolver : ActorRef) : Unit = {
          localAnnounce ! VehicleServiceMessage.GiveActorControl(obj, localSession)
          localPad ! VehicleSpawnPad.VehicleOrder(localPlayer, localVehicle)
          localVehicleService ! VehicleServiceMessage.DelayedVehicleDeconstruction(localVehicle, localZone, 60L)
          resolver ! scala.util.Success(this)
        }
      }, List(RegisterVehicle(obj)))
  }

  /**
    * Construct tasking that removes the `Equipment` to `target`.
    * @param target what object that contains the `Equipment`
    * @param obj the `Equipment`
    * @param index the slot where the `Equipment` is stored
    * @return a `TaskResolver.GiveTask` message
    */
  private def RemoveFromSlot(target : PlanetSideGameObject with Container, obj : Equipment, index : Int) : TaskResolver.GiveTask = {
    TaskResolver.GiveTask(
      new Task() {
        private val localTarget = target
        private val localIndex = index
        private val localObject = obj
        private val localObjectGUID = obj.GUID
        private val localAnnounce = self //self may not be the same when it executes
        private val localService = avatarService
        private val localContinent = continent.Id

        override def isComplete : Task.Resolution.Value = {
          if(localTarget.Slot(localIndex).Equipment.contains(localObject)) {
            Task.Resolution.Incomplete
          }
          else {
            Task.Resolution.Success
          }
        }

        def Execute(resolver : ActorRef) : Unit = {
          localTarget.Slot(localIndex).Equipment = None
          resolver ! scala.util.Success(this)
        }

        override def onSuccess() : Unit = {
          localAnnounce ! ResponseToSelf(PacketCoding.CreateGamePacket(0, ObjectDeleteMessage(localObjectGUID, 0)))
          if(0 <= localIndex && localIndex < 5) {
            localService ! AvatarServiceMessage(localContinent, AvatarAction.ObjectDelete(localTarget.GUID, localObjectGUID))
          }
        }
      }
    )
  }

  /**
    * After some subtasking is completed, draw a particular slot, as if an `ObjectHeldMessage` packet was sent/received.<br>
    * <br>
    * The resulting `Task` is most useful for sequencing MAX weaponry when combined with the proper subtasks.
    * @param player the player
    * @param index the slot to be drawn
    * @param priorTasking subtasks that needs to be accomplished first
    * @return a `TaskResolver.GiveTask` message
    */
  private def DelayedObjectHeld(player : Player, index : Int, priorTasking : List[TaskResolver.GiveTask]) : TaskResolver.GiveTask = {
    TaskResolver.GiveTask(
      new Task() {
        private val localPlayer = player
        private val localSlot = index
        private val localAnnounce = self
        private val localService = avatarService

        override def isComplete : Task.Resolution.Value = {
          if(localPlayer.DrawnSlot == localSlot) {
            Task.Resolution.Success
          }
          else {
            Task.Resolution.Incomplete
          }
        }

        def Execute(resolver : ActorRef) : Unit = {
          localPlayer.DrawnSlot = localSlot
          resolver ! scala.util.Success(this)
        }

        override def onSuccess() : Unit = {
          localAnnounce ! ResponseToSelf(PacketCoding.CreateGamePacket(0, ObjectHeldMessage(localPlayer.GUID, localSlot, true)))
          localService ! AvatarServiceMessage(localPlayer.Continent, AvatarAction.ObjectHeld(localPlayer.GUID, localSlot))
        }
      }, priorTasking
    )
  }

  /**
    * After a client has connected to the server, their account is used to generate a list of characters.
    * On the character selection screen, each of these characters is made to exist temporarily when one is selected.
    * This "character select screen" is an isolated portion of the client, so it does not have any external constraints.
    * Temporary global unique identifiers are assigned to the underlying `Player` objects so that they can be turned into packets.
    * @param tplayer the `Player` object
    * @param gen a constant source of incremental unique numbers
    */
  private def SetCharacterSelectScreenGUID(tplayer : Player, gen : AtomicInteger) : Unit = {
    tplayer.Holsters().foreach(holster => {
      SetCharacterSelectScreenGUID_SelectEquipment(holster.Equipment, gen)
    })
    tplayer.GUID = PlanetSideGUID(gen.getAndIncrement)
  }

  /**
    * Assists in assigning temporary global unique identifiers.
    * If the item is a `Tool`, handle the embedded `AmmoBox` objects in each ammunition slot.
    * Whether or not, give the object itself a GUID as well.
    * @param item the piece of `Equipment`
    * @param gen a constant source of incremental unique numbers
    */
  private def SetCharacterSelectScreenGUID_SelectEquipment(item : Option[Equipment], gen : AtomicInteger) : Unit = {
    item match {
      case Some(tool : Tool) =>
        tool.AmmoSlots.foreach(slot => { slot.Box.GUID = PlanetSideGUID(gen.getAndIncrement) })
        tool.GUID = PlanetSideGUID(gen.getAndIncrement)
      case Some(item : Equipment) =>
        item.GUID = PlanetSideGUID(gen.getAndIncrement)
      case None => ;
    }
  }

  /**
    * After the user has selected a character to load from the "character select screen,"
    * the temporary global unique identifiers used for that screen are stripped from the underlying `Player` object that was selected.
    * Characters that were not selected may  be destroyed along with their temporary GUIDs.
    * @param tplayer the `Player` object
    */
  private def RemoveCharacterSelectScreenGUID(tplayer : Player) : Unit = {
    tplayer.Holsters().foreach(holster => {
      RemoveCharacterSelectScreenGUID_SelectEquipment(holster.Equipment)
    })
    tplayer.Invalidate()
  }

  /**
    * Assists in stripping temporary global unique identifiers.
    * If the item is a `Tool`, handle the embedded `AmmoBox` objects in each ammunition slot.
    * Whether or not, remove the GUID from the object itself.
    * @param item the piece of `Equipment`
    */
  private def RemoveCharacterSelectScreenGUID_SelectEquipment(item : Option[Equipment]) : Unit = {
    item match {
      case Some(item : Tool) =>
        item.AmmoSlots.foreach(slot => { slot.Box.Invalidate() })
        item.Invalidate()
      case Some(item : Equipment) =>
        item.Invalidate()
      case None => ;
    }
  }

  /**
    * The process of hacking the `Door` `IFFLock` is completed.
    * Pass the message onto the lock and onto the local events system.
    * @param target the `IFFLock` belonging to the door that is being hacked
    * @param unk na;
    *            used by `HackingMessage` as `unk5`
    * @see `HackMessage`
    */
  //TODO add params here depending on which params in HackMessage are important
  //TODO sound should be centered on IFFLock, not on player
  private def FinishHackingDoor(target : IFFLock, unk : Long)() : Unit = {
    target.Actor ! CommonMessages.Hack(player)
    localService ! LocalServiceMessage(continent.Id, LocalAction.TriggerSound(player.GUID, TriggeredSound.HackDoor, player.Position, 30, 0.49803925f))
    localService ! LocalServiceMessage(continent.Id, LocalAction.HackTemporarily(player.GUID, continent, target, unk))
  }

  /**
    * Temporary function that iterates over vehicle permissions and turns them into `PlanetsideAttributeMessage` packets.<br>
    * <br>
    * 2 November 2017
    * Unexpected behavior causes seat mount points to become blocked when a new driver claims the vehicle.
    * For the purposes of ensuring that other players are always aware of the proper permission state of the trunk and seats,
    * packets are intentionally dispatched to the current client to update the states.
    * Perform this action just after any instance where the client would initially gain awareness of the vehicle.
    * The most important examples include either the player or the vehicle itself spawning in for the first time.
    * @param vehicle the `Vehicle`
    */
  def ReloadVehicleAccessPermissions(vehicle : Vehicle) : Unit = {
    val vehicle_guid = vehicle.GUID
    (0 to 3).foreach(group => {
      sendResponse(PacketCoding.CreateGamePacket(0,
        PlanetsideAttributeMessage(vehicle_guid, group + 10, vehicle.PermissionGroup(group).get.id.toLong)
      ))
    })
  }

  /**
    * Gives a target player positive battle experience points only.
    * If the player has access to more implant slots as a result of changing battle experience points, unlock those slots.
    * @param tplayer the player
    * @param bep the change in experience points, positive by assertion
    * @return the player's current battle experience points
    */
  def AwardBattleExperiencePoints(tplayer : Player, bep : Long) : Long = {
    val oldBep = tplayer.BEP
    if(bep <= 0) {
      log.error(s"trying to set $bep battle experience points on $tplayer; value can not be negative")
      oldBep
    }
    else {
      val oldSlots = DetailedCharacterData.numberOfImplantSlots(oldBep)
      val newBep = oldBep + bep
      val newSlots = DetailedCharacterData.numberOfImplantSlots(newBep)
      tplayer.BEP = newBep
      if(newSlots > oldSlots) {
        (oldSlots until newSlots).foreach(slotNumber => {
          tplayer.Implants(slotNumber).Unlocked = true
          log.info(s"unlocking implant slot $slotNumber for $tplayer")
        })
      }
      newBep
    }
  }

  /**
    * Common preparation for interfacing with a vehicle.
    * Join a vehicle-specific group for shared updates.
    * Construct every object in the vehicle's inventory fpr shared manipulation updates.
    * @param vehicle the vehicle
    */
  def AccessContents(vehicle : Vehicle) : Unit = {
    vehicleService ! Service.Join(s"${vehicle.Actor}")
    val parent_guid = vehicle.GUID
    vehicle.Trunk.Items.foreach({
      case ((_, entry)) =>
        val obj = entry.obj
        val objDef = obj.Definition
        sendResponse(PacketCoding.CreateGamePacket(0,
          ObjectCreateDetailedMessage(
            objDef.ObjectId,
            obj.GUID,
            ObjectCreateMessageParent(parent_guid, entry.start),
            objDef.Packet.DetailedConstructorData(obj).get
          )
        ))
    })
  }

  /**
    * Common preparation for disengaging from a vehicle.
    * Leave the vehicle-specific group that was used for shared updates.
    * Deconstruct every object in the vehicle's inventory.
    * @param vehicle the vehicle
    */
  def UnAccessContents(vehicle : Vehicle) : Unit = {
    vehicleService ! Service.Leave(Some(s"${vehicle.Actor}"))
    vehicle.Trunk.Items.foreach({
      case ((_, entry)) =>
        sendResponse(PacketCoding.CreateGamePacket(0, ObjectDeleteMessage(entry.obj.GUID, 0)))
    })
  }

  /**
    * Check two locations for a controlled piece of equipment that is associated with the `player`.<br>
    * <br>
    * The first location is dependent on whether the avatar is in a vehicle.
    * Some vehicle seats may have a "controlled weapon" which counts as the first location to be checked.
    * The second location is dependent on whether the avatar has a raised hand.
    * That is only possible if the player has something in their hand at the moment, hence the second location.
    * Players do have a concept called a "last drawn slot" (hand) but that former location is not eligible.<br>
    * <br>
    * Along with any discovered item, a containing object such that the statement:<br>
    *   `container.Find(object) = Some(slot)`<br>
    * ... will return a proper result.
    * For a seat controlled weapon, the vehicle is returned.
    * For the player's hand, the player is returned.
    * @return a `Tuple` of the returned values;
    *         the first value is a `Container` object;
    *         the second value is an `Equipment` object in the former
    */
  def FindContainedWeapon : (Option[PlanetSideGameObject with Container], Option[Equipment]) = {
    player.VehicleSeated match {
      case Some(vehicle_guid) => //weapon is vehicle turret?
        continent.GUID(vehicle_guid) match {
          case Some(vehicle : Vehicle) =>
            vehicle.PassengerInSeat(player) match {
              case Some(seat_num) =>
                vehicle.WeaponControlledFromSeat(seat_num) match {
                  case Some(item : Tool) =>
                    (Some(vehicle), Some(item))
                  case _ => ;
                    (None, None)
                }
              case None => ;
                (None, None)
            }
          case _ => ;
            (None, None)
        }
      case None => //not in vehicle; weapon in hand?
        player.Slot(player.DrawnSlot).Equipment match {
          case Some(item : Tool) =>
            (Some(player), Some(item))
          case _ => ;
            (None, None)
        }
    }
  }

  /**
    * Runs `FindContainedWeapon` but ignores the `Container` object output.
    * @return an `Equipment` object
    */
  def FindWeapon : Option[Equipment] = FindContainedWeapon._2

  /**
    * Within a specified `Container`, find the smallest number of `AmmoBox` objects of a certain type of `Ammo`
    * whose sum capacities is greater than, or equal to, a `desiredAmount`.<br>
    * <br>
    * In an occupied `List` of returned `Inventory` entries, all but the last entry is considered emptied.
    * The last entry may require having its `Capacity` be set to a non-zero number.
    * @param obj the `Container` to search
    * @param ammoType the type of `Ammo` to search for
    * @param desiredAmount how much ammunition is requested to be found
    * @return a `List` of all discovered entries totaling approximately the amount of the requested `Ammo`
    */
  def FindReloadAmmunition(obj : Container, ammoType : Ammo.Value, desiredAmount : Int) : List[InventoryItem] = {
    var currentAmount : Int = 0
    obj.Inventory.Items
      .map({ case ((_, item)) => item })
      .filter(obj => {
        obj.obj match {
          case (box : AmmoBox) =>
            box.AmmoType == ammoType
          case _ =>
            false
        }
      })
      .toList
      .sortBy(_.start)
      .takeWhile(entry => {
        val previousAmount = currentAmount
        currentAmount += entry.obj.asInstanceOf[AmmoBox].Capacity
        previousAmount < desiredAmount
      })
  }

  /**
    * Given an object that contains a box of amunition in its `Inventory` at a certain location,
    * remove it permanently.
    * @param obj the `Container`
    * @param start where the ammunition can be found
    * @param item an object to unregister (should have been the ammunition that was removed);
    *             not explicitly checked
    */
  private def DeleteAmmunition(obj : PlanetSideGameObject with Container)(start : Int, item : AmmoBox) : Unit = {
    val item_guid = item.GUID
    obj.Inventory -= start
    taskResolver ! GUIDTask.UnregisterEquipment(item)(continent.GUID)
    sendResponse(PacketCoding.CreateGamePacket(0, ObjectDeleteMessage(item_guid, 0)))
  }

  /**
    * Given a vehicle that contains a box of amunition in its `Trunk` at a certain location,
    * remove it permanently.
    * @see `DeleteAmmunition`
    * @param obj the `Vehicle`
    * @param start where the ammunition can be found
    * @param item an object to unregister (should have been the ammunition that was removed);
    *             not explicitly checked
    */
  private def DeleteAmmunitionInVehicle(obj : Vehicle)(start : Int, item : AmmoBox) : Unit = {
    val item_guid = item.GUID
    DeleteAmmunition(obj)(start, item)
    vehicleService ! VehicleServiceMessage(s"${obj.Actor}", VehicleAction.UnstowEquipment(player.GUID, item_guid))
  }

  /**
    * Given an object that contains a box of amunition in its `Inventry` at a certain location,
    * change the amount of ammunition within that box.
    * @param obj the `Container`
    * @param box an `AmmoBox` to modify
    * @param reloadValue the value to modify the `AmmoBox`;
    *                    subtracted from the current `Capacity` of `Box`
    */
  private def ModifyAmmunition(obj : PlanetSideGameObject with Container)(box : AmmoBox, reloadValue : Int) : Unit = {
    val capacity = box.Capacity - reloadValue
    box.Capacity = capacity
    sendResponse(PacketCoding.CreateGamePacket(0, InventoryStateMessage(box.GUID, obj.GUID, capacity)))
  }

  /**
    * Given a vehicle that contains a box of amunition in its `Trunk` at a certain location,
    * change the amount of ammunition within that box.
    * @param obj the `Container`
    * @param box an `AmmoBox` to modify
    * @param reloadValue the value to modify the `AmmoBox`;
    *                    subtracted from the current `Capacity` of `Box`
    */
  private def ModifyAmmunitionInVehicle(obj : Vehicle)(box : AmmoBox, reloadValue : Int) : Unit = {
    val capacity = ModifyAmmunition(obj)(box, reloadValue)
    vehicleService ! VehicleServiceMessage(s"${obj.Actor}", VehicleAction.InventoryState(player.GUID, box, obj.GUID, obj.Find(box).get, box.Definition.Packet.DetailedConstructorData(box).get))
  }

  /**
    * Announce that an already-registered `AmmoBox` object exists in a given position in some `Container` object's inventory.
    * @see `StowAmmunitionInVehicles`
    * @see `ChangeAmmoMessage`
    * @param obj the `Container` object
    * @param index an index in `obj`'s inventory
    * @param item an `AmmoBox`
    */
  def StowAmmunition(obj : PlanetSideGameObject with Container)(index : Int, item : AmmoBox) : Unit = {
    obj.Inventory += index -> item
    sendResponse(PacketCoding.CreateGamePacket(0, ObjectAttachMessage(obj.GUID, item.GUID, index)))
  }

  /**
    * Announce that an already-registered `AmmoBox` object exists in a given position in some vehicle's inventory.
    * @see `StowAmmunition`
    * @see `ChangeAmmoMessage`
    * @param obj the `Vehicle` object
    * @param index an index in `obj`'s inventory
    * @param item an `AmmoBox`
    */
  def StowAmmunitionInVehicles(obj : Vehicle)(index : Int, item : AmmoBox) : Unit = {
    StowAmmunition(obj)(index, item)
    vehicleService ! VehicleServiceMessage(s"${obj.Actor}", VehicleAction.StowEquipment(player.GUID, obj.GUID, index, item))
  }

  /**
    * Prepare tasking that registers an `AmmoBox` object
    * and announces that it exists in a given position in some `Container` object's inventory.
    * `PutEquipmentInSlot` is the fastest way to achieve these goals.
    * @see `StowNewAmmunitionInVehicles`
    * @see `ChangeAmmoMessage`
    * @param obj the `Container` object
    * @param index an index in `obj`'s inventory
    * @param item an `AmmoBox`
    * @return a `TaskResolver.GiveTask` chain that executes the action
    */
  def StowNewAmmunition(obj : PlanetSideGameObject with Container)(index : Int, item : AmmoBox) : TaskResolver.GiveTask = {
    PutEquipmentInSlot(obj, item, index)
  }

  /**
    * Prepare tasking that registers an `AmmoBox` object
    * and announces that it exists in a given position in some vehicle's inventory.
    * `PutEquipmentInSlot` is the fastest way to achieve these goals.
    * @see `StowNewAmmunition`
    * @see `ChangeAmmoMessage`
    * @param obj the `Container` object
    * @param index an index in `obj`'s inventory
    * @param item an `AmmoBox`
    * @return a `TaskResolver.GiveTask` chain that executes the action
    */
  def StowNewAmmunitionInVehicles(obj : Vehicle)(index : Int, item : AmmoBox) : TaskResolver.GiveTask = {
    TaskResolver.GiveTask(
      new Task() {
        private val localService = vehicleService
        private val localPlayer = player
        private val localVehicle = obj
        private val localIndex = index
        private val localItem = item

        override def isComplete : Task.Resolution.Value = Task.Resolution.Success

        def Execute(resolver : ActorRef) : Unit = {
          localService ! VehicleServiceMessage(
            s"${localVehicle.Actor}",
            VehicleAction.StowEquipment(localPlayer.GUID, localVehicle.GUID, localIndex, localItem)
          )
          resolver ! scala.util.Success(this)
        }
      },
      List(StowNewAmmunition(obj)(index, item))
    )
  }

  /**
    * A predicate used to determine if an `InventoryItem` object contains `Equipment` that should be dropped.
    * Used to filter through lists of object data before it is placed into a player's inventory.
    * @param tplayer the player
    * @return true if the item is to be dropped; false, otherwise
    */
  def DropPredicate(tplayer : Player) : (InventoryItem => Boolean) = entry => { //drop if Cavern equipment, or is another faction's exclusive equipment
    val objDef = entry.obj.Definition
    val faction = GlobalDefinitions.isFactionEquipment(objDef)
    GlobalDefinitions.isCavernEquipment(objDef) || (faction != tplayer.Faction && faction != PlanetSideEmpire.NEUTRAL)
  }

  def failWithError(error : String) = {
    log.error(error)
    sendResponse(PacketCoding.CreateControlPacket(ConnectionClose()))
  }

  def sendResponse(cont : PlanetSidePacketContainer) : Unit = {
    log.trace("WORLD SEND: " + cont)
    sendResponse(cont.asInstanceOf[Any])
  }

  def sendResponse(msg : Any) : Unit = {
    MDC("sessionId") = sessionId.toString
    rightRef !> msg
  }

  def sendRawResponse(pkt : ByteVector) = {
    log.trace("WORLD SEND RAW: " + pkt)
    sendResponse(RawPacket(pkt))
  }
}

object WorldSessionActor {
  final case class ResponseToSelf(pkt : GamePacket)

  private final case class PokeClient()
  private final case class ServerLoaded()
  private final case class PlayerLoaded(tplayer : Player)
  private final case class PlayerFailedToLoad(tplayer : Player)
  private final case class ListAccountCharacters()
  private final case class SetCurrentAvatar(tplayer : Player)
  private final case class VehicleLoaded(vehicle : Vehicle)

  /**
    * A message that indicates the user is using a remote electronics kit to hack some server object.
    * Each time this message is sent for a given hack attempt counts as a single "tick" of progress.
    * The process of "making progress" with a hack involves sending this message repeatedly until the progress is 100 or more.
    * @param tplayer the player
    * @param target the object being hacked
    * @param tool_guid the REK
    * @param delta how much the progress bar value changes each tick
    * @param completeAction a custom action performed once the hack is completed
    * @param tickAction an optional action is is performed for each tick of progress
    */
  private final case class ItemHacking(tplayer : Player,
                                       target : PlanetSideServerObject,
                                       tool_guid : PlanetSideGUID,
                                       delta : Float,
                                       completeAction : () => Unit,
                                       tickAction : Option[() => Unit] = None)
}<|MERGE_RESOLUTION|>--- conflicted
+++ resolved
@@ -28,14 +28,9 @@
 import net.psforever.types._
 import org.joda.time.Seconds
 import services._
-<<<<<<< HEAD
-import services.avatar._
-import services.chat._
-import services.local._
-=======
 import services.avatar.{AvatarAction, AvatarResponse, AvatarServiceMessage, AvatarServiceResponse}
 import services.local.{LocalAction, LocalResponse, LocalServiceMessage, LocalServiceResponse}
->>>>>>> 53c59025
+import services.chat._
 import services.vehicle.{VehicleAction, VehicleResponse, VehicleServiceMessage, VehicleServiceResponse}
 
 import scala.annotation.tailrec
@@ -2088,14 +2083,7 @@
     case msg @ LootItemMessage(item_guid, target_guid) =>
       log.info("LootItem: " + msg)
 
-<<<<<<< HEAD
-    case msg @ ChangeAmmoMessage(item_guid, unk1) =>
-      log.info("ChangeAmmo: " + msg)
-
     case msg @ AvatarImplantMessage(_, action, slot, status) => //(player_guid, unk1, unk2, implant) =>
-=======
-    case msg @ AvatarImplantMessage(_, _, _, _) => //(player_guid, unk1, unk2, implant) =>
->>>>>>> 53c59025
       log.info("AvatarImplantMessage: " + msg)
       if (player.Implants(slot).Initialized) {
         if(action == 3 && status == 1) { // active
