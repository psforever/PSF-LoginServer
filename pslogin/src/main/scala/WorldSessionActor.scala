// Copyright (c) 2017 PSForever
import java.util.concurrent.atomic.AtomicInteger

import akka.actor.{Actor, ActorRef, Cancellable, MDCContextAware}
import net.psforever.packet._
import net.psforever.packet.control._
import net.psforever.packet.game._
import scodec.Attempt.{Failure, Successful}
import scodec.bits._
import org.log4s.MDC
import MDCContextAware.Implicits._
import services.ServiceManager.Lookup
import net.psforever.objects._
import net.psforever.objects.definition.{ImplantDefinition, Stance}
import net.psforever.objects.equipment._
import net.psforever.objects.guid.{GUIDTask, Task, TaskResolver}
import net.psforever.objects.inventory.{Container, GridInventory, InventoryItem}
import net.psforever.objects.serverobject.mount.Mountable
import net.psforever.objects.serverobject.affinity.FactionAffinity
import net.psforever.objects.serverobject.deploy.Deployment
import net.psforever.objects.serverobject.{CommonMessages, PlanetSideServerObject}
import net.psforever.objects.serverobject.doors.Door
import net.psforever.objects.serverobject.implantmech.ImplantTerminalMech
import net.psforever.objects.serverobject.locks.IFFLock
import net.psforever.objects.serverobject.mblocker.Locker
import net.psforever.objects.serverobject.pad.VehicleSpawnPad
import net.psforever.objects.serverobject.terminals.{MatrixTerminalDefinition, Terminal}
import net.psforever.objects.serverobject.terminals.Terminal.TerminalMessage
import net.psforever.objects.vehicles.{AccessPermissionGroup, Utility, VehicleLockState}
import net.psforever.objects.serverobject.structures.{Building, WarpGate}
import net.psforever.objects.serverobject.terminals.Terminal
import net.psforever.objects.vehicles.{AccessPermissionGroup, VehicleLockState}
import net.psforever.objects.zones.{InterstellarCluster, Zone}
import net.psforever.packet.game.objectcreate._
import net.psforever.types._
import org.joda.time.Seconds
import services._
import services.avatar.{AvatarAction, AvatarResponse, AvatarServiceMessage, AvatarServiceResponse}
import services.local.{LocalAction, LocalResponse, LocalServiceMessage, LocalServiceResponse}
import services.chat._
import services.vehicle.{VehicleAction, VehicleResponse, VehicleServiceMessage, VehicleServiceResponse}

import scala.annotation.tailrec
import scala.util.Success

class WorldSessionActor extends Actor with MDCContextAware {
  import WorldSessionActor._
  private[this] val log = org.log4s.getLogger

  var sessionId : Long = 0
  var leftRef : ActorRef = ActorRef.noSender
  var rightRef : ActorRef = ActorRef.noSender
  var avatarService : ActorRef = ActorRef.noSender
  var localService : ActorRef = ActorRef.noSender
  var vehicleService : ActorRef = ActorRef.noSender
  var chatService : ActorRef = ActorRef.noSender
  var taskResolver : ActorRef = Actor.noSender
  var galaxy : ActorRef = Actor.noSender
  var continent : Zone = null
  var progressBarValue : Option[Float] = None
  var shooting : Option[PlanetSideGUID] = None
  var accessedContainer : Option[PlanetSideGameObject with Container] = None

  var clientKeepAlive : Cancellable = DefaultCancellable.obj
  var progressBarUpdate : Cancellable = DefaultCancellable.obj

  override def postStop() = {
    if(clientKeepAlive != null)
      clientKeepAlive.cancel()
      localService ! Service.Leave()
      vehicleService ! Service.Leave()
      chatService ! Service.Leave()
      avatarService ! Service.Leave()
      LivePlayerList.Remove(sessionId) match {
        case Some(tplayer) =>
          tplayer.VehicleSeated match {
            case Some(vehicle_guid) =>
              //TODO do this at some other time
              vehicleService ! VehicleServiceMessage(continent.Id, VehicleAction.KickPassenger(tplayer.GUID, 0, true, vehicle_guid))
            case None => ;
          }
          tplayer.VehicleOwned match {
            case Some(vehicle_guid) =>
              continent.GUID(vehicle_guid) match {
                case Some(vehicle : Vehicle) =>
                  vehicle.Owner = None
                  //TODO temporary solution; to un-own, permit driver seat to Empire access level
                  vehicle.PermissionGroup(10, VehicleLockState.Empire.id)
                  vehicleService ! VehicleServiceMessage(continent.Id, VehicleAction.SeatPermissions(tplayer.GUID, vehicle_guid, 10, VehicleLockState.Empire.id))
                case _ => ;
              }
            case None => ;
          }

          if(tplayer.HasGUID) {
            val guid = tplayer.GUID
            avatarService ! AvatarServiceMessage(tplayer.Continent, AvatarAction.ObjectDelete(guid, guid))
            taskResolver ! GUIDTask.UnregisterAvatar(tplayer)(continent.GUID)
            //TODO normally, the actual player avatar persists a minute or so after the user disconnects
          }

        case None => ;
    }
  }

  def receive = Initializing

  def Initializing : Receive = {
    case HelloFriend(inSessionId, pipe) =>
      this.sessionId = inSessionId
      leftRef = sender()
      if(pipe.hasNext) {
        rightRef = pipe.next
        rightRef !> HelloFriend(sessionId, pipe)
      }
      else {
        rightRef = sender()
      }
      context.become(Started)
      ServiceManager.serviceManager ! Lookup("avatar")
      ServiceManager.serviceManager ! Lookup("local")
      ServiceManager.serviceManager ! Lookup("vehicle")
      ServiceManager.serviceManager ! Lookup("chat")
      ServiceManager.serviceManager ! Lookup("taskResolver")
      ServiceManager.serviceManager ! Lookup("galaxy")

    case _ =>
      log.error("Unknown message")
      context.stop(self)
  }

  def Started : Receive = {
    case ServiceManager.LookupResult("avatar", endpoint) =>
      avatarService = endpoint
      log.info("ID: " + sessionId + " Got avatar service " + endpoint)
    case ServiceManager.LookupResult("local", endpoint) =>
      localService = endpoint
      log.info("ID: " + sessionId + " Got local service " + endpoint)
    case ServiceManager.LookupResult("vehicle", endpoint) =>
      vehicleService = endpoint
      log.info("ID: " + sessionId + " Got vehicle service " + endpoint)
    case ServiceManager.LookupResult("chat", endpoint) =>
      chatService = endpoint
      log.info("ID: " + sessionId + " Got chat service " + endpoint)
    case ServiceManager.LookupResult("taskResolver", endpoint) =>
      taskResolver = endpoint
      log.info("ID: " + sessionId + " Got task resolver service " + endpoint)
    case ServiceManager.LookupResult("galaxy", endpoint) =>
      galaxy = endpoint
      log.info("ID: " + sessionId + " Got galaxy service " + endpoint)

    case ctrl @ ControlPacket(_, _) =>
      handlePktContainer(ctrl)
    case game @ GamePacket(_, _, _) =>
      handlePktContainer(game)
    // temporary hack to keep the client from disconnecting
    case PokeClient() =>
      sendResponse(KeepAliveMessage())

    case AvatarServiceResponse(_, guid, reply) =>
      reply match {
        case AvatarResponse.ArmorChanged(suit, subtype) =>
          if(player.GUID != guid) {
            sendResponse(ArmorChangedMessage(guid, suit, subtype))
          }

        case AvatarResponse.ChangeAmmo(weapon_guid, weapon_slot, previous_guid, ammo_id, ammo_guid, ammo_data) =>
          if(player.GUID != guid) {
            sendResponse(ObjectDetachMessage(weapon_guid, previous_guid, Vector3(0,0,0), 0f, 0f, 0f))
            sendResponse(
              ObjectCreateMessage(
                ammo_id,
                ammo_guid,
                ObjectCreateMessageParent(weapon_guid, weapon_slot),
                ammo_data
              )
            )
            sendResponse(ChangeAmmoMessage(weapon_guid, 1))
          }

        case AvatarResponse.ChangeFireMode(item_guid, mode) =>
          if(player.GUID != guid) {
            sendResponse(ChangeFireModeMessage(item_guid, mode))
          }

        case AvatarResponse.ChangeFireState_Start(weapon_guid) =>
          if(player.GUID != guid) {
            sendResponse(ChangeFireStateMessage_Start(weapon_guid))
          }

        case AvatarResponse.ChangeFireState_Stop(weapon_guid) =>
          if(player.GUID != guid) {
            sendResponse(ChangeFireStateMessage_Stop(weapon_guid))
          }

        case AvatarResponse.ConcealPlayer() =>
          if(player.GUID != guid) {
            sendResponse(GenericObjectActionMessage(guid, 36))
          }

        case AvatarResponse.EquipmentInHand(slot, item) =>
          if(player.GUID != guid) {
            val definition = item.Definition
            sendResponse(
              ObjectCreateMessage(
                definition.ObjectId,
                item.GUID,
                ObjectCreateMessageParent(guid, slot),
                definition.Packet.ConstructorData(item).get
              )
            )
          }

        case AvatarResponse.EquipmentOnGround(pos, orient, item_id, item_guid, item_data) =>
          if(player.GUID != guid) {
            sendResponse(
              ObjectCreateMessage(
                item_id,
                item_guid,
                DroppedItemData(PlacementData(pos, Vector3(0f, 0f, orient.z)), item_data)
              )
            )
          }

        case AvatarResponse.LoadPlayer(pdata) =>
          if(player.GUID != guid) {
            sendResponse(ObjectCreateMessage(ObjectClass.avatar, guid, pdata))
          }

        case AvatarResponse.ObjectDelete(item_guid, unk) =>
          if(player.GUID != guid) {
            sendResponse(ObjectDeleteMessage(item_guid, unk))
          }

        case AvatarResponse.ObjectHeld(slot) =>
          if(player.GUID != guid) {
            sendResponse(ObjectHeldMessage(guid, slot, false))
          }

        case AvatarResponse.PlanetsideAttribute(attribute_type, attribute_value) =>
          if(player.GUID != guid) {
            sendResponse(PlanetsideAttributeMessage(guid, attribute_type, attribute_value))
          }

        case AvatarResponse.PlayerState(msg, spectating, weaponInHand) =>
          if(player.GUID != guid) {
            val now = System.currentTimeMillis()

            val (location, time, distanceSq) : (Vector3, Long, Float) = if(spectating) {
              (Vector3(2, 2, 2), 0L, 0f)
            }
            else {
              val before = player.lastSeenStreamMessage(guid.guid)
              val dist = Vector3.DistanceSquared(player.Position, msg.pos)
              (msg.pos, now - before, dist)
            }

            if(spectating ||
              ((distanceSq < 900 || weaponInHand) && time > 200) ||
              (distanceSq < 10000 && time > 500) ||
              (distanceSq < 160000 && (
                (msg.is_jumping || time < 200)) ||
                ((msg.vel.isEmpty || Vector3.MagnitudeSquared(msg.vel.get).toInt == 0) && time > 2000) ||
                (time > 1000)) ||
              (distanceSq > 160000 && time > 5000))
            {
              sendResponse(
                PlayerStateMessage(
                  guid,
                  location,
                  msg.vel,
                  msg.facingYaw,
                  msg.facingPitch,
                  msg.facingYawUpper,
                  0,
                  msg.is_crouching,
                  msg.is_jumping,
                  msg.jump_thrust,
                  msg.is_cloaked
                )
              )
              player.lastSeenStreamMessage(guid.guid) = now
            }
          }

        case AvatarResponse.Reload(item_guid) =>
          if(player.GUID != guid) {
            sendResponse(ReloadMessage(item_guid, 1, 0))
          }

        case AvatarResponse.WeaponDryFire(weapon_guid) =>
          if(player.GUID != guid) {
            sendResponse(WeaponDryFireMessage(weapon_guid))
          }

        case _ => ;
      }

    case LocalServiceResponse(_, guid, reply) =>
      reply match {
        case LocalResponse.DoorOpens(door_guid) =>
          if(player.GUID != guid) {
            sendResponse(GenericObjectStateMsg(door_guid, 16))
          }

        case LocalResponse.DoorCloses(door_guid) => //door closes for everyone
          sendResponse(GenericObjectStateMsg(door_guid, 17))

        case LocalResponse.HackClear(target_guid, unk1, unk2) =>
          sendResponse(HackMessage(0, target_guid, guid, 0, unk1, HackState.HackCleared, unk2))

        case LocalResponse.HackObject(target_guid, unk1, unk2) =>
          if(player.GUID != guid) {
            sendResponse(HackMessage(0, target_guid, guid, 100, unk1, HackState.Hacked, unk2))
          }

        case LocalResponse.TriggerSound(sound, pos, unk, volume) =>
          sendResponse(TriggerSoundMessage(sound, pos, unk, volume))

        case _ => ;
      }

    case VehicleServiceResponse(_, guid, reply) =>
      reply match {
        case VehicleResponse.Awareness(vehicle_guid) =>
          //resets exclamation point fte marker (once)
          sendResponse(PlanetsideAttributeMessage(guid, 21, vehicle_guid.guid.toLong))

        case VehicleResponse.ChildObjectState(object_guid, pitch, yaw) =>
          if(player.GUID != guid) {
            sendResponse(ChildObjectStateMessage(object_guid, pitch, yaw))
          }

        case VehicleResponse.DismountVehicle(unk1, unk2) =>
          if(player.GUID != guid) {
            sendResponse(DismountVehicleMsg(guid, unk1, unk2))
          }

        case VehicleResponse.DeployRequest(object_guid, state, unk1, unk2, pos) =>
          if(player.GUID != guid) {
            sendResponse(DeployRequestMessage(guid, object_guid, state, unk1, unk2, pos))
          }

        case VehicleResponse.InventoryState(obj, parent_guid, start, con_data) =>
          if(player.GUID != guid) {
            //TODO prefer ObjectDetachMessage, but how to force ammo pools to update properly?
            val obj_guid = obj.GUID
            sendResponse(ObjectDeleteMessage(obj_guid, 0))
            sendResponse(
              ObjectCreateDetailedMessage(
                obj.Definition.ObjectId,
                obj_guid,
                ObjectCreateMessageParent(parent_guid, start),
                con_data
              )
            )
          }

        case VehicleResponse.KickPassenger(unk1, unk2, vehicle_guid) =>
          sendResponse(DismountVehicleMsg(guid, unk1, unk2))
          if(guid == player.GUID) {
            continent.GUID(vehicle_guid) match {
              case Some(obj : Vehicle) =>
                UnAccessContents(obj)
              case _ => ;
            }
          }

        case VehicleResponse.LoadVehicle(vehicle, vtype, vguid, vdata) =>
          //this is not be suitable for vehicles with people who are seated in it before it spawns (if that is possible)
          if(player.GUID != guid) {
            sendResponse(ObjectCreateMessage(vtype, vguid, vdata))
            ReloadVehicleAccessPermissions(vehicle)
          }

        case VehicleResponse.MountVehicle(vehicle_guid, seat) =>
          if(player.GUID != guid) {
            sendResponse(ObjectAttachMessage(vehicle_guid, guid, seat))
          }

        case VehicleResponse.SeatPermissions(vehicle_guid, seat_group, permission) =>
          if(player.GUID != guid) {
            sendResponse(PlanetsideAttributeMessage(vehicle_guid, seat_group, permission))
          }

        case VehicleResponse.StowEquipment(vehicle_guid, slot, item_type, item_guid, item_data) =>
          if(player.GUID != guid) {
            //TODO prefer ObjectAttachMessage, but how to force ammo pools to update properly?
            sendResponse(
              ObjectCreateDetailedMessage(item_type, item_guid, ObjectCreateMessageParent(vehicle_guid, slot), item_data)
            )
          }

        case VehicleResponse.UnloadVehicle(vehicle_guid) =>
          sendResponse(ObjectDeleteMessage(vehicle_guid, 0))

        case VehicleResponse.UnstowEquipment(item_guid) =>
          if(player.GUID != guid) {
            //TODO prefer ObjectDetachMessage, but how to force ammo pools to update properly?
            sendResponse(ObjectDeleteMessage(item_guid, 0))
          }

        case VehicleResponse.VehicleState(vehicle_guid, unk1, pos, ang, vel, unk2, unk3, unk4, wheel_direction, unk5, unk6) =>
          if(player.GUID != guid) {
            sendResponse(VehicleStateMessage(vehicle_guid, unk1, pos, ang, vel, unk2, unk3, unk4, wheel_direction, unk5, unk6))
            if(player.VehicleSeated.contains(vehicle_guid)) {
              player.Position = pos
            }
          }

        case VehicleResponse.PlanetsideAttribute(vehicle_guid, attribute_type, attribute_value) =>
            sendResponse(PlanetsideAttributeMessage(vehicle_guid, attribute_type, attribute_value))

        case VehicleResponse.ProximityTerminalUse(pad_guid, bool) =>
          sendResponse(ProximityTerminalUseMessage(PlanetSideGUID(0), pad_guid, bool))

        case _ => ;
      }

    case ChatServiceResponse(toChannel, guid, personal, messageType, wideContents, recipient, contents, note) =>
      personal match {
        case 0 => // for other(s) user(s)
          if(player.GUID != guid) {
            sendResponse(ChatMsg(messageType, wideContents, recipient, contents, note))
          }

        case 1 => // for player
          if(player.GUID == guid) {
            sendResponse(ChatMsg(messageType, wideContents, recipient, contents, note))
          }

        case 2 => // both case
          toChannel match {
            case "/Chat/local" =>
              if (contents.length > 1 && contents.dropRight(contents.length - 1) == "!" && contents.drop(1).dropRight(contents.length - 2) != "!" && player.GUID == guid) {
                if(contents.drop(1) == "CodeYouWantForAdminAccess") Player.Administrate(player, true)
                if(contents.drop(1) == "bid" && !player.Admin) sendResponse(ChatMsg(ChatMessageType.CMT_TELL, true, "Server", "You need the admin password ;)", None))
                if(contents.drop(1).dropRight(contents.length - contents.indexOf(" ")) == "bid" && contents.length > 5 && player.Admin) {
                  val bId: String = contents.drop(contents.indexOf(" ") + 1)
                  sendResponse(SetEmpireMessage(PlanetSideGUID(bId.toInt - 1),PlanetSideEmpire.NEUTRAL))
                  sendResponse(SetEmpireMessage(PlanetSideGUID(bId.toInt),PlanetSideEmpire.TR))
                }
                if(contents.drop(1) == "list" && !player.Admin) sendResponse(ChatMsg(ChatMessageType.CMT_TELL, true, "Server", "You need the admin password ;)", None))
                if(contents.drop(1) == "list" && contents.length == 5 && player.Admin) {
//                  sendResponse(ChatMsg(ChatMessageType.CMT_TELL, true, "Server",
//                    "\\#8ID / Name (faction) Cont-PosX/PosY/PosZ ROFattempt/PullHattempt", None)))
                  sendResponse(ChatMsg(ChatMessageType.CMT_TELL, true, "Server",
                    "do not work for now", None))
                }
                if(contents.drop(1).dropRight(contents.length - contents.indexOf(" ")) == "list" && contents.length > 6 && player.Admin) {

                }
                if(contents.drop(1).dropRight(contents.length - contents.indexOf(" ")) == "log" && player.Admin) {
//                  val command : String = contents.drop(contents.indexOf(" ") + 1)
//                  if (command == "on") ServerInfo.setLog(true)
//                  if (command == "off") ServerInfo.setLog(false)
                }
                if(contents.drop(1).dropRight(contents.length - contents.indexOf(" ")) == "kick" && player.Admin) {
//                  val sess : Long = contents.drop(contents.indexOf(" ") + 1).toLong
//                  val OnlinePlayer: Option[PlayerAvatar] = PlayerMasterList.getPlayer(sess)
//                  if (OnlinePlayer.isDefined) {
//                    val onlineplayer: PlayerAvatar = OnlinePlayer.get
//                    if (player.guid != onlineplayer.guid) {
//                      avatarService ! AvatarService.unLoadMap(PlanetSideGUID(onlineplayer.guid))
//                      sendResponse(DropSession(sess, "Dropped from IG admin"))
//                    }
//                    else {
//                      sendResponse(ChatMsg(ChatMessageType.CMT_TELL, true, "Server", "Do you really want kick yourself ?", None)))
//                    }
//                  }
//                  else {
//                    sendResponse(ChatMsg(ChatMessageType.CMT_TELL, true, "Server", "That ID do not exist !", None)))
//                  }
                }
              } else if ((contents.length > 1 && (contents.dropRight(contents.length - 1) != "!" || contents.drop(1).dropRight(contents.length - 2) == "!")) || contents.length == 1) {
                  sendResponse(ChatMsg(messageType, wideContents, recipient, contents, note))
              }

            case _ =>
              sendResponse(ChatMsg(messageType, wideContents, recipient, contents, note))
          }

        case _ => ;

      }
//      reply match {
//
//        case ChatResponse.Local(player_name, messageType, wideContents, recipient, contents, _) =>
//          println("Local",recipient,player.Name,player.GUID.guid,guid,toChannel)
//          sendResponse(ChatMsg(messageType, wideContents, player_name, contents, None)))
//
//        case ChatResponse.Tell(player_name, messageType, wideContents, recipient, contents, _) =>
//          if(player.GUID != guid) {
//            println("Tell", recipient, player.Name, player.GUID.guid, guid, toChannel)
//            sendResponse(ChatMsg(messageType, wideContents, player_name, contents, None)))
//          }
//
//        case ChatResponse.UTell(_, messageType, wideContents, recipient, contents, _) =>
//          if(player.GUID == guid) {
//            println("UTell",recipient,player.Name,player.GUID.guid,guid,toChannel)
//            sendResponse(ChatMsg(messageType, wideContents, recipient, contents, None)))
//          }
//        case ChatResponse.Unk45(_, messageType, wideContents, recipient, _, _) =>
//          if(player.GUID == guid) {
//            println("Unk45", recipient, player.Name, player.GUID.guid, guid, toChannel)
//            sendResponse(ChatMsg(messageType, wideContents, recipient, "@NoTell_Target", None)))
//          }
//
//        case ChatResponse.Voice(messageType, wideContents, sender, contents, _) =>
//          println("Local",sender,player.Name,player.GUID.guid,guid,toChannel)
//          sendResponse(ChatMsg(messageType, wideContents, sender, contents, None)))
//
//        case _ => ;
//
//      }


    case Deployment.CanDeploy(obj, state) =>
      val vehicle_guid = obj.GUID
      if(state == DriveState.Deploying) {
        log.info(s"DeployRequest: $obj transitioning to deploy state")
        obj.Velocity = Some(Vector3.Zero) //no velocity
        sendResponse(DeployRequestMessage(player.GUID, vehicle_guid, state, 0, false, Vector3.Zero))
        vehicleService ! VehicleServiceMessage(continent.Id, VehicleAction.DeployRequest(player.GUID, vehicle_guid, state, 0, false, Vector3.Zero))
        import scala.concurrent.duration._
        import scala.concurrent.ExecutionContext.Implicits.global
        context.system.scheduler.scheduleOnce(obj.DeployTime milliseconds, obj.Actor, Deployment.TryDeploy(DriveState.Deployed))
      }
      else if(state == DriveState.Deployed) {
        log.info(s"DeployRequest: $obj has been Deployed")
        sendResponse(DeployRequestMessage(player.GUID, vehicle_guid, state, 0, false, Vector3.Zero))
        vehicleService ! VehicleServiceMessage(continent.Id, VehicleAction.DeployRequest(player.GUID, vehicle_guid, state, 0, false, Vector3.Zero))
        DeploymentActivities(obj)
        //...
      }
      else {
        CanNotChangeDeployment(obj, state, "incorrect deploy state")
      }

    case Deployment.CanUndeploy(obj, state) =>
      val vehicle_guid = obj.GUID
      if(state == DriveState.Undeploying) {
        log.info(s"DeployRequest: $obj transitioning to undeploy state")
        sendResponse(DeployRequestMessage(player.GUID, vehicle_guid, state, 0, false, Vector3.Zero))
        vehicleService ! VehicleServiceMessage(continent.Id, VehicleAction.DeployRequest(player.GUID, vehicle_guid, state, 0, false, Vector3.Zero))
        import scala.concurrent.duration._
        import scala.concurrent.ExecutionContext.Implicits.global
        context.system.scheduler.scheduleOnce(obj.UndeployTime milliseconds, obj.Actor, Deployment.TryUndeploy(DriveState.Mobile))
      }
      else if(state == DriveState.Mobile) {
        log.info(s"DeployRequest: $obj is Mobile")
        sendResponse(DeployRequestMessage(player.GUID, vehicle_guid, state, 0, false, Vector3.Zero))
        vehicleService ! VehicleServiceMessage(continent.Id, VehicleAction.DeployRequest(player.GUID, vehicle_guid, state, 0, false, Vector3.Zero))
        //...
      }
      else {
        CanNotChangeDeployment(obj, state, "incorrect undeploy state")
      }

    case Deployment.CanNotChangeDeployment(obj, state, reason) =>
      CanNotChangeDeployment(obj, state, reason)

    case Door.DoorMessage(tplayer, msg, order) =>
      val door_guid = msg.object_guid
      order match {
        case Door.OpenEvent() =>
          continent.GUID(door_guid) match {
            case Some(door : Door) =>
              sendResponse(GenericObjectStateMsg(door_guid, 16))
              localService ! LocalServiceMessage(continent.Id, LocalAction.DoorOpens (tplayer.GUID, continent, door) )

            case _ =>
              log.warn(s"door $door_guid wanted to be opened but could not be found")
          }

        case Door.CloseEvent() =>
          sendResponse(GenericObjectStateMsg(door_guid, 17))
          localService ! LocalServiceMessage(continent.Id, LocalAction.DoorCloses(tplayer.GUID, door_guid))

        case Door.NoEvent() => ;
      }

    case Mountable.MountMessages(tplayer, reply) =>
      reply match {
        case Mountable.CanMount(obj : ImplantTerminalMech, seat_num) =>
          val player_guid : PlanetSideGUID = tplayer.GUID
          val obj_guid : PlanetSideGUID = obj.GUID
          log.info(s"MountVehicleMsg: $player_guid mounts $obj @ $seat_num")
          //tplayer.VehicleSeated = Some(obj_guid)
          sendResponse(PlanetsideAttributeMessage(obj_guid, 0, 1000L)) //health of mech
          sendResponse(ObjectAttachMessage(obj_guid, player_guid, seat_num))
          vehicleService ! VehicleServiceMessage(continent.Id, VehicleAction.MountVehicle(player_guid, obj_guid, seat_num))

        case Mountable.CanMount(obj : Vehicle, seat_num) =>
          val obj_guid : PlanetSideGUID = obj.GUID
          val player_guid : PlanetSideGUID = tplayer.GUID
          log.info(s"MountVehicleMsg: $player_guid mounts $obj_guid @ $seat_num")
          vehicleService ! VehicleServiceMessage.UnscheduleDeconstruction(obj_guid) //clear all deconstruction timers
          //tplayer.VehicleSeated = Some(obj_guid)
          if(seat_num == 0) { //simplistic vehicle ownership management
            obj.Owner match {
              case Some(owner_guid) =>
                continent.GUID(owner_guid) match {
                  case Some(previous_owner : Player) =>
                    if(previous_owner.VehicleOwned.contains(obj_guid)) {
                      previous_owner.VehicleOwned = None //simplistic ownership management, player loses vehicle ownership
                    }
                  case _ => ;
                }
              case None => ;
            }
            tplayer.VehicleOwned = Some(obj_guid)
            obj.Owner = Some(player_guid)
          }
          obj.WeaponControlledFromSeat(seat_num) match {
            case Some(weapon : Tool) =>
              //update mounted weapon belonging to seat
              weapon.AmmoSlots.foreach(slot => { //update the magazine(s) in the weapon, specifically
                val magazine = slot.Box
                sendResponse(InventoryStateMessage(magazine.GUID, weapon.GUID, magazine.Capacity.toLong))
              })
            case _ => ; //no weapons to update
          }
          sendResponse(ObjectAttachMessage(obj_guid, player_guid, seat_num))
          AccessContents(obj)
          vehicleService ! VehicleServiceMessage(continent.Id, VehicleAction.MountVehicle(player_guid, obj_guid, seat_num))

        case Mountable.CanMount(obj : Mountable, _) =>
          log.warn(s"MountVehicleMsg: $obj is some generic mountable object and nothing will happen")

        case Mountable.CanDismount(obj : ImplantTerminalMech, seat_num) =>
          val obj_guid : PlanetSideGUID = obj.GUID
          val player_guid : PlanetSideGUID = tplayer.GUID
          log.info(s"DismountVehicleMsg: $player_guid dismounts $obj @ $seat_num")
          sendResponse(DismountVehicleMsg(player_guid, seat_num, false))
          vehicleService ! VehicleServiceMessage(continent.Id, VehicleAction.DismountVehicle(player_guid, seat_num, false))

        case Mountable.CanDismount(obj : Vehicle, seat_num) =>
          val player_guid : PlanetSideGUID = tplayer.GUID
          if(player_guid == player.GUID) {
            //disembarking self
            log.info(s"DismountVehicleMsg: $player_guid dismounts $obj @ $seat_num")
            sendResponse(DismountVehicleMsg(player_guid, seat_num, false))
            vehicleService ! VehicleServiceMessage(continent.Id, VehicleAction.DismountVehicle(player_guid, seat_num, false))
            UnAccessContents(obj)
          }
          else {
            vehicleService ! VehicleServiceMessage(continent.Id, VehicleAction.KickPassenger(player_guid, seat_num, true, obj.GUID))
          }
          if(obj.Seats.values.count(seat => seat.isOccupied) == 0) {
            vehicleService ! VehicleServiceMessage.DelayedVehicleDeconstruction(obj, continent, 600L) //start vehicle decay (10m)
          }

        case Mountable.CanDismount(obj : Mountable, _) =>
          log.warn(s"DismountVehicleMsg: $obj is some generic mountable object and nothing will happen")

        case Mountable.CanNotMount(obj, seat_num) =>
          log.warn(s"MountVehicleMsg: $tplayer attempted to mount $obj's seat $seat_num, but was not allowed")

        case Mountable.CanNotDismount(obj, seat_num) =>
          log.warn(s"DismountVehicleMsg: $tplayer attempted to dismount $obj's seat $seat_num, but was not allowed")
      }

    case Terminal.TerminalMessage(tplayer, msg, order) =>
      order match {
        case Terminal.BuyExosuit(exosuit, subtype) => //refresh armor points
          if(tplayer.ExoSuit == exosuit) {
            if(Loadout.DetermineSubtype(tplayer) != subtype) {
              //special case: MAX suit switching to a different MAX suit; we need to change the main weapon
              sendResponse(ArmorChangedMessage(tplayer.GUID, exosuit, subtype))
              avatarService ! AvatarServiceMessage(player.Continent, AvatarAction.ArmorChanged(tplayer.GUID, exosuit, subtype))
              val arms = tplayer.Slot(0).Equipment.get
              val putTask = PutEquipmentInSlot(tplayer, Tool(GlobalDefinitions.MAXArms(subtype, tplayer.Faction)), 0)
              taskResolver ! DelayedObjectHeld(tplayer, 0, List(TaskResolver.GiveTask(putTask.task, putTask.subs :+ RemoveEquipmentFromSlot(tplayer, arms, 0))))
            }
            //outside of the MAX condition above, we should seldom reach this point through conventional methods
            tplayer.Armor = tplayer.MaxArmor
            sendResponse(PlanetsideAttributeMessage(tplayer.GUID, 4, tplayer.Armor))
            avatarService ! AvatarServiceMessage(tplayer.Continent, AvatarAction.PlanetsideAttribute(tplayer.GUID, 4, tplayer.Armor))
            sendResponse(ItemTransactionResultMessage(msg.terminal_guid, TransactionType.Buy, true))
          }
          else { //load a complete new exo-suit and shuffle the inventory around
            val originalSuit = tplayer.ExoSuit
            //save inventory before it gets cleared (empty holsters)
            val dropPred = DropPredicate(tplayer)
            val (dropHolsters, beforeHolsters) = clearHolsters(tplayer.Holsters().iterator).partition(dropPred)
            val (dropInventory, beforeInventory) = tplayer.Inventory.Clear().partition(dropPred)
            //change suit (clear inventory and change holster sizes; note: holsters must be empty before this point)
            Player.SuitSetup(tplayer, exosuit)
            tplayer.Armor = tplayer.MaxArmor
            //delete everything not dropped
            (beforeHolsters ++ beforeInventory).foreach({ elem =>
              sendResponse(ObjectDeleteMessage(elem.obj.GUID, 0))
            })
            beforeHolsters.foreach({ elem =>
              avatarService ! AvatarServiceMessage(tplayer.Continent, AvatarAction.ObjectDelete(tplayer.GUID, elem.obj.GUID))
            })
            //report change
            sendResponse(ArmorChangedMessage(tplayer.GUID, exosuit, subtype))
            avatarService ! AvatarServiceMessage(player.Continent, AvatarAction.ArmorChanged(tplayer.GUID, exosuit, subtype))
            sendResponse(PlanetsideAttributeMessage(tplayer.GUID, 4, tplayer.Armor))
            avatarService ! AvatarServiceMessage(player.Continent, AvatarAction.PlanetsideAttribute(tplayer.GUID, 4, tplayer.Armor))
            val finalInventory = if(exosuit == ExoSuitType.MAX) {
              //MAX weapon to be placed in first pistol slot; slot to be drawn
              taskResolver ! DelayedObjectHeld(tplayer, 0, List(PutEquipmentInSlot(tplayer, Tool(GlobalDefinitions.MAXArms(subtype, tplayer.Faction)), 0)))
              //fill melee slot
              fillEmptyHolsters(List(tplayer.Slot(4)).iterator, beforeHolsters) ++ beforeInventory
            }
            else {
              //remove potential MAX weapon
              val normalWeapons = if(originalSuit == ExoSuitType.MAX) {
                val (maxWeapons, normalWeapons) = beforeHolsters.partition(elem => elem.obj.Size == EquipmentSize.Max)
                maxWeapons.foreach(entry => { taskResolver ! GUIDTask.UnregisterEquipment(entry.obj)(continent.GUID) })
                normalWeapons
              }
              else {
                avatarService ! AvatarServiceMessage(tplayer.Continent, AvatarAction.ObjectHeld(tplayer.GUID, Player.HandsDownSlot))
                beforeHolsters
              }
              //fill holsters
              val (afterHolsters, toInventory) = normalWeapons.partition(elem => elem.obj.Size == tplayer.Slot(elem.start).Size)
              afterHolsters.foreach({elem => tplayer.Slot(elem.start).Equipment = elem.obj })
              fillEmptyHolsters(tplayer.Holsters().iterator, toInventory ++ beforeInventory)
            }
            //draw holsters
            tplayer.VisibleSlots.foreach({index =>
              tplayer.Slot(index).Equipment match {
                case Some(obj) =>
                  val definition = obj.Definition
                  sendResponse(
                    ObjectCreateDetailedMessage(
                      definition.ObjectId,
                      obj.GUID,
                      ObjectCreateMessageParent(tplayer.GUID, index),
                      definition.Packet.DetailedConstructorData(obj).get
                    )
                  )
                  avatarService ! AvatarServiceMessage(player.Continent, AvatarAction.EquipmentInHand(player.GUID, index, obj))
                case None => ;
              }
            })
            //re-draw equipment held in free hand
            tplayer.FreeHand.Equipment match {
              case Some(item) =>
                val definition = item.Definition
                sendResponse(
                  ObjectCreateDetailedMessage(
                    definition.ObjectId,
                    item.GUID,
                    ObjectCreateMessageParent(tplayer.GUID, Player.FreeHandSlot),
                    definition.Packet.DetailedConstructorData(item).get
                  )
                )
              case None => ;
            }
            //put items back into inventory
            val (stow, drop) = GridInventory.recoverInventory(finalInventory, tplayer.Inventory)
            stow.foreach(elem => {
              tplayer.Inventory.Insert(elem.start, elem.obj)
              val obj = elem.obj
              val definition = obj.Definition
              sendResponse(
                ObjectCreateDetailedMessage(
                  definition.ObjectId,
                  obj.GUID,
                  ObjectCreateMessageParent(tplayer.GUID, elem.start),
                  definition.Packet.DetailedConstructorData(obj).get
                )
              )
            })
            //drop items on ground
            val pos = tplayer.Position
            val orient = tplayer.Orientation
            ((dropHolsters ++ dropInventory).map(_.obj) ++ drop).foreach(obj => {
              continent.Ground ! Zone.DropItemOnGround(obj, pos, Vector3(0f, 0f, orient.z))
              sendResponse(ObjectDetachMessage(tplayer.GUID, obj.GUID, pos, 0f, 0f, orient.z))
              val objDef = obj.Definition
              avatarService ! AvatarServiceMessage(tplayer.Continent, AvatarAction.EquipmentOnGround(tplayer.GUID, pos, orient, objDef.ObjectId, obj.GUID, objDef.Packet.ConstructorData(obj).get))
            })
            sendResponse(ItemTransactionResultMessage (msg.terminal_guid, TransactionType.Buy, true))
          }

        case Terminal.BuyEquipment(item) => ;
          tplayer.Fit(item) match {
            case Some(index) =>
              sendResponse(ItemTransactionResultMessage (msg.terminal_guid, TransactionType.Buy, true))
              taskResolver ! PutEquipmentInSlot(tplayer, item, index)
            case None =>
              sendResponse(ItemTransactionResultMessage (msg.terminal_guid, TransactionType.Buy, false))
          }

        case Terminal.SellEquipment() =>
          tplayer.FreeHand.Equipment match {
            case Some(item) =>
              if(item.GUID == msg.item_guid) {
                sendResponse(ItemTransactionResultMessage (msg.terminal_guid, TransactionType.Sell, true))
                taskResolver ! RemoveEquipmentFromSlot(tplayer, item, Player.FreeHandSlot)
              }
            case None =>
              sendResponse(ItemTransactionResultMessage (msg.terminal_guid, TransactionType.Sell, false))
          }

        case Terminal.InfantryLoadout(exosuit, subtype, holsters, inventory) =>
          //TODO optimizations against replacing Equipment with the exact same Equipment and potentially for recycling existing Equipment
          log.info(s"$tplayer wants to change equipment loadout to their option #${msg.unk1 + 1}")
          sendResponse(ItemTransactionResultMessage (msg.terminal_guid, TransactionType.InfantryLoadout, true))
          val dropPred = DropPredicate(tplayer)
          val (dropHolsters, beforeHolsters) = clearHolsters(tplayer.Holsters().iterator).partition(dropPred)
          val (dropInventory, beforeInventory) = tplayer.Inventory.Clear().partition(dropPred)
          val (_, afterHolsters) = holsters.partition(dropPred) //dropped items are lost
          val (_, afterInventory) = inventory.partition(dropPred) //dropped items are lost
          val beforeFreeHand = tplayer.FreeHand.Equipment
          //change suit (clear inventory and change holster sizes; note: holsters must be empty before this point)
          Player.SuitSetup(tplayer, exosuit)
          tplayer.Armor = tplayer.MaxArmor
          //delete everything (not dropped)
          beforeHolsters.foreach({ elem =>
            avatarService ! AvatarServiceMessage(tplayer.Continent, AvatarAction.ObjectDelete(tplayer.GUID, elem.obj.GUID))
          })
          (beforeHolsters ++ beforeInventory).foreach({ elem =>
            sendResponse(ObjectDeleteMessage(elem.obj.GUID, 0))
            taskResolver ! GUIDTask.UnregisterEquipment(elem.obj)(continent.GUID)
          })
          //report change
          sendResponse(ArmorChangedMessage(tplayer.GUID, exosuit, 0))
          avatarService ! AvatarServiceMessage(tplayer.Continent, AvatarAction.ArmorChanged(tplayer.GUID, exosuit, subtype))
          sendResponse(PlanetsideAttributeMessage(tplayer.GUID, 4, tplayer.Armor))
          avatarService ! AvatarServiceMessage(tplayer.Continent, AvatarAction.PlanetsideAttribute(tplayer.GUID, 4, tplayer.Armor))
          //re-draw equipment held in free hand
          beforeFreeHand match {
            case Some(item) =>
              tplayer.FreeHand.Equipment = beforeFreeHand
              val definition = item.Definition
              sendResponse(
                ObjectCreateDetailedMessage(
                  definition.ObjectId,
                  item.GUID,
                  ObjectCreateMessageParent(tplayer.GUID, Player.FreeHandSlot),
                  definition.Packet.DetailedConstructorData(item).get
                )
              )
            case None => ;
          }
          //draw holsters
          if(exosuit == ExoSuitType.MAX) {
            tplayer.DrawnSlot = 0
            val (maxWeapons, otherWeapons) = afterHolsters.partition(entry => { entry.obj.Size == EquipmentSize.Max })
            taskResolver ! DelayedObjectHeld(tplayer, 0, List(PutEquipmentInSlot(tplayer, maxWeapons.head.obj, 0)))
            otherWeapons
          }
          else {
            afterHolsters
          }.foreach(entry => {
            taskResolver ! PutEquipmentInSlot(tplayer, entry.obj, entry.start)
          })
          //put items into inventory
          afterInventory.foreach(entry => {
            taskResolver ! PutEquipmentInSlot(tplayer, entry.obj, entry.start)
          })
          //drop stuff on ground
          val pos = tplayer.Position
          val orient = tplayer.Orientation
          ((dropHolsters ++ dropInventory).map(_.obj)).foreach(obj => {
            continent.Ground ! Zone.DropItemOnGround(obj, pos, Vector3(0f, 0f, orient.z))
            sendResponse(ObjectDetachMessage(tplayer.GUID, obj.GUID, pos, 0f, 0f, orient.z))
            val objDef = obj.Definition
            avatarService ! AvatarServiceMessage(tplayer.Continent, AvatarAction.EquipmentOnGround(tplayer.GUID, pos, orient, objDef.ObjectId, obj.GUID, objDef.Packet.ConstructorData(obj).get))
          })
          sendResponse(ItemTransactionResultMessage (msg.terminal_guid, TransactionType.InfantryLoadout, true))

        case Terminal.LearnCertification(cert, cost) =>
          if(!player.Certifications.contains(cert)) {
            log.info(s"$tplayer is learning the $cert certification for $cost points")
            tplayer.Certifications += cert
            sendResponse(PlanetsideAttributeMessage(tplayer.GUID, 24, cert.id.toLong))
            sendResponse(ItemTransactionResultMessage(msg.terminal_guid, TransactionType.Learn, true))
          }
          else {
            log.warn(s"$tplayer already knows the $cert certification, so he can't learn it")
            sendResponse(ItemTransactionResultMessage(msg.terminal_guid, TransactionType.Learn, false))
          }

        case Terminal.SellCertification(cert, cost) =>
          if(player.Certifications.contains(cert)) {
            log.info(s"$tplayer is forgetting the $cert certification for $cost points")
            tplayer.Certifications -= cert
            sendResponse(PlanetsideAttributeMessage(tplayer.GUID, 25, cert.id.toLong))
            sendResponse(ItemTransactionResultMessage(msg.terminal_guid, TransactionType.Sell, true))
          }
          else {
            log.warn(s"$tplayer doesn't know what a $cert certification is, so he can't forget it")
            sendResponse(ItemTransactionResultMessage(msg.terminal_guid, TransactionType.Learn, false))
          }

        case Terminal.LearnImplant(implant) =>
          val terminal_guid = msg.terminal_guid
          val implant_type = implant.Type
          val message = s"Implants: $tplayer wants to learn $implant_type"
          val (interface, slotNumber) = tplayer.VehicleSeated match {
            case Some(mech_guid) =>
              (
                continent.Map.TerminalToInterface.get(mech_guid.guid),
                if(!tplayer.Implants.exists({slot => slot.Implant == implant_type})) { //no duplicates
                  tplayer.InstallImplant(implant)
                }
                else {
                  None
                }
              )
            case _ =>
              (None, None)
          }

          if(interface.contains(terminal_guid.guid) && slotNumber.isDefined) {
            val slot = slotNumber.get
            log.info(s"$message - put in slot $slot")
            sendResponse(AvatarImplantMessage(tplayer.GUID, ImplantAction.Add, slot, implant_type.id))
            sendResponse(ItemTransactionResultMessage(terminal_guid, TransactionType.Learn, true))
          }
          else {
            if(interface.isEmpty) {
              log.warn(s"$message - not interacting with a terminal")
            }
            else if(!interface.contains(terminal_guid.guid)) {
              log.warn(s"$message - interacting with the wrong terminal, ${interface.get}")
            }
            else if(slotNumber.isEmpty) {
              log.warn(s"$message - already knows that implant")
            }
            else {
              log.warn(s"$message - forgot to sit at a terminal")
            }
            sendResponse(ItemTransactionResultMessage(terminal_guid, TransactionType.Learn, false))
          }

        case Terminal.SellImplant(implant) =>
          val terminal_guid = msg.terminal_guid
          val implant_type = implant.Type
          val (interface, slotNumber) = tplayer.VehicleSeated match {
            case Some(mech_guid) =>
              (
                continent.Map.TerminalToInterface.get(mech_guid.guid),
                tplayer.UninstallImplant(implant_type)
              )
            case None =>
              (None, None)
          }

          if(interface.contains(terminal_guid.guid) && slotNumber.isDefined) {
            val slot = slotNumber.get
            log.info(s"$tplayer is selling $implant_type - take from slot $slot")
            sendResponse(AvatarImplantMessage(tplayer.GUID, ImplantAction.Remove, slot, 0))
            sendResponse(ItemTransactionResultMessage(terminal_guid, TransactionType.Sell, true))
          }
          else {
            val message = s"$tplayer can not sell $implant_type"
            if(interface.isEmpty) {
              log.warn(s"$message - not interacting with a terminal")
            }
            else if(!interface.contains(terminal_guid.guid)) {
              log.warn(s"$message - interacting with the wrong terminal, ${interface.get}")
            }
            else if(slotNumber.isEmpty) {
              log.warn(s"$message - does not know that implant")
            }
            else {
              log.warn(s"$message - forgot to sit at a terminal")
            }
            sendResponse(ItemTransactionResultMessage(terminal_guid, TransactionType.Sell, false))
          }

        case Terminal.BuyVehicle(vehicle, weapons, trunk) =>
          continent.Map.TerminalToSpawnPad.get(msg.terminal_guid.guid) match {
            case Some(pad_guid) =>
              val pad = continent.GUID(pad_guid).get.asInstanceOf[VehicleSpawnPad]
              vehicle.Faction = tplayer.Faction
              vehicle.Position = pad.Position
              vehicle.Orientation = pad.Orientation
              //default loadout, weapons
              log.info(s"default weapons: ${weapons.size}")
              val vWeapons = vehicle.Weapons
              weapons.foreach(entry => {
                val index = entry.start
                vWeapons.get(index) match {
                  case Some(slot) =>
                    slot.Equipment = None
                    slot.Equipment = entry.obj
                  case None =>
                    log.warn(s"applying default loadout to $vehicle, can not find a mounted weapon @ $index")
                }
              })
              //default loadout, trunk
              log.info(s"default trunk: ${trunk.size}")
              val vTrunk = vehicle.Trunk
              vTrunk.Clear()
              trunk.foreach(entry => { vTrunk += entry.start -> entry.obj })
              taskResolver ! RegisterNewVehicle(vehicle, pad)
              sendResponse(ItemTransactionResultMessage(msg.terminal_guid, TransactionType.Buy, true))

            case None =>
              log.error(s"$tplayer wanted to spawn a vehicle, but there was no spawn pad associated with terminal ${msg.terminal_guid} to accept it")
          }

        case Terminal.NoDeal() =>
          log.warn(s"$tplayer made a request but the terminal rejected the order $msg")
          sendResponse(ItemTransactionResultMessage(msg.terminal_guid, msg.transaction_type, false))
      }

    case VehicleSpawnPad.ConcealPlayer =>
      sendResponse(GenericObjectActionMessage(player.GUID, 36))
      avatarService ! AvatarServiceMessage(continent.Id, AvatarAction.ConcealPlayer(player.GUID))

    case VehicleSpawnPad.LoadVehicle(vehicle, _/*pad*/) =>
      val player_guid = player.GUID
      val definition = vehicle.Definition
      val objedtId = definition.ObjectId
      val vehicle_guid = vehicle.GUID
      val vdata = definition.Packet.ConstructorData(vehicle).get
      sendResponse(ObjectCreateMessage(objedtId, vehicle_guid, vdata))
      continent.Transport ! Zone.SpawnVehicle(vehicle)
      vehicleService ! VehicleServiceMessage(continent.Id, VehicleAction.LoadVehicle(player_guid, vehicle, objedtId, vehicle_guid, vdata))
      sendResponse(PlanetsideAttributeMessage(vehicle_guid, 22, 1L)) //mount points off?
      sendResponse(PlanetsideAttributeMessage(vehicle_guid, 22, 1L)) //mount points off?
      sendResponse(PlanetsideAttributeMessage(vehicle_guid, 21, player_guid.guid)) //fte and ownership?
      //sendResponse(ObjectAttachMessage(vehicle_guid, player_guid, 0))
      vehicleService ! VehicleServiceMessage.UnscheduleDeconstruction(vehicle_guid) //cancel queue timeout delay
      vehicleService ! VehicleServiceMessage.DelayedVehicleDeconstruction(vehicle, continent, 21L) //temporary drive away from pad delay
      vehicle.Actor ! Mountable.TryMount(player, 0)

    case VehicleSpawnPad.PlayerSeatedInVehicle(vehicle) =>
      vehicleService ! VehicleServiceMessage.DelayedVehicleDeconstruction(vehicle, continent, 21L) //sitting in the vehicle clears the drive away delay
      val vehicle_guid = vehicle.GUID
      sendResponse(PlanetsideAttributeMessage(vehicle_guid, 22, 0L)) //mount points on?
      //sendResponse(PlanetsideAttributeMessage(vehicle_guid, 0, vehicle.Definition.MaxHealth)))
      sendResponse(PlanetsideAttributeMessage(vehicle_guid, 68, 0L)) //???
      sendResponse(PlanetsideAttributeMessage(vehicle_guid, 113, 0L)) //???
      ReloadVehicleAccessPermissions(vehicle)

    case VehicleSpawnPad.SpawnPadBlockedWarning(vehicle, warning_count) =>
      if(warning_count > 2) {
        sendResponse(TriggerSoundMessage(TriggeredSound.Unknown14, vehicle.Position, 20, 1f))
        sendResponse(
          ChatMsg(ChatMessageType.CMT_TELL, true, "", "\\#FYour vehicle is blocking the spawn pad, and will be deconstructed if not moved.", None)
        )
      }

    case VehicleSpawnPad.SpawnPadUnblocked(vehicle_guid) =>
      //vehicle has moved away from spawn pad after initial spawn
      vehicleService ! VehicleServiceMessage.UnscheduleDeconstruction(vehicle_guid) //cancel temporary drive away from pad delay

    case ListAccountCharacters =>
      val
      playert1 = Player("You can create a character", PlanetSideEmpire.TR, CharacterGender.Male, 41, 1)
      val
      playert2 = Player("with your own preferences and name", PlanetSideEmpire.NC, CharacterGender.Male, 41, 1)
      val
      playert3 = Player("or use these default characters", PlanetSideEmpire.VS, CharacterGender.Male, 41, 1)

      import net.psforever.objects.definition.converter.CharacterSelectConverter
      val gen : AtomicInteger = new AtomicInteger(1)
      val converter : CharacterSelectConverter = new CharacterSelectConverter

      if(player.Name.indexOf("TestCharacter") >= 0) {
        //load characters
        SetCharacterSelectScreenGUID(playert1, gen)
        SetCharacterSelectScreenGUID(playert2, gen)
        SetCharacterSelectScreenGUID(playert3, gen)
        val health = playert1.Health
        val stamina = playert1.Stamina
        val armor = playert1.Armor
        playert1.Spawn
        playert2.Spawn
        playert3.Spawn
        sendResponse(ObjectCreateDetailedMessage(ObjectClass.avatar, playert1.GUID, converter.DetailedConstructorData(playert1).get))
        sendResponse(ObjectCreateDetailedMessage(ObjectClass.avatar, playert2.GUID, converter.DetailedConstructorData(playert2).get))
        sendResponse(ObjectCreateDetailedMessage(ObjectClass.avatar, playert3.GUID, converter.DetailedConstructorData(playert3).get))
        if(health > 0) { //player can not be dead; stay spawned as alive
          playert1.Health = health
          playert1.Stamina = stamina
          playert1.Armor = armor
        }
        sendResponse(CharacterInfoMessage(15,PlanetSideZoneID(10000), 1, playert1.GUID, false, 6404428))
        RemoveCharacterSelectScreenGUID(playert1)
        sendResponse(CharacterInfoMessage(15,PlanetSideZoneID(10000), 2, playert2.GUID, false, 6404428))
        RemoveCharacterSelectScreenGUID(playert2)
        sendResponse(CharacterInfoMessage(15,PlanetSideZoneID(10000), 3, playert3.GUID, true, 6404428))
        RemoveCharacterSelectScreenGUID(playert3)
      } else {
        SetCharacterSelectScreenGUID(player, gen)
        val health = player.Health
        val stamina = player.Stamina
        val armor = player.Armor
        player.Spawn
        sendResponse(ObjectCreateDetailedMessage(ObjectClass.avatar, player.GUID, converter.DetailedConstructorData(player).get))
        if(health > 0) { //player can not be dead; stay spawned as alive
          player.Health = health
          player.Stamina = stamina
          player.Armor = armor
        }
        sendResponse(CharacterInfoMessage(15,PlanetSideZoneID(10000), 41605315, player.GUID, true, 6404428))
        RemoveCharacterSelectScreenGUID(player)
      }

//      sendResponse(CharacterInfoMessage(0, PlanetSideZoneID(1), 0, PlanetSideGUID(0), true, 0)))

    case InterstellarCluster.GiveWorld(zoneId, zone) =>
      log.info(s"Zone $zoneId has been loaded")
      player.Continent = zoneId
      continent = zone
      taskResolver ! RegisterAvatar(player)

    case PlayerLoaded(tplayer) =>
      log.info(s"Player $tplayer has been loaded")
      //init for whole server
      galaxy ! InterstellarCluster.RequestClientInitialization(tplayer)

    case PlayerFailedToLoad(tplayer) =>
      player.Continent match {
        case _ =>
          failWithError(s"$tplayer failed to load anywhere")
      }

    case VehicleLoaded(_/*vehicle*/) => ;
      //currently being handled by VehicleSpawnPad.LoadVehicle during testing phase

    case Zone.ClientInitialization(zone) =>
      val continentNumber = zone.Number
      val poplist = LivePlayerList.ZonePopulation(continentNumber, _ => true)
      val popBO = 0 //TODO black ops test (partition)
      val popTR = poplist.count(_.Faction == PlanetSideEmpire.TR)
      val popNC = poplist.count(_.Faction == PlanetSideEmpire.NC)
      val popVS = poplist.count(_.Faction == PlanetSideEmpire.VS)

      zone.Buildings.foreach({ case(id, building) => initBuilding(continentNumber, id, building) })
      sendResponse(ZonePopulationUpdateMessage(continentNumber, 414, 138, popTR, 138, popNC, 138, popVS, 138, popBO))
      sendResponse(ContinentalLockUpdateMessage(continentNumber, PlanetSideEmpire.NEUTRAL))
      //CaptureFlagUpdateMessage()
      //VanuModuleUpdateMessage()
      //ModuleLimitsMessage()
      sendResponse(ZoneInfoMessage(continentNumber, true, 0))
      sendResponse(ZoneLockInfoMessage(continentNumber, false, true))
      sendResponse(ZoneForcedCavernConnectionsMessage(continentNumber, 0))
      sendResponse(HotSpotUpdateMessage(continentNumber, 1, Nil)) //normally set in bulk; should be fine doing per continent

    case InterstellarCluster.ClientInitializationComplete(tplayer)=>
      //PropertyOverrideMessage
      sendResponse(PlanetsideAttributeMessage(PlanetSideGUID(0), 112, 1))
      sendResponse(ReplicationStreamMessage(5, Some(6), Vector(SquadListing()))) //clear squad list
      sendResponse(FriendsResponse(FriendAction.InitializeFriendList, 0, true, true, Nil))
      sendResponse(FriendsResponse(FriendAction.InitializeIgnoreList, 0, true, true, Nil))

      //LoadMapMessage will cause the client to send back a BeginZoningMessage packet (see below)
      sendResponse(LoadMapMessage(continent.Map.Name, continent.Id, 40100,25,true,3770441820L))
      log.info("Load the now-registered player")
      //load the now-registered player
      tplayer.Spawn
      tplayer.Health = 50
<<<<<<< HEAD
      tplayer.Armor = 10
=======
>>>>>>> bd76d285
      val dcdata = tplayer.Definition.Packet.DetailedConstructorData(tplayer).get
      sendResponse(ObjectCreateDetailedMessage(ObjectClass.avatar, tplayer.GUID, dcdata))
      avatarService ! AvatarServiceMessage(tplayer.Continent, AvatarAction.LoadPlayer(tplayer.GUID, tplayer.Definition.Packet.ConstructorData(tplayer).get))
      log.debug(s"ObjectCreateDetailedMessage: $dcdata")

    case SetCurrentAvatar(tplayer) =>
      val guid = tplayer.GUID
      LivePlayerList.Assign(continent.Number, sessionId, guid)
      sendResponse(SetCurrentAvatarMessage(guid,0,0))

      (0 until DetailedCharacterData.numberOfImplantSlots(tplayer.BEP)).foreach(slot => {
        sendResponse(AvatarImplantMessage(guid, ImplantAction.Initialization, slot, 1)) //init implant slot
        sendResponse(AvatarImplantMessage(guid, ImplantAction.Activation, slot, 0)) //deactivate implant
        //TODO: if this implant is Installed but does not have shortcut, add to a free slot or write over slot 61/62/63
      })

      sendResponse(PlanetsideAttributeMessage(PlanetSideGUID(0), 82, 0))
      //TODO: if Medkit does not have shortcut, add to a free slot or write over slot 64
      sendResponse(CreateShortcutMessage(guid, 1, 0, true, Shortcut.MEDKIT))
<<<<<<< HEAD
      sendResponse(CreateShortcutMessage(guid, 2, 0, true, Shortcut.SURGE))
      sendResponse(CreateShortcutMessage(guid, 3, 0, true, Shortcut.DARKLIGHT_VISION))
=======
      sendResponse(ChangeShortcutBankMessage(guid, 0))
      //FavoritesMessage
      sendResponse(SetChatFilterMessage(ChatChannel.Local, false, ChatChannel.values.toList)) //TODO will not always be "on" like this
      sendResponse(AvatarDeadStateMessage(DeadState.Nothing, 0,0, tplayer.Position, 0, true))
      sendResponse(PlanetsideAttributeMessage(guid, 53, 1))
      sendResponse(AvatarSearchCriteriaMessage(guid, List(0,0,0,0,0,0)))
      (1 to 73).foreach(i => {
        sendResponse(PlanetsideAttributeMessage(PlanetSideGUID(i), 67, 0))
      })
      (0 to 30).foreach(i => { //TODO 30 for a new character only?
        sendResponse(AvatarStatisticsMessage(2, Statistics(0L)))
      })
      //AvatarAwardMessage
      //DisplayAwardMessage
      //SquadDefinitionActionMessage and SquadDetailDefinitionUpdateMessage
      //MapObjectStateBlockMessage and ObjectCreateMessage
      //TacticsMessage

>>>>>>> bd76d285
      sendResponse(ChatMsg(ChatMessageType.CMT_EXPANSIONS, true, "", "1 on", None)) //CC on

      tplayer.Implants(0).Initialized = true
      tplayer.Implants(1).Initialized = true
      tplayer.Implants(2).Initialized = true
      sendResponse(AvatarImplantMessage(PlanetSideGUID(tplayer.GUID.guid),2,0,1))
      sendResponse(AvatarImplantMessage(PlanetSideGUID(tplayer.GUID.guid),2,1,1))
      sendResponse(AvatarImplantMessage(PlanetSideGUID(tplayer.GUID.guid),2,2,1))

    case Zone.ItemFromGround(tplayer, item) =>
      val obj_guid = item.GUID
      val player_guid = tplayer.GUID
      tplayer.Fit(item) match {
        case Some(slot) =>
          tplayer.Slot(slot).Equipment = item
          avatarService ! AvatarServiceMessage(tplayer.Continent, AvatarAction.ObjectDelete(player_guid, obj_guid))
          val definition = item.Definition
          sendResponse(
            ObjectCreateDetailedMessage(
              definition.ObjectId,
              obj_guid,
              ObjectCreateMessageParent(player_guid, slot),
              definition.Packet.DetailedConstructorData(item).get
            )
          )
          if(tplayer.VisibleSlots.contains(slot)) {
            avatarService ! AvatarServiceMessage(tplayer.Continent, AvatarAction.EquipmentInHand(player_guid, slot, item))
          }
        case None =>
          continent.Ground ! Zone.DropItemOnGround(item, item.Position, item.Orientation) //restore
      }

    case ItemHacking(tplayer, target, tool_guid, delta, completeAction, tickAction) =>
      progressBarUpdate.cancel
      if(progressBarValue.isDefined) {
        val progressBarVal : Float = progressBarValue.get + delta
        val vis = if(progressBarVal == 0L) { //hack state for progress bar visibility
          HackState.Start
        }
        else if(progressBarVal > 100L) {
          HackState.Finished
        }
        else {
          HackState.Ongoing
        }
        sendResponse(HackMessage(1, target.GUID, player.GUID, progressBarVal.toInt, 0L, vis, 8L))
        if(progressBarVal > 100) { //done
          progressBarValue = None
          log.info(s"Hacked a $target")
          sendResponse(HackMessage(0, target.GUID, player.GUID, 100, 1114636288L, HackState.Hacked, 8L))
          completeAction()
        }
        else { //continue next tick
          tickAction.getOrElse(() => Unit)()
          progressBarValue = Some(progressBarVal)
          import scala.concurrent.duration._
          import scala.concurrent.ExecutionContext.Implicits.global
          progressBarUpdate = context.system.scheduler.scheduleOnce(250 milliseconds, self, ItemHacking(tplayer, target, tool_guid, delta, completeAction))
        }
      }

    case ResponseToSelf(pkt) =>
      log.info(s"Received a direct message: $pkt")
      sendResponse(pkt)

    case default =>
      log.warn(s"Invalid packet class received: $default")
  }

  def handlePkt(pkt : PlanetSidePacket) : Unit = pkt match {
    case ctrl : PlanetSideControlPacket =>
      handleControlPkt(ctrl)
    case game : PlanetSideGamePacket =>
      handleGamePkt(game)
    case default => log.error(s"Invalid packet class received: $default")
  }

  def handlePktContainer(pkt : PlanetSidePacketContainer) : Unit = pkt match {
    case ctrl @ ControlPacket(opcode, ctrlPkt) =>
      handleControlPkt(ctrlPkt)
    case game @ GamePacket(opcode, seq, gamePkt) =>
      handleGamePkt(gamePkt)
    case default => log.warn(s"Invalid packet container class received: $default")
  }

  def handleControlPkt(pkt : PlanetSideControlPacket) = {
    pkt match {
      case SlottedMetaPacket(slot, subslot, innerPacket) =>
        sendResponse(SlottedMetaAck(slot, subslot))

        PacketCoding.DecodePacket(innerPacket) match {
          case Failure(e) =>
            log.error(s"Failed to decode inner packet of SlottedMetaPacket: $e")
          case Successful(v) =>
            handlePkt(v)
        }
      case sync @ ControlSync(diff, unk, f1, f2, f3, f4, fa, fb) =>
        log.debug(s"SYNC: $sync")
        val serverTick = Math.abs(System.nanoTime().toInt) // limit the size to prevent encoding error
        sendResponse(ControlSyncResp(diff, serverTick, fa, fb, fb, fa))
      case MultiPacket(packets) =>
        packets.foreach { pkt =>
          PacketCoding.DecodePacket(pkt) match {
            case Failure(e) =>
              log.error(s"Failed to decode inner packet of MultiPacket: $e")
            case Successful(v) =>
              handlePkt(v)
          }
        }
      case MultiPacketEx(packets) =>
        packets.foreach { pkt =>
          PacketCoding.DecodePacket(pkt) match {
            case Failure(e) =>
              log.error(s"Failed to decode inner packet of MultiPacketEx: $e")
            case Successful(v) =>
              handlePkt(v)
          }
        }

      case RelatedA0(subslot) =>
        log.error(s"Client not ready for last control packet with subslot $subslot; potential system disarray")

      case RelatedB0(subslot) =>
        log.trace(s"Good control packet received $subslot")

      case TeardownConnection(_) =>
        log.info("Good bye")

      case default =>
        log.warn(s"Unhandled ControlPacket $default")
    }
  }

  val sample = new ImplantDefinition(9)
  sample.Initialization = 90 //1:30
  sample.DurationChargeBase = 1
  sample.DurationChargeByExoSuit += ExoSuitType.Agile -> 2
  sample.DurationChargeByExoSuit += ExoSuitType.Reinforced -> 2
  sample.DurationChargeByExoSuit += ExoSuitType.Standard -> 1
  sample.DurationChargeByStance += Stance.Running -> 1
  val sample2 = new ImplantDefinition(3)
  sample2.Initialization = 60 //1:00
  sample2.ActivationCharge = 3
  sample2.DurationChargeBase = 1
  sample2.DurationChargeByExoSuit += ExoSuitType.Agile -> 2
  sample2.DurationChargeByExoSuit += ExoSuitType.Reinforced -> 2
  sample2.DurationChargeByExoSuit += ExoSuitType.Standard -> 1
  sample2.DurationChargeByExoSuit += ExoSuitType.Infiltration -> 1
  sample2.DurationChargeByStance += Stance.Running -> 1

  val sample3 = new ImplantDefinition(1)
  sample3.Initialization = 60 //1:00
  sample3.Passive = true

//  player.Implants(0).Unlocked = true
//  player.Implants(0).Implant = sample
//  //  player.Implants(0).Initialized = true
//  player.Implants(1).Unlocked = true
//  player.Implants(1).Implant = sample2
//  //  player.Implants(1).Initialized = true
//  player.Implants(2).Unlocked = true
//  player.Implants(2).Implant = sample3
//  //  player.Implants(2).Initialized = true
  var player : Player = null

  def handleGamePkt(pkt : PlanetSideGamePacket) = pkt match {
    case ConnectToWorldRequestMessage(server, token, majorVersion, minorVersion, revision, buildDate, unk) =>
      val clientVersion = s"Client Version: $majorVersion.$minorVersion.$revision, $buildDate"
      log.info(s"New world login to $server with Token:$token. $clientVersion")
      //TODO begin temp player character auto-loading; remove later
      import net.psforever.objects.GlobalDefinitions._
      player = Player("TestCharacter"+sessionId.toString, PlanetSideEmpire.VS, CharacterGender.Female, 41, 1)
      //player.Position = Vector3(3674.8438f, 2726.789f, 91.15625f)
      //player.Position = Vector3(3523.039f, 2855.5078f, 90.859375f)
      player.Position = Vector3(3561.0f, 2854.0f, 90.859375f)
      player.Orientation = Vector3(0f, 0f, 90f)
      player.Certifications += CertificationType.StandardAssault
      player.Certifications += CertificationType.MediumAssault
      player.Certifications += CertificationType.StandardExoSuit
      player.Certifications += CertificationType.AgileExoSuit
      player.Certifications += CertificationType.ReinforcedExoSuit
      player.Certifications += CertificationType.ATV
//      player.Certifications += CertificationType.Harasser
      player.Certifications += CertificationType.UniMAX
      player.Certifications += CertificationType.InfiltrationSuit
      //
      player.Certifications += CertificationType.Sniping
      player.Certifications += CertificationType.AntiVehicular
      player.Certifications += CertificationType.HeavyAssault
      player.Certifications += CertificationType.SpecialAssault
      player.Certifications += CertificationType.EliteAssault
      player.Certifications += CertificationType.GroundSupport
      player.Certifications += CertificationType.GroundTransport
      player.Certifications += CertificationType.Flail
      player.Certifications += CertificationType.Switchblade
      player.Certifications += CertificationType.AssaultBuggy
      player.Certifications += CertificationType.ArmoredAssault1
      player.Certifications += CertificationType.ArmoredAssault2
      player.Certifications += CertificationType.AirCavalryScout
      player.Certifications += CertificationType.AirCavalryAssault
      player.Certifications += CertificationType.AirCavalryInterceptor
      player.Certifications += CertificationType.AirSupport
      player.Certifications += CertificationType.GalaxyGunship
      player.Certifications += CertificationType.Phantasm
      AwardBattleExperiencePoints(player, 1000000L)
//      player.ExoSuit = ExoSuitType.MAX //TODO strange issue; divide number above by 10 when uncommenting
      player.Slot(0).Equipment = SimpleItem(remote_electronics_kit) //Tool(GlobalDefinitions.StandardPistol(player.Faction))
      player.Slot(2).Equipment = Tool(punisher) //suppressor
      player.Slot(4).Equipment = Tool(GlobalDefinitions.StandardMelee(player.Faction))
      player.Slot(6).Equipment = AmmoBox(bullet_9mm, 20) //bullet_9mm
      player.Slot(9).Equipment = AmmoBox(rocket, 11) //bullet_9mm
      player.Slot(12).Equipment = AmmoBox(frag_cartridge) //bullet_9mm
      player.Slot(33).Equipment = AmmoBox(bullet_9mm_AP)
      player.Slot(36).Equipment = AmmoBox(GlobalDefinitions.StandardPistolAmmo(player.Faction))
      player.Slot(39).Equipment = AmmoBox(plasma_cartridge) //SimpleItem(remote_electronics_kit)
      player.Slot(5).Equipment.get.asInstanceOf[LockerContainer].Inventory += 0 -> SimpleItem(remote_electronics_kit)
      //TODO end temp player character auto-loading
      self ! ListAccountCharacters
      import scala.concurrent.duration._
      import scala.concurrent.ExecutionContext.Implicits.global
      clientKeepAlive.cancel
      clientKeepAlive = context.system.scheduler.schedule(0 seconds, 500 milliseconds, self, PokeClient())

    case msg @ CharacterCreateRequestMessage(name, head, voice, gender, empire) =>
      log.info("Handling " + msg)

      var good : Boolean = true
      LivePlayerList.WorldPopulation(_ => true).foreach(char => {
        if (char.Name.equalsIgnoreCase(name)) {
          good = false
        }
      })
      if (good) {
        import net.psforever.objects.GlobalDefinitions._
        player = Player(name, empire, gender, head, voice)

        var tempPos = Vector3(0f,0f,0f)
        if(empire == PlanetSideEmpire.TR) {
          tempPos = Vector3(3749f,5470f,79f)
        } else if (empire == PlanetSideEmpire.NC) {
          tempPos = Vector3(4405f,5894f,70f)
        } else if (empire == PlanetSideEmpire.VS) {
          tempPos = Vector3(4807f,5208f,56f)
        }
//        player.Position = Vector3(3674.8438f, 2726.789f, 91.15625f)
//        player.Position = Vector3(3561.0f, 2854.0f, 90.859375f)
        player.Position = tempPos
        player.Orientation = Vector3(0f, 0f, 90f)
        player.Certifications += CertificationType.StandardAssault
        player.Certifications += CertificationType.MediumAssault
        player.Certifications += CertificationType.StandardExoSuit
        player.Certifications += CertificationType.AgileExoSuit
        player.Certifications += CertificationType.ReinforcedExoSuit
        player.Certifications += CertificationType.ATV
//        player.Certifications += CertificationType.Harasser
        player.Certifications += CertificationType.InfiltrationSuit
        player.Certifications += CertificationType.UniMAX
        //
        player.Certifications += CertificationType.Sniping
        player.Certifications += CertificationType.AntiVehicular
        player.Certifications += CertificationType.HeavyAssault
        player.Certifications += CertificationType.SpecialAssault
        player.Certifications += CertificationType.EliteAssault
        player.Certifications += CertificationType.GroundSupport
        player.Certifications += CertificationType.GroundTransport
        player.Certifications += CertificationType.Flail
        player.Certifications += CertificationType.Switchblade
        player.Certifications += CertificationType.AssaultBuggy
        player.Certifications += CertificationType.ArmoredAssault1
        player.Certifications += CertificationType.ArmoredAssault2
        player.Certifications += CertificationType.AirCavalryScout
        player.Certifications += CertificationType.AirCavalryAssault
        player.Certifications += CertificationType.AirCavalryInterceptor
        player.Certifications += CertificationType.AirSupport
        player.Certifications += CertificationType.GalaxyGunship
        player.Certifications += CertificationType.Phantasm
//        player.Certifications += CertificationType.BattleFrameRobotics
//        player.Certifications += CertificationType.BFRAntiInfantry
//        player.Certifications += CertificationType.BFRAntiAircraft
        AwardBattleExperiencePoints(player, 20000000L)
        player.CEP = 600000
        player.Slot(0).Equipment = Tool(GlobalDefinitions.StandardPistol(player.Faction))
        player.Slot(2).Equipment = Tool(suppressor)
        player.Slot(4).Equipment = Tool(GlobalDefinitions.StandardMelee(player.Faction))
        player.Slot(6).Equipment = AmmoBox(bullet_9mm)
        player.Slot(9).Equipment = AmmoBox(bullet_9mm_AP)
        player.Slot(12).Equipment = AmmoBox(shotgun_shell)
        player.Slot(33).Equipment = AmmoBox(shotgun_shell_AP)
        player.Slot(36).Equipment = AmmoBox(GlobalDefinitions.StandardPistolAmmo(player.Faction))
        player.Slot(39).Equipment = SimpleItem(remote_electronics_kit)
        player.Slot(5).Equipment.get.asInstanceOf[LockerContainer].Inventory += 0 -> SimpleItem(remote_electronics_kit)

        player.Implants(0).Unlocked = true
        player.Implants(0).Implant = sample
        //  player.Implants(0).Initialized = true
        player.Implants(1).Unlocked = true
        player.Implants(1).Implant = sample2
        //  player.Implants(1).Initialized = true
        player.Implants(2).Unlocked = true
        player.Implants(2).Implant = sample3
        //  player.Implants(2).Initialized = true

        sendResponse(ActionResultMessage(true, None))
        self ! ListAccountCharacters

      }
      else if (!good) {
        sendResponse(ActionResultMessage(false, Some(1)))
      }

    case msg @ CharacterRequestMessage(charId, action) =>
      log.info("Handling " + msg)
      action match {
        case CharacterRequestAction.Delete =>
          sendResponse(ActionResultMessage(false, Some(1)))
          self ! ListAccountCharacters
        case CharacterRequestAction.Select =>
          import net.psforever.objects.GlobalDefinitions._
          var tempEmpire  = PlanetSideEmpire.NEUTRAL
          var tempPos = Vector3(0f,0f,0f)
          if(player.Name.indexOf("TestCharacter") >= 0 && charId == 1) {
            tempEmpire = PlanetSideEmpire.TR
            tempPos = Vector3(3749f,5470f,79f)
          } else if (player.Name.indexOf("TestCharacter") >= 0 && charId == 2) {
            tempEmpire = PlanetSideEmpire.NC
            tempPos = Vector3(4405f,5894f,70f)
          } else if (player.Name.indexOf("TestCharacter") >= 0 && charId == 3) {
            tempEmpire = PlanetSideEmpire.VS
            tempPos = Vector3(4807f,5208f,56f)
          }
          if(player.Name.indexOf("TestCharacter") >= 0 && charId <= 3) {
            player = Player("UnNamed" + sessionId.toString, tempEmpire, CharacterGender.Male, 41, 1)
//            player.Position = Vector3(3674.8438f, 2726.789f, 91.15625f)
//            player.Position = Vector3(3561.0f, 2854.0f, 90.859375f)
            player.Position = tempPos
            player.Orientation = Vector3(0f, 0f, 90f)
            player.Certifications += CertificationType.StandardAssault
            player.Certifications += CertificationType.MediumAssault
            player.Certifications += CertificationType.StandardExoSuit
            player.Certifications += CertificationType.AgileExoSuit
            player.Certifications += CertificationType.ReinforcedExoSuit
            player.Certifications += CertificationType.ATV
//            player.Certifications += CertificationType.Harasser
            player.Certifications += CertificationType.InfiltrationSuit
            player.Certifications += CertificationType.UniMAX
            //
            player.Certifications += CertificationType.Sniping
            player.Certifications += CertificationType.AntiVehicular
            player.Certifications += CertificationType.HeavyAssault
            player.Certifications += CertificationType.SpecialAssault
            player.Certifications += CertificationType.EliteAssault
            player.Certifications += CertificationType.GroundSupport
            player.Certifications += CertificationType.GroundTransport
            player.Certifications += CertificationType.Flail
            player.Certifications += CertificationType.Switchblade
            player.Certifications += CertificationType.AssaultBuggy
            player.Certifications += CertificationType.ArmoredAssault1
            player.Certifications += CertificationType.ArmoredAssault2
            player.Certifications += CertificationType.AirCavalryScout
            player.Certifications += CertificationType.AirCavalryAssault
            player.Certifications += CertificationType.AirCavalryInterceptor
            player.Certifications += CertificationType.AirSupport
            player.Certifications += CertificationType.GalaxyGunship
            player.Certifications += CertificationType.Phantasm
            AwardBattleExperiencePoints(player, 197754L)
            player.Slot(0).Equipment = Tool(GlobalDefinitions.StandardPistol(player.Faction))
            player.Slot(2).Equipment = Tool(suppressor)
            player.Slot(4).Equipment = Tool(GlobalDefinitions.StandardMelee(player.Faction))
            player.Slot(6).Equipment = AmmoBox(bullet_9mm)
            player.Slot(9).Equipment = AmmoBox(bullet_9mm)
            player.Slot(12).Equipment = AmmoBox(bullet_9mm)
            player.Slot(33).Equipment = AmmoBox(bullet_9mm_AP)
            player.Slot(36).Equipment = AmmoBox(GlobalDefinitions.StandardPistolAmmo(player.Faction))
            player.Slot(39).Equipment = SimpleItem(remote_electronics_kit)
            player.Slot(5).Equipment.get.asInstanceOf[LockerContainer].Inventory += 0 -> SimpleItem(remote_electronics_kit)
            player.Implants(0).Unlocked = true
            player.Implants(0).Implant = sample
            //  player.Implants(0).Initialized = true
            player.Implants(1).Unlocked = true
            player.Implants(1).Implant = sample2
            //  player.Implants(1).Initialized = true
          }

          LivePlayerList.Add(sessionId, player)
          //TODO check if can spawn on last continent/location from player?
          //TODO if yes, get continent guid accessors
          //TODO if no, get sanctuary guid accessors and reset the player's expectations
          galaxy ! InterstellarCluster.GetWorld("z4")
        case default =>
          log.error("Unsupported " + default + " in " + msg)
      }

    case KeepAliveMessage(code) =>
      sendResponse(KeepAliveMessage())

    case msg @ BeginZoningMessage() =>
      log.info("Reticulating splines ...")
      //map-specific initializations
<<<<<<< HEAD
      //TODO continent.ClientConfiguration()
      sendResponse(SetEmpireMessage(PlanetSideGUID(21), PlanetSideEmpire.VS)) //Irkalla
      sendResponse(SetEmpireMessage(PlanetSideGUID(60), PlanetSideEmpire.VS))
      sendResponse(SetEmpireMessage(PlanetSideGUID(74), PlanetSideEmpire.VS))
      sendResponse(SetEmpireMessage(PlanetSideGUID(86), PlanetSideEmpire.VS))
//      sendResponse(SetEmpireMessage(PlanetSideGUID(27), PlanetSideEmpire.NC)) //Dagon
      sendResponse(SetEmpireMessage(PlanetSideGUID(30), PlanetSideEmpire.TR)) //Hanish
      sendResponse(SetEmpireMessage(PlanetSideGUID(56), PlanetSideEmpire.TR))
      sendResponse(SetEmpireMessage(PlanetSideGUID(82), PlanetSideEmpire.TR))
      sendResponse(SetEmpireMessage(PlanetSideGUID(69), PlanetSideEmpire.TR))
//      sendResponse(SetEmpireMessage(PlanetSideGUID(36), PlanetSideEmpire.VS)) //Lahar
//      sendResponse(SetEmpireMessage(PlanetSideGUID(42), PlanetSideEmpire.TR)) //Baal
      sendResponse(SetEmpireMessage(PlanetSideGUID(48), PlanetSideEmpire.NC)) //Girru
      sendResponse(SetEmpireMessage(PlanetSideGUID(62), PlanetSideEmpire.NC))
      sendResponse(SetEmpireMessage(PlanetSideGUID(73), PlanetSideEmpire.NC))
      sendResponse(SetEmpireMessage(PlanetSideGUID(83), PlanetSideEmpire.NC))

      sendResponse(BuildingInfoUpdateMessage(PlanetSideGUID(4), PlanetSideGUID(11), 10, false, PlanetSideEmpire.NEUTRAL, 0,
        PlanetSideEmpire.VS, 0, None, PlanetSideGeneratorState.Normal, true, false, 30, 188, List(), 0, false, 8, None, false, false)) // Irkalla VS
      sendResponse(BuildingInfoUpdateMessage(PlanetSideGUID(4), PlanetSideGUID(10), 10, false, PlanetSideEmpire.NEUTRAL, 0,
        PlanetSideEmpire.TR, 0, None, PlanetSideGeneratorState.Normal, true, false, 30, 188, List(), 0, false, 8, None, false, false)) // Hanish TR
      sendResponse(BuildingInfoUpdateMessage(PlanetSideGUID(4), PlanetSideGUID(9), 10, false, PlanetSideEmpire.NEUTRAL, 0,
        PlanetSideEmpire.NC, 0, None, PlanetSideGeneratorState.Normal, true, false, 30, 188, List(), 0, false, 8, None, false, false)) // Girru NC

//      sendResponse(BuildingInfoUpdateMessage(PlanetSideGUID(4), PlanetSideGUID(5), 10, false, PlanetSideEmpire.NEUTRAL, 0,
//        PlanetSideEmpire.TR, 0, None, PlanetSideGeneratorState.Normal, true, false, 22, 0, List(), 0, false, 8, None, false, false)) // Akkan TR
//      sendResponse(BuildingInfoUpdateMessage(PlanetSideGUID(4), PlanetSideGUID(6), 10, false, PlanetSideEmpire.NEUTRAL, 0,
//        PlanetSideEmpire.TR, 0, None, PlanetSideGeneratorState.Normal, true, false, 22, 0, List(), 0, false, 8, None, false, false)) // Baal TR
//      sendResponse(BuildingInfoUpdateMessage(PlanetSideGUID(4), PlanetSideGUID(7), 10, false, PlanetSideEmpire.NEUTRAL, 0,
//        PlanetSideEmpire.NC, 0, None, PlanetSideGeneratorState.Normal, true, false, 4, 0, List(), 0, false, 8, None, false, false)) // Dagon NC
//      sendResponse(BuildingInfoUpdateMessage(PlanetSideGUID(4), PlanetSideGUID(12), 10, false, PlanetSideEmpire.NEUTRAL, 0,
//        PlanetSideEmpire.VS, 0, None, PlanetSideGeneratorState.Normal, true, false, 28, 0, List(), 0, false, 8, None, false, false)) // Kusag VS
//      sendResponse(BuildingInfoUpdateMessage(PlanetSideGUID(4), PlanetSideGUID(13), 10, false, PlanetSideEmpire.NEUTRAL, 0,
//        PlanetSideEmpire.VS, 0, None, PlanetSideGeneratorState.Normal, true, false, 28, 0, List(), 0, false, 8, None, false, false)) // Lahar VS

      // Nick test
      sendResponse(SetEmpireMessage(PlanetSideGUID(4), PlanetSideEmpire.TR))


=======
      configZone(continent) //todo density
>>>>>>> bd76d285
      sendResponse(TimeOfDayMessage(1191182336))
      //custom
      sendResponse(ContinentalLockUpdateMessage(13, PlanetSideEmpire.VS)) // "The VS have captured the VS Sanctuary."
      (1 to 255).foreach(i => { sendResponse(SetEmpireMessage(PlanetSideGUID(i), PlanetSideEmpire.VS)) })

      //render Equipment that was dropped into zone before the player arrived
      continent.EquipmentOnGround.foreach(item => {
        val definition = item.Definition
        sendResponse(
          ObjectCreateMessage(
            definition.ObjectId,
            item.GUID,
            DroppedItemData(PlacementData(item.Position, item.Orientation), definition.Packet.ConstructorData(item).get)
          )
        )
      })
      //load active players in zone
      LivePlayerList.ZonePopulation(continent.Number, _ => true).foreach(char => {
        sendResponse(
          ObjectCreateMessage(ObjectClass.avatar, char.GUID, char.Definition.Packet.ConstructorData(char).get)
        )
      })
      //load active vehicles in zone
      continent.Vehicles.foreach(vehicle => {
        val definition = vehicle.Definition
        sendResponse(
          ObjectCreateMessage(
            definition.ObjectId,
            vehicle.GUID,
            definition.Packet.ConstructorData(vehicle).get
          )
        )
        //seat vehicle occupants
        vehicle.Definition.MountPoints.values.foreach(seat_num => {
          vehicle.Seat(seat_num).get.Occupant match {
            case Some(tplayer) =>
              if(tplayer.HasGUID) {
                sendResponse(ObjectAttachMessage(vehicle.GUID, tplayer.GUID, seat_num))
              }
            case None => ;
          }
        })
        ReloadVehicleAccessPermissions(vehicle)
      })
      //implant terminals
      continent.Map.TerminalToInterface.foreach({ case((terminal_guid, interface_guid)) =>
        val parent_guid = PlanetSideGUID(terminal_guid)
        continent.GUID(interface_guid) match {
          case Some(obj : Terminal) =>
            val objDef = obj.Definition
            val obj_uid = objDef.ObjectId
            val obj_data = objDef.Packet.ConstructorData(obj).get
            sendResponse(
              ObjectCreateMessage(
                obj_uid,
                PlanetSideGUID(interface_guid),
                ObjectCreateMessageParent(parent_guid, 1),
                obj_data
              )
            )
          case _ => ;
        }
        //seat terminal occupants
        continent.GUID(terminal_guid) match {
          case Some(obj : Mountable) =>
            obj.MountPoints.foreach({ case((_, seat_num)) =>
              obj.Seat(seat_num).get.Occupant match {
                case Some(tplayer) =>
                  if(tplayer.HasGUID) {
                    sendResponse(ObjectAttachMessage(parent_guid, tplayer.GUID, seat_num))
                  }
                case None => ;
              }
            })
          case _ => ;
        }
      })
      avatarService ! Service.Join(player.Continent)
      localService ! Service.Join(player.Continent)
      vehicleService ! Service.Join(player.Continent)

      chatService ! Service.Join("local")
      chatService ! Service.Join("voice")
      chatService ! Service.Join("tell")
      chatService ! Service.Join("broadcast")

      self ! SetCurrentAvatar(player)

    case msg @ PlayerStateMessageUpstream(avatar_guid, pos, vel, yaw, pitch, yaw_upper, seq_time, unk3, is_crouching, is_jumping, unk4, is_cloaking, unk5, unk6) =>
      player.Position = pos
      player.Velocity = vel
      player.Orientation = Vector3(player.Orientation.x, pitch, yaw)
      player.FacingYawUpper = yaw_upper
      player.Crouching = is_crouching
      player.Jumping = is_jumping
      if(is_crouching) {
        sendResponse(ChatMsg(ChatMessageType.CMT_GMOPEN, true, "Server", " X : " + player.Position.x.toString + " Y : " + player.Position.y.toString + " Z : " + player.Position.z.toString + "  Orientation Yaw : " + player.Orientation.z.toInt.toString, None))
        println("(Vector3(" + player.Position.x + "f, " + player.Position.y + "f, " + player.Position.z + "f), Vector3(0, 0, " + player.Orientation.z.toInt + "))))")
      }

      val wepInHand : Boolean = player.Slot(player.DrawnSlot).Equipment match {
        case Some(item) => item.Definition == GlobalDefinitions.bolt_driver
        case None => false
      }
      avatarService ! AvatarServiceMessage(continent.Id, AvatarAction.PlayerState(avatar_guid, msg, player.Spectator, wepInHand))

    case msg @ ChildObjectStateMessage(object_guid, pitch, yaw) =>
      //the majority of the following check retrieves information to determine if we are in control of the child
      player.VehicleSeated match {
        case Some(vehicle_guid) =>
          continent.GUID(vehicle_guid) match {
            case Some(obj : Vehicle) =>
              obj.PassengerInSeat(player) match {
                case Some(seat_num) =>
                  obj.WeaponControlledFromSeat(seat_num) match {
                    case Some(tool) =>
                      if(tool.GUID == object_guid) {
                        //TODO set tool orientation?
                        player.Orientation = Vector3(0f, pitch, yaw)
                        vehicleService ! VehicleServiceMessage(continent.Id, VehicleAction.ChildObjectState(player.GUID, object_guid, pitch, yaw))
                      }
                    case None =>
                      log.warn(s"ChildObjectState: player $player is not using stated controllable agent")
                  }
                case None =>
                  log.warn(s"ChildObjectState: player ${player.GUID} is not in a position to use controllable agent")
              }
            case _ =>
              log.warn(s"ChildObjectState: player $player's controllable agent not available in scope")
          }
        case None =>
          //TODO status condition of "playing getting out of vehicle to allow for late packets without warning
          //log.warn(s"ChildObjectState: player $player not related to anything with a controllable agent")
      }
      //log.info("ChildObjectState: " + msg)

    case msg @ VehicleStateMessage(vehicle_guid, unk1, pos, ang, vel, unk5, unk6, unk7, wheels, unk9, unkA) =>
      continent.GUID(vehicle_guid) match {
        case Some(obj : Vehicle) =>
          val seat = obj.Seat(0).get
          if(seat.Occupant.contains(player)) { //we're driving the vehicle
            player.Position = pos //convenient
            if(seat.ControlledWeapon.isEmpty) {
              player.Orientation = Vector3(0f, 0f, ang.z) //convenient
            }
            obj.Position = pos
            obj.Orientation = ang
            obj.Velocity = vel
            vehicleService ! VehicleServiceMessage(continent.Id, VehicleAction.VehicleState(player.GUID, vehicle_guid, unk1, pos, ang, vel, unk5, unk6, unk7, wheels, unk9, unkA))
          }
          //TODO placing a "not driving" warning here may trigger as we are disembarking the vehicle
        case _ =>
          log.warn(s"VehicleState: no vehicle $vehicle_guid found in zone")
      }
      //log.info("VehicleState: " + msg)

    case msg @ VehicleSubStateMessage(vehicle_guid, player_guid, vehicle_pos, vehicle_ang, vel, unk1, unk2) =>
      //log.info(s"VehicleSubState: $vehicle_guid, $player_guid, $vehicle_pos, $vehicle_ang, $vel, $unk1, $unk2")

    case msg @ ProjectileStateMessage(projectile_guid, shot_pos, shot_vector, unk1, unk2, unk3, unk4, time_alive) =>
    //log.info("ProjectileState: " + msg)

    case msg @ ReleaseAvatarRequestMessage() =>
      log.info(s"ReleaseAvatarRequest: ${player.GUID} on ${continent.Id} has released")
      sendResponse(PlanetsideAttributeMessage(player.GUID, 6, 1))
      sendResponse(AvatarDeadStateMessage(DeadState.Release, 0, 0, player.Position, 2, true))

    case msg @ SpawnRequestMessage(u1, u2, u3, u4, u5) =>
      log.info(s"SpawnRequestMessage: $msg")

    case msg @ SetChatFilterMessage(send_channel, origin, whitelist) =>
      log.info("SetChatFilters: " + msg)

    case msg @ ChatMsg(messagetype, has_wide_contents, recipient, contents, note_contents) =>
      // TODO: Prevents log spam, but should be handled correctly
      if (messagetype != ChatMessageType.CMT_TOGGLE_GM) {
        log.info("Chat: " + msg)
      }

<<<<<<< HEAD
      if (messagetype == ChatMessageType.CMT_OPEN) {
        chatService ! ChatServiceMessage("local", ChatAction.Local(player.GUID, player.Name, continent, msg))
      }

      if (messagetype == ChatMessageType.CMT_BROADCAST) {

      }
      if (messagetype == ChatMessageType.CMT_TELL) {
        chatService ! ChatServiceMessage("tell", ChatAction.Tell(player.GUID, player.Name, msg))
      }

      if (messagetype == ChatMessageType.CMT_VOICE) {
        chatService ! ChatServiceMessage("voice", ChatAction.Voice(player.GUID, player.Name, continent, msg))
=======
      if(messagetype == ChatMessageType.CMT_SUICIDE) {
        val player_guid = player.GUID
        val pos = player.Position
        sendResponse(PlanetsideAttributeMessage(player_guid, 0, 0))
        sendResponse(PlanetsideAttributeMessage(player_guid, 2, 0))
        sendResponse(DestroyMessage(player_guid, player_guid, PlanetSideGUID(0), pos))
        sendResponse(AvatarDeadStateMessage(DeadState.Dead, 300000, 300000, pos, 2, true))
      }

      if (messagetype == ChatMessageType.CMT_VOICE) {
        sendResponse(ChatMsg(ChatMessageType.CMT_VOICE, false, player.Name, contents, None))
>>>>>>> bd76d285
      }

      // TODO: handle this appropriately
      if(messagetype == ChatMessageType.CMT_QUIT) {
        sendResponse(DropCryptoSession())
        sendResponse(DropSession(sessionId, "user quit"))
      }

      // TODO: Depending on messagetype, may need to prepend sender's name to contents with proper spacing
      // TODO: Just replays the packet straight back to sender; actually needs to be routed to recipients!
      //sendResponse(ChatMsg(messagetype, has_wide_contents, recipient, contents, note_contents)))

    case msg @ VoiceHostRequest(unk, PlanetSideGUID(player_guid), data) =>
      log.info("Player "+player_guid+" requested in-game voice chat.")
      sendResponse(VoiceHostKill())

    case msg @ VoiceHostInfo(player_guid, data) =>
      sendResponse(VoiceHostKill())

    case msg @ ChangeAmmoMessage(item_guid, unk1) =>
      log.info("ChangeAmmo: " + msg)
      FindContainedWeapon match {
        case (Some(obj), Some(tool : Tool)) =>
          val originalAmmoType = tool.AmmoType
          val fullMagazine = tool.MaxMagazine
          do {
            val requestedAmmoType = tool.NextAmmoType
            if(requestedAmmoType != tool.AmmoSlot.Box.AmmoType) {
              FindReloadAmmunition(obj, requestedAmmoType, fullMagazine).reverse match {
                case Nil => ;
                case x :: xs =>
                  val (deleteFunc, modifyFunc) : ((Int, AmmoBox)=>Unit, (AmmoBox, Int)=>Unit) = obj match {
                    case (veh : Vehicle) =>
                      (DeleteAmmunitionInVehicle(veh), ModifyAmmunitionInVehicle(veh))
                    case _ =>
                      (DeleteAmmunition(obj), ModifyAmmunition(obj))
                  }
                  val (stowFuncTask, stowFunc) : ((Int, AmmoBox)=>TaskResolver.GiveTask, (Int, AmmoBox)=>Unit) = obj match {
                    case (veh : Vehicle) =>
                      (StowNewAmmunitionInVehicles(veh), StowAmmunitionInVehicles(veh))
                    case _ =>
                      (StowNewAmmunition(obj), StowAmmunition(obj))
                  }
                  xs.foreach(item => {
                    obj.Inventory -= x.start
                    deleteFunc(item.start, item.obj.asInstanceOf[AmmoBox])
                  })

                  //box will be the replacement ammo; give it the discovered magazine and load it into the weapon @ 0
                  val box = x.obj.asInstanceOf[AmmoBox]
                  val originalBoxCapacity = box.Capacity
                  val tailReloadValue : Int = if(xs.isEmpty) { 0 } else { xs.map(_.obj.asInstanceOf[AmmoBox].Capacity).reduceLeft(_ + _) }
                  val sumReloadValue : Int = originalBoxCapacity + tailReloadValue
                  val previousBox = tool.AmmoSlot.Box //current magazine in tool
                  sendResponse(ObjectDetachMessage(tool.GUID, previousBox.GUID, Vector3(0f, 0f, 0f), 0f, 0f, 0f))
                  sendResponse(ObjectDetachMessage(player.GUID, box.GUID, Vector3(0f, 0f, 0f), 0f, 0f, 0f))
                  obj.Inventory -= x.start //remove replacement ammo from inventory
                  val ammoSlotIndex = tool.FireMode.AmmoSlotIndex
                  tool.AmmoSlots(ammoSlotIndex).Box = box //put replacement ammo in tool
                  sendResponse(ObjectAttachMessage(tool.GUID, box.GUID, ammoSlotIndex))

                  //announce swapped ammunition box in weapon
                  val previous_box_guid = previousBox.GUID
                  val boxDef = box.Definition
                  val box_guid = box.GUID
                  val tool_guid = tool.GUID
                  sendResponse(ChangeAmmoMessage(tool_guid, box.Capacity))
                  avatarService ! AvatarServiceMessage(continent.Id, AvatarAction.ChangeAmmo(player.GUID, tool_guid, ammoSlotIndex,previous_box_guid, boxDef.ObjectId, box.GUID, boxDef.Packet.ConstructorData(box).get))

                  //handle inventory contents
                  box.Capacity = (if(sumReloadValue <= fullMagazine) {
                    sumReloadValue
                  }
                  else {
                    val splitReloadAmmo : Int = sumReloadValue - fullMagazine
                    log.info(s"ChangeAmmo: taking ${originalBoxCapacity - splitReloadAmmo} from a box of ${originalBoxCapacity} $requestedAmmoType")
                    val boxForInventory = AmmoBox(box.Definition, splitReloadAmmo)
                    obj.Inventory += x.start -> boxForInventory //block early; assumption warning: swappable ammo types have the same icon size
                    taskResolver ! stowFuncTask(x.start, boxForInventory)
                    fullMagazine
                  })
                  sendResponse(InventoryStateMessage(box.GUID, tool.GUID, box.Capacity)) //should work for both players and vehicles
                  log.info(s"ChangeAmmo: loading ${box.Capacity} $requestedAmmoType into ${tool.GUID} @ $ammoSlotIndex")
                  if(previousBox.Capacity > 0) {
                    //divide capacity across other existing and not full boxes of that ammo type
                    var capacity = previousBox.Capacity
                    val iter = obj.Inventory.Items
                        .map({case(_, entry) => entry })
                        .filter(entry => {
                          entry.obj match {
                            case (item : AmmoBox) =>
                              item.AmmoType == originalAmmoType && item.FullCapacity != item.Capacity
                            case _ =>
                              false
                          }
                        })
                        .toList
                        .sortBy(_.start)
                        .iterator
                    while(capacity > 0 && iter.hasNext) {
                      val entry = iter.next
                      val item : AmmoBox = entry.obj.asInstanceOf[AmmoBox]
                      val ammoAllocated = math.min(item.FullCapacity - item.Capacity, capacity)
                      log.info(s"ChangeAmmo: putting $ammoAllocated back into a box of ${item.Capacity} $originalAmmoType")
                      capacity -= ammoAllocated
                      modifyFunc(item, -ammoAllocated)
                    }
                    previousBox.Capacity = capacity
                  }

                  if(previousBox.Capacity > 0) {
                    //TODO split previousBox into AmmoBox objects of appropriate max capacity, e.g., 100 9mm -> 2 x 50 9mm
                    obj.Inventory.Fit(previousBox.Definition.Tile) match {
                      case Some(index) => //put retained magazine in inventory
                        stowFunc(index, previousBox)
                      case None => //drop
                        log.info(s"ChangeAmmo: dropping ammo box $previousBox")
                        val pos = player.Position
                        val orient = player.Orientation
                        sendResponse(
                          ObjectDetachMessage(Service.defaultPlayerGUID, previous_box_guid, pos, 0f, 0f, orient.z)
                        )
                        val orient2 = Vector3(0f, 0f, orient.z)
                        continent.Ground ! Zone.DropItemOnGround(previousBox, pos, orient2)
                        val objDef = previousBox.Definition
                        avatarService ! AvatarServiceMessage(continent.Id, AvatarAction.EquipmentOnGround(player.GUID, pos, orient2, objDef.ObjectId, previousBox.GUID, objDef.Packet.ConstructorData(previousBox).get))
                    }
                  }
                  else {
                    taskResolver ! GUIDTask.UnregisterObjectTask(previousBox)(continent.GUID)
                  }
              }
            }
          }
          while(tool.AmmoType != originalAmmoType && tool.AmmoType != tool.AmmoSlot.Box.AmmoType)

        case (_, Some(_)) =>
          log.error(s"ChangeAmmo: the object that was found for $item_guid was not a Tool")
        case (_, None) =>
          log.error(s"ChangeAmmo: can not find $item_guid")
      }

    case msg @ ChangeFireModeMessage(item_guid, fire_mode) =>
      log.info("ChangeFireMode: " + msg)
      FindWeapon match {
        case Some(tool : Tool) =>
          val originalModeIndex = tool.FireModeIndex
          tool.NextFireMode
          val modeIndex = tool.FireModeIndex
          val tool_guid = tool.GUID
          if(originalModeIndex != modeIndex) {
            log.info(s"ChangeFireMode: changing $tool_guid to fire mode $modeIndex")
            sendResponse(ChangeFireModeMessage(tool_guid, modeIndex))
            avatarService ! AvatarServiceMessage(continent.Id, AvatarAction.ChangeFireMode(player.GUID, tool_guid, modeIndex))
          }
          else {
            tool.FireModeIndex = originalModeIndex
            sendResponse(ChangeFireModeMessage(tool_guid, originalModeIndex))
          }
        case Some(_) =>
          log.error(s"ChangeFireMode: the object that was found for $item_guid was not a Tool")
        case None =>
          log.error(s"ChangeFireMode: can not find $item_guid")
      }

    case msg @ ChangeFireStateMessage_Start(item_guid) =>
      log.info("ChangeFireState_Start: " + msg)
      if(shooting.isEmpty) {
        FindEquipment match {
          case Some(tool : Tool) =>
            if(tool.GUID == item_guid && tool.Magazine > 0) {
              shooting = Some(item_guid)
              avatarService ! AvatarServiceMessage(continent.Id, AvatarAction.ChangeFireState_Start(player.GUID, item_guid))
            }
          case Some(_) => //permissible, for now
            shooting = Some(item_guid)
            avatarService ! AvatarServiceMessage(continent.Id, AvatarAction.ChangeFireState_Start(player.GUID, item_guid))
          case None =>
            log.error(s"ChangeFireState_Start: can not find $item_guid")
        }
      }

    case msg @ ChangeFireStateMessage_Stop(item_guid) =>
      log.info("ChangeFireState_Stop: " + msg)
      val weapon : Option[Equipment] = if(shooting.contains(item_guid)) {
        shooting = None
        avatarService ! AvatarServiceMessage(continent.Id, AvatarAction.ChangeFireState_Stop(player.GUID, item_guid))
        FindEquipment
      }
      else {
        //some weapons, e.g., the decimator, do not send a ChangeFireState_Start on the last shot
        FindEquipment match {
          case Some(tool) =>
            if(tool.Definition == GlobalDefinitions.phoenix) {
              avatarService ! AvatarServiceMessage(continent.Id, AvatarAction.ChangeFireState_Start(player.GUID, item_guid))
              avatarService ! AvatarServiceMessage(continent.Id, AvatarAction.ChangeFireState_Stop(player.GUID, item_guid))
            }
            Some(tool)
          case _ =>
            log.warn(s"ChangeFireState_Stop: received an unexpected message about $item_guid")
            None
        }
      }
      weapon match {
        case Some(tool : Tool) =>
          if(tool.Magazine == 0) {
            FireCycleCleanup(tool)
          }
        case _ => ;
      }
      progressBarUpdate.cancel //TODO independent action?

    case msg @ EmoteMsg(avatar_guid, emote) =>
      log.info("Emote: " + msg)
      sendResponse(EmoteMsg(avatar_guid, emote))

    case msg @ FrameVehicleStateMessage(_,_,_,_,_,_,_,_,_,_,_) =>
      log.info("BFR: " + msg)

    case msg @ DropItemMessage(item_guid) =>
      log.info("DropItem: " + msg)
      player.FreeHand.Equipment match {
        case Some(item) =>
          if(item.GUID == item_guid) {
            val orient : Vector3 = Vector3(0f, 0f, player.Orientation.z)
            player.FreeHand.Equipment = None
            continent.Ground ! Zone.DropItemOnGround(item, player.Position, orient)
            sendResponse(ObjectDetachMessage(player.GUID, item.GUID, player.Position, 0f, 0f, player.Orientation.z))
            val objDef = item.Definition
            avatarService ! AvatarServiceMessage(player.Continent, AvatarAction.EquipmentOnGround(player.GUID, player.Position, orient, objDef.ObjectId, item.GUID, objDef.Packet.ConstructorData(item).get))
          }
          else {
            log.warn(s"item in hand was ${item.GUID} but trying to drop $item_guid; nothing will be dropped")
          }
        case None =>
          log.error(s"$player wanted to drop an item, but it was not in hand")
      }

    case msg @ PickupItemMessage(item_guid, player_guid, unk1, unk2) =>
      log.info("PickupItem: " + msg)
      continent.Ground ! Zone.GetItemOnGround(player, item_guid)

    case msg @ ReloadMessage(item_guid, ammo_clip, unk1) =>
      log.info("Reload: " + msg)
      FindContainedWeapon match {
        case (Some(obj), Some(tool : Tool)) =>
          val currentMagazine : Int = tool.Magazine
          val magazineSize : Int = tool.MaxMagazine
          val reloadValue : Int = magazineSize - currentMagazine
          if(magazineSize > 0 && reloadValue > 0) {
            FindReloadAmmunition(obj, tool.AmmoType, reloadValue).reverse match {
              case Nil =>
                log.warn(s"ReloadMessage: no ammunition could be found for $item_guid")
              case list @ x :: xs =>
                val (deleteFunc, modifyFunc) : ((Int, AmmoBox)=>Unit, (AmmoBox, Int)=>Unit) = obj match {
                  case (veh : Vehicle) =>
                    (DeleteAmmunitionInVehicle(veh), ModifyAmmunitionInVehicle(veh))
                  case _ =>
                    (DeleteAmmunition(obj), ModifyAmmunition(obj))
                }
                xs.foreach(item => {
                  deleteFunc(item.start, item.obj.asInstanceOf[AmmoBox])
                })
                val box = x.obj.asInstanceOf[AmmoBox]
                val tailReloadValue : Int = if(xs.isEmpty) { 0 } else { xs.map(_.obj.asInstanceOf[AmmoBox].Capacity).reduceLeft(_ + _) }
                val sumReloadValue : Int = box.Capacity + tailReloadValue
                val actualReloadValue = (if(sumReloadValue <= reloadValue) {
                  deleteFunc(x.start, box)
                  sumReloadValue
                }
                else {
                  modifyFunc(box, reloadValue - tailReloadValue)
                  reloadValue
                }) + currentMagazine
                log.info(s"ReloadMessage: success, $tool <- $actualReloadValue ${tool.AmmoType}")
                tool.Magazine = actualReloadValue
                sendResponse(ReloadMessage(item_guid, actualReloadValue, unk1))
                avatarService ! AvatarServiceMessage(continent.Id, AvatarAction.Reload(player.GUID, item_guid))
            }
          }
          else {
            log.warn(s"ReloadMessage: item $item_guid can not reload (full=$magazineSize, want=$reloadValue)")
          }
        case (_, Some(_)) =>
          log.error(s"ReloadMessage: the object that was found for $item_guid was not a Tool")
        case (_, None) =>
          log.error(s"ReloadMessage: can not find $item_guid")
      }

    case msg @ ObjectHeldMessage(avatar_guid, held_holsters, unk1) =>
      log.info("ObjectHeld: " + msg)
      val before = player.DrawnSlot
      //TODO remove this kludge; explore how to stop BuyExoSuit(Max) sending a tardy ObjectHeldMessage(me, 255)
      if(player.ExoSuit != ExoSuitType.MAX && (player.DrawnSlot = held_holsters) != before) {
        avatarService ! AvatarServiceMessage(player.Continent, AvatarAction.ObjectHeld(player.GUID, player.LastDrawnSlot))
      }

    case msg @ AvatarJumpMessage(state) =>
    //log.info("AvatarJump: " + msg)

    case msg @ ZipLineMessage(player_guid,origin_side,action,id,pos) =>
      log.info("ZipLineMessage: " + msg)
      if (!origin_side && action == 0) {
        //doing this lets you use the zip line in one direction, cant come back
        sendResponse(ZipLineMessage(player_guid, origin_side, action, id, pos))
      }
      else if (!origin_side && action == 1) {
        //disembark from zipline at destination !
        sendResponse(ZipLineMessage(player_guid, origin_side, action, 0, pos))
      }
      else if (!origin_side && action == 2) {
        //get off by force
        sendResponse(ZipLineMessage(player_guid, origin_side, action, 0, pos))
      }
      else if (origin_side && action == 0) {
        // for teleporters & the other zipline direction
      }

    case msg @ RequestDestroyMessage(object_guid) =>
      // TODO: Make sure this is the correct response for all cases
      continent.GUID(object_guid) match {
        case Some(vehicle : Vehicle) =>
          if(player.VehicleOwned.contains(object_guid) && vehicle.Owner.contains(player.GUID)) {
            vehicleService ! VehicleServiceMessage.UnscheduleDeconstruction(object_guid)
            vehicleService ! VehicleServiceMessage.RequestDeleteVehicle(vehicle, continent)
            log.info(s"RequestDestroy: vehicle $object_guid")
          }
          else {
            log.info(s"RequestDestroy: must own vehicle $object_guid in order to deconstruct it")
          }

        case Some(obj : Equipment) =>
          val findFunc : PlanetSideGameObject with Container => Option[(PlanetSideGameObject with Container, Option[Int])] = FindInLocalContainer(object_guid)

          findFunc(player)
            .orElse(findFunc(player.Locker))
            .orElse(accessedContainer match {
              case Some(parent) =>
                findFunc(parent)
              case None =>
                None
            }) match {
            case Some((parent, Some(slot))) =>
              taskResolver ! RemoveEquipmentFromSlot(parent, obj, slot)
              log.info(s"RequestDestroy: equipment $object_guid")

            case _ =>
              //TODO search for item on ground
              sendResponse(ObjectDeleteMessage(object_guid, 0))
              log.warn(s"RequestDestroy: object $object_guid not found")
          }

        case None =>
          log.warn(s"RequestDestroy: object $object_guid not found (not an Equipment or a Vehicle)")

        case _ =>
          log.warn(s"RequestDestroy: not allowed to delete object $object_guid")
      }

    case msg @ ObjectDeleteMessage(object_guid, unk1) =>
      sendResponse(ObjectDeleteMessage(object_guid, 0))
      log.info("ObjectDelete: " + msg)

    case msg @ MoveItemMessage(item_guid, source_guid, destination_guid, dest, unk1) =>
      log.info(s"MoveItem: $msg")
      (continent.GUID(source_guid), continent.GUID(destination_guid), continent.GUID(item_guid)) match {
        case (Some(source : Container), Some(destination : Container), Some(item : Equipment)) =>
          source.Find(item_guid) match {
            case Some(index) =>
              val indexSlot = source.Slot(index)
              val destSlot = destination.Slot(dest)
              val destItem = destSlot.Equipment
              if( {
                val tile = item.Definition.Tile
                destination.Collisions(dest, tile.Width, tile.Height) match {
                  case Success(Nil) =>
                    destItem.isEmpty //no item swap; abort if encountering an unexpected item
                  case Success(entry :: Nil) =>
                    destItem.contains(entry.obj) //one item to swap; abort if destination item is missing or is wrong
                  case Success(_) | scala.util.Failure(_) =>
                    false //abort when too many items at destination or other failure case
                }
              } && indexSlot.Equipment.contains(item)) {
                log.info(s"MoveItem: $item_guid moved from $source_guid @ $index to $destination_guid @ $dest")
                indexSlot.Equipment = None
                destItem match { //do we have a swap item?
                  case Some(item2) => //yes, swap
                    destSlot.Equipment = None //remove item2 to make room for item
                    destSlot.Equipment = item
                    (indexSlot.Equipment = item2) match {
                      case Some(_) => //item and item2 swapped places successfully
                        log.info(s"MoveItem: ${item2.GUID} swapped to $source_guid @ $index")
                        //cleanly shuffle items around to avoid losing icons
                        sendResponse(ObjectDetachMessage(source_guid, item_guid, Vector3(0f, 0f, 0f), 0f, 0f, 0f)) //ground; A -> C
                        sendResponse(ObjectAttachMessage(source_guid, item2.GUID, index)) //B -> A
                        source match {
                          case (obj : Vehicle) =>
                            val player_guid = player.GUID
                            vehicleService ! VehicleServiceMessage(s"${obj.Actor}", VehicleAction.UnstowEquipment(player_guid, item_guid))
                            vehicleService ! VehicleServiceMessage(s"${obj.Actor}", VehicleAction.StowEquipment(player_guid, source_guid, index, item2))
                          //TODO visible slot verification, in the case of BFR arms
                          case (_ : Player) =>
                            if(source.VisibleSlots.contains(index)) {
                              avatarService ! AvatarServiceMessage(player.Continent, AvatarAction.EquipmentInHand(source_guid, index, item2))
                            }
                          case _ => ;
                            //TODO something?
                        }

                      case None => //item2 does not fit; drop on ground
                        val pos = source.Position
                        val sourceOrientZ = source.Orientation.z
                        val orient : Vector3 = Vector3(0f, 0f, sourceOrientZ)
                        continent.Actor ! Zone.DropItemOnGround(item2, pos, orient)
                        sendResponse(ObjectDetachMessage(source_guid, item2.GUID, pos, 0f, 0f, sourceOrientZ)) //ground
                        val objDef = item2.Definition
                        avatarService ! AvatarServiceMessage(player.Continent, AvatarAction.EquipmentOnGround(player.GUID, pos, orient, objDef.ObjectId, item2.GUID, objDef.Packet.ConstructorData(item2).get))
                    }

                  case None => //just move item over
                    destSlot.Equipment = item
                    source match {
                      case (obj : Vehicle) =>
                        vehicleService ! VehicleServiceMessage(s"${obj.Actor}", VehicleAction.UnstowEquipment(player.GUID, item_guid))
                        //TODO visible slot verification, in the case of BFR arms
                      case _ => ;
                      //TODO something?
                    }

                }
                sendResponse(ObjectAttachMessage(destination_guid, item_guid, dest))
                destination match {
                  case (obj : Vehicle) =>
                    vehicleService ! VehicleServiceMessage(s"${obj.Actor}", VehicleAction.StowEquipment(player.GUID, destination_guid, dest, item))
                  //TODO visible slot verification, in the case of BFR arms
                  case (_ : Player) =>
                    if(destination.VisibleSlots.contains(dest)) {
                      avatarService ! AvatarServiceMessage(player.Continent, AvatarAction.EquipmentInHand(destination_guid, dest, item))
                    }
                  case _ => ;
                    //TODO something?
                }
              }
              else if(indexSlot.Equipment.nonEmpty) {
                log.error(s"MoveItem: wanted to move $item_guid, but unexpected item ${indexSlot.Equipment.get} at origin")
              }
              else {
                log.error(s"MoveItem: wanted to move $item_guid, but unexpected item(s) at destination")
              }
            case _ =>
              log.error(s"MoveItem: wanted to move $item_guid, but could not find it")
          }

        case (None, _, _) =>
          log.error(s"MoveItem: wanted to move $item_guid from $source_guid, but could not find source")
        case (_, None, _) =>
          log.error(s"MoveItem: wanted to move $item_guid from $source_guid to $destination_guid, but could not find destination")
        case (_, _, None) =>
          log.error(s"MoveItem: wanted to move $item_guid, but could not find it")
        case _ =>
          log.error(s"MoveItem: wanted to move $item_guid from $source_guid to $destination_guid, but multiple problems were encountered")
      }

    case msg @ LootItemMessage(item_guid, target_guid) =>
      log.info("LootItem: " + msg)

    case msg @ AvatarImplantMessage(_, action, slot, status) => //(player_guid, unk1, unk2, implant) =>
      log.info("AvatarImplantMessage: " + msg)
      if (player.Implants(slot).Initialized) {
        if(action == 3 && status == 1) { // active
          player.Implants(slot).Active = true
        } else if(action == 3 && status == 0) { //desactive
          player.Implants(slot).Active = false
        }
        sendResponse(AvatarImplantMessage(PlanetSideGUID(player.GUID.guid),action,slot,status))
      }


    case msg @ UseItemMessage(avatar_guid, unk1, object_guid, unk2, unk3, unk4, unk5, unk6, unk7, unk8, itemType) =>
      log.info("UseItem: " + msg)
      // TODO: Not all fields in the response are identical to source in real packet logs (but seems to be ok)
      // TODO: Not all incoming UseItemMessage's respond with another UseItemMessage (i.e. doors only send out GenericObjectStateMsg)
      continent.GUID(object_guid) match {
        case Some(door : Door) =>
          if(player.Faction == door.Faction || ((continent.Map.DoorToLock.get(object_guid.guid) match {
            case Some(lock_guid) => continent.GUID(lock_guid).get.asInstanceOf[IFFLock].HackedBy.isDefined
            case None => !door.isOpen
          }) || Vector3.ScalarProjection(door.Outwards, player.Position - door.Position) < 0f)) {
            door.Actor ! Door.Use(player, msg)
          }
          else if(door.isOpen) {
            //the door is open globally ... except on our screen
            sendResponse(GenericObjectStateMsg(object_guid, 16))
          }

        case Some(panel : IFFLock) =>
          if(panel.Faction != player.Faction && panel.HackedBy.isEmpty) {
            player.Slot(player.DrawnSlot).Equipment match {
              case Some(tool : SimpleItem) =>
                if(tool.Definition == GlobalDefinitions.remote_electronics_kit) {
                  //TODO get player hack level (for now, presume 15s in intervals of 4/s)
                  progressBarValue = Some(-2.66f)
                  self ! WorldSessionActor.ItemHacking(player, panel, tool.GUID, 2.66f, FinishHackingDoor(panel, 1114636288L))
                  log.info("Hacking a door~")
                }
              case _ => ;
            }
          }

        case Some(obj : Locker) =>
          if(player.Faction == obj.Faction) {
            log.info(s"UseItem: $player accessing a locker")
            val container = player.Locker
            accessedContainer = Some(container)
            sendResponse(UseItemMessage(avatar_guid, unk1, container.GUID, unk2, unk3, unk4, unk5, unk6, unk7, unk8, 456))
          }
          else {
            log.info(s"UseItem: not $player's locker")
          }

        case Some(obj : Vehicle) =>
          val equipment = player.Slot(player.DrawnSlot).Equipment
          if(player.Faction == obj.Faction) {
            if(equipment match {
              case Some(tool : Tool) =>
                tool.Definition match {
                  case GlobalDefinitions.nano_dispenser => false
                  case _ => true
                }
              case _ => true
            }) {
              //access to trunk
              if(obj.AccessingTrunk.isEmpty) {
                obj.AccessingTrunk = player.GUID
                accessedContainer = Some(obj)
                AccessContents(obj)
                sendResponse(UseItemMessage(avatar_guid, unk1, object_guid, unk2, unk3, unk4, unk5, unk6, unk7, unk8, itemType))
              }
              else {
                log.info(s"UseItem: $player can not cut in line while player ${obj.AccessingTrunk.get} is using $obj's trunk")
              }
            }
            else if(equipment.isDefined) {
              equipment.get.Definition match {
                case GlobalDefinitions.nano_dispenser =>
                  //TODO repairing behavior

                case _ => ;
              }
            }
          }
          //enemy player interactions
          else if(equipment.isDefined) {
            equipment.get.Definition match {
              case GlobalDefinitions.remote_electronics_kit =>
                //TODO hacking behavior

              case _ => ;
            }
          }

        case Some(obj : Terminal) =>
          if(obj.Definition.isInstanceOf[MatrixTerminalDefinition]) {
            //TODO matrix spawn point; for now, just blindly bind to show work (and hope nothing breaks)
            sendResponse(BindPlayerMessage(1, "@ams", true, true, 0, 0, 0, obj.Position))
          }
          else {
            sendResponse(UseItemMessage(avatar_guid, unk1, object_guid, unk2, unk3, unk4, unk5, unk6, unk7, unk8, itemType))
          }

        case Some(obj : PlanetSideGameObject) =>
          if(itemType != 121) {
            sendResponse(UseItemMessage(avatar_guid, unk1, object_guid, unk2, unk3, unk4, unk5, unk6, unk7, unk8, itemType))
          }
          else if(itemType == 121 && !unk3) { // TODO : medkit use ?!
            player.Find(PlanetSideGUID(unk1)) match {
              case Some(slot) =>
                sendResponse(PlanetsideAttributeMessage(player.GUID, 0, player.Health))
                avatarService ! AvatarServiceMessage(player.Continent, AvatarAction.PlanetsideAttribute(player.GUID, 4, player.Health))
                taskResolver ! RemoveEquipmentFromSlot(player, player.Slot(slot).Equipment.get, slot)
                log.info("RequestDestroy: " + msg)
              case None =>
                sendResponse(ObjectDeleteMessage(PlanetSideGUID(unk1), 0))
                log.warn(s"RequestDestroy: object $unk1 not found")
            }
            sendResponse(UseItemMessage(avatar_guid, unk1, object_guid, 0, unk3, unk4, unk5, unk6, unk7, unk8, itemType))
            sendResponse(PlanetsideAttributeMessage(avatar_guid, 0, 100)) // avatar with 100 hp
//            sendResponse(ObjectDeleteMessage(PlanetSideGUID(unk1), 2)))
          }

        case None => ;
      }

    case msg @ UnuseItemMessage(player_guid, object_guid) =>
      log.info("UnuseItem: " + msg)
      continent.GUID(object_guid) match {
        case Some(obj : Vehicle) =>
          if(obj.AccessingTrunk.contains(player.GUID)) {
            obj.AccessingTrunk = None
            UnAccessContents(obj)
          }

        case _ =>;
      }
      accessedContainer = None

    case msg @ DeployObjectMessage(guid, unk1, pos, roll, pitch, yaw, unk2) =>
      log.info("DeployObject: " + msg)

    case msg @ GenericObjectStateMsg(object_guid, unk1) =>
      log.info("GenericObjectState: " + msg)

    case msg @ ItemTransactionMessage(terminal_guid, _, _, _, _, _) =>
      log.info("ItemTransaction: " + msg)
      continent.GUID(terminal_guid) match {
        case Some(term : Terminal) =>
          log.info(s"ItemTransaction: ${term.Definition.Name} found")
          term.Actor ! Terminal.Request(player, msg)
        case Some(obj : PlanetSideGameObject) =>
          log.error(s"ItemTransaction: $obj is not a terminal")
        case _ =>
          log.error(s"ItemTransaction: $terminal_guid does not exist")
      }

    case msg @ FavoritesRequest(player_guid, unk, action, line, label) =>
      if(player.GUID == player_guid) {
        val name = label.getOrElse("missing_loadout_name")
        action match {
          case FavoritesAction.Unknown => ;
          case FavoritesAction.Save =>
            player.SaveLoadout(name, line)
            sendResponse(FavoritesMessage(0, player_guid, line, name))
          case FavoritesAction.Delete =>
            player.DeleteLoadout(line)
            sendResponse(FavoritesMessage(0, player_guid, line, ""))
        }
      }
      log.info("FavoritesRequest: " + msg)

    case msg @ WeaponDelayFireMessage(seq_time, weapon_guid) =>
      log.info("WeaponDelayFire: " + msg)

    case msg @ WeaponDryFireMessage(weapon_guid) =>
      log.info("WeaponDryFireMessage: "+msg)
      FindWeapon match {
        case Some(tool : Tool) =>
          avatarService ! AvatarServiceMessage(continent.Id, AvatarAction.WeaponDryFire(player.GUID, weapon_guid))
        case _ => ;
      }

    case msg @ WeaponFireMessage(seq_time, weapon_guid, projectile_guid, shot_origin, unk1, unk2, unk3, unk4, unk5, unk6, unk7) =>
      log.info("WeaponFire: " + msg)
      FindWeapon match {
        case Some(tool : Tool) =>
          if(tool.Magazine <= 0) { //safety: enforce ammunition depletion
            tool.Magazine = 0
            sendResponse(InventoryStateMessage(tool.AmmoSlot.Box.GUID, weapon_guid, 0))
            sendResponse(ChangeFireStateMessage_Stop(weapon_guid))
            avatarService ! AvatarServiceMessage(continent.Id, AvatarAction.ChangeFireState_Stop(player.GUID, weapon_guid))
            sendResponse(WeaponDryFireMessage(weapon_guid))
            avatarService ! AvatarServiceMessage(continent.Id, AvatarAction.WeaponDryFire(player.GUID, weapon_guid))
          }
          else { //shooting
            tool.Discharge
            //TODO other stuff?
          }
        case _ => ;
      }

    case msg @ WeaponLazeTargetPositionMessage(weapon, pos1, pos2) =>
      log.info("Lazing position: " + pos2.toString)

    case msg @ HitMessage(seq_time, projectile_guid, unk1, hit_info, unk2, unk3, unk4) =>
      log.info("Hit: " + msg)

    case msg @ SplashHitMessage(seq_time, projectile_uid, explosion_pos, direct_victim_uid, unk3, projectile_vel, unk4, targets) =>
      log.info("SplashHitMessage: " + msg)
//      val otherPlayer: Option[Player] = LivePlayerList.Get(continent.Number, direct_victim_uid)
//      if (otherPlayer.isDefined) {
//
//      }
//      println(continent.Number, direct_victim_uid, otherPlayer.get.Name)
//      FindWeapon match {
//        case Some(tool: Tool) =>
//          println(tool.AmmoSlot.Damage0, tool.AmmoSlot.Damage1, tool.AmmoSlot.Damage2, tool.AmmoSlot.Damage3, tool.AmmoSlot.Damage4,
//            tool.FireMode.AddDamage0, tool.FireMode.AddDamage1, tool.FireMode.AddDamage2, tool.FireMode.AddDamage3, tool.FireMode.AddDamage4)
//          val damage0 = tool.AmmoSlot.Damage0 + tool.FireMode.AddDamage0
//          val damage1 = tool.AmmoSlot.Damage1 + tool.FireMode.AddDamage1
//          val damage2 = tool.AmmoSlot.Damage2 + tool.FireMode.AddDamage2
//          sendResponse(ChatMsg(ChatMessageType.CMT_GMOPEN, true, "Server", " this shot can do " + damage0 + " damage on a Soldier, " +
//            damage1 + " on a Ground Vehicle", None))
//        //          sendResponse(ChatMsg(ChatMessageType.CMT_GMOPEN, true, "Server", " this shot can do " + damage0 + " damage on a Soldier, " +
//        //            damage1 + " on a Ground Vehicle & " + damage2 + "  on an Aircraft", None)))
//      }


    case msg @ AvatarFirstTimeEventMessage(avatar_guid, object_guid, unk1, event_name) =>
      log.info("AvatarFirstTimeEvent: " + msg)

    case msg @ WarpgateRequest(continent_guid, building_guid, dest_building_guid, dest_continent_guid, unk1, unk2) =>
      log.info("WarpgateRequest: " + msg)

    case msg@ProximityTerminalUseMessage(player_guid, object_guid, unk) =>
      log.info("ProximityTerminalUseMessage: " + msg)
      continent.GUID(player_guid) match {
        case Some(vehicle : Vehicle) =>
          vehicle.Health = vehicle.Health + 60
          if (vehicle.Health > vehicle.MaxHealth || vehicle.Health == vehicle.MaxHealth) {
            vehicle.Health = vehicle.MaxHealth
            vehicleService ! VehicleServiceMessage(player.Continent, VehicleAction.ProximityTerminalUse(player.GUID, object_guid, true))
            vehicleService ! VehicleServiceMessage(player.Continent, VehicleAction.ProximityTerminalUse(player.GUID, object_guid, false))
          } else {
            vehicleService ! VehicleServiceMessage(player.Continent, VehicleAction.ProximityTerminalUse(player.GUID, object_guid, true))
          }
          vehicleService ! VehicleServiceMessage(player.Continent, VehicleAction.PlanetsideAttribute(player.GUID, player_guid, 0, vehicle.Health))
        case Some(player : Player) =>
          log.info("ProximityTerminalUseMessage, something ToDo for player : " + player.Name)
        case _ =>
          log.info("ProximityTerminalUseMessage not vehicle/player, what is : " + player_guid)
      }

    case msg @ MountVehicleMsg(player_guid, mountable_guid, unk) =>
      log.info("MountVehicleMsg: "+msg)
      continent.GUID(mountable_guid) match {
        case Some(obj : Mountable) =>
          obj.GetSeatFromMountPoint(unk) match {
            case Some(seat_num) =>
              obj.Actor ! Mountable.TryMount(player, seat_num)
            case None =>
              log.warn(s"MountVehicleMsg: attempted to board mountable $mountable_guid's seat $unk, but no seat exists there")
          }
        case None | Some(_) =>
          log.warn(s"MountVehicleMsg: not a mountable thing")
      }

    case msg @ DismountVehicleMsg(player_guid, unk1, unk2) =>
      //TODO optimize this later
      log.info(s"DismountVehicleMsg: $msg")
      //common warning for this section
      def dismountWarning(msg : String) : Unit = {
        log.warn(s"$msg; some vehicle might not know that a player is no longer sitting in it")
      }
      if(player.GUID == player_guid) {
        //normally disembarking from a seat
        player.VehicleSeated match {
          case Some(obj_guid) =>
            continent.GUID(obj_guid) match {
              case Some(obj : Mountable) =>
                obj.PassengerInSeat(player) match {
                  case Some(seat_num : Int) =>
                    obj.Actor ! Mountable.TryDismount(player, seat_num)
                  case None =>
                    dismountWarning(s"DismountVehicleMsg: can not find where player $player_guid is seated in mountable $obj_guid")
                }
              case _ =>
                dismountWarning(s"DismountVehicleMsg: can not find mountable entity $obj_guid")
            }
          case None =>
            dismountWarning(s"DismountVehicleMsg: player $player_guid not considered seated in a mountable entity")
        }
      }
      else {
        //kicking someone else out of a seat; need to own that seat/mountable
        player.VehicleOwned match {
          case Some(obj_guid) =>
            (continent.GUID(obj_guid), continent.GUID(player_guid)) match {
              case (Some(obj : Mountable), Some(tplayer : Player)) =>
                obj.PassengerInSeat(tplayer) match {
                  case Some(seat_num : Int) =>
                    obj.Actor ! Mountable.TryDismount(tplayer, seat_num)
                  case None =>
                    dismountWarning(s"DismountVehicleMsg: can not find where other player $player_guid is seated in mountable $obj_guid")
                }
              case (None, _) => ;
                log.warn(s"DismountVehicleMsg: $player can not find his vehicle")
              case (_, None) => ;
                log.warn(s"DismountVehicleMsg: player $player_guid could not be found to kick")
              case _ =>
                log.warn(s"DismountVehicleMsg: object is either not a Mountable or not a Player")
            }
          case None =>
            log.warn(s"DismountVehicleMsg: $player does not own a vehicle")
        }
      }

    case msg @ DeployRequestMessage(player_guid, vehicle_guid, deploy_state, unk2, unk3, pos) =>
      log.info(s"DeployRequest: $msg")
      if(player.VehicleOwned == Some(vehicle_guid) && player.VehicleOwned == player.VehicleSeated) {
        continent.GUID(vehicle_guid) match {
          case Some(obj : Vehicle) =>
            obj.Actor ! Deployment.TryDeploymentChange(deploy_state)

          case _ =>
            log.error(s"DeployRequest: can not find $vehicle_guid in scope; removing ownership to mitigate confusion")
            player.VehicleOwned = None
        }
      }
      else {
        log.warn(s"DeployRequest: $player does not own the deploying $vehicle_guid object")
      }

    case msg @ AvatarGrenadeStateMessage(player_guid, state) =>
      log.info("AvatarGrenadeStateMessage: " + msg)

    case msg @ SquadDefinitionActionMessage(a, b, c, d, e, f, g, h, i) =>
      log.info("SquadDefinitionAction: " + msg)

    case msg @ GenericCollisionMsg(u1, p, t, php, thp, pv, tv, ppos, tpos, u2, u3, u4) =>
      log.info("Ouch! " + msg)
      continent.GUID(p) match {
        case Some(vehicle : Vehicle) =>
          vehicle.Health = vehicle.Health - 50
          if (vehicle.Health < 0) vehicle.Health = 0
          vehicleService ! VehicleServiceMessage(player.Continent, VehicleAction.PlanetsideAttribute(player.GUID, p, 0, vehicle.Health))
          continent.GUID(t) match {
            case Some(vehicle : Vehicle) =>
              vehicle.Health = vehicle.Health - 50
              if (vehicle.Health < 0) vehicle.Health = 0
              vehicleService ! VehicleServiceMessage(player.Continent, VehicleAction.PlanetsideAttribute(player.GUID, t, 0, vehicle.Health))
            case Some(player : Player) =>
              log.info("Something to do for the victim (player) : " + player.Name)
            case _ =>
              log.info("Dunno who/what is : " + t)
          }
        case Some(player : Player) =>
          log.info("Something to do for player : " + player.Name)
//          player.Health = 10
//          avatarService ! AvatarServiceMessage(player.Continent, AvatarAction.PlanetsideAttribute(player.GUID, 0, player.Health))
        case _ =>
          log.info("Dunno who/what is : " + p)
      }

    case msg @ BugReportMessage(version_major,version_minor,version_date,bug_type,repeatable,location,zone,pos,summary,desc) =>
      log.info("BugReportMessage: " + msg)

    case msg @ BindPlayerMessage(action, bindDesc, unk1, logging, unk2, unk3, unk4, pos) =>
      log.info("BindPlayerMessage: " + msg)

    case msg @ PlanetsideAttributeMessage(object_guid, attribute_type, attribute_value) =>
      log.info("PlanetsideAttributeMessage: "+msg)
      continent.GUID(object_guid) match {
        case Some(vehicle : Vehicle) =>
          if(player.VehicleOwned.contains(vehicle.GUID)) {
            if(9 < attribute_type && attribute_type < 14) {
              vehicle.PermissionGroup(attribute_type, attribute_value) match {
                case Some(allow) =>
                  val group = AccessPermissionGroup(attribute_type - 10)
                  log.info(s"Vehicle attributes: vehicle ${vehicle.GUID} access permission $group changed to $allow")
                  vehicleService ! VehicleServiceMessage(continent.Id, VehicleAction.SeatPermissions(player.GUID, vehicle.GUID, attribute_type, attribute_value))
                  //kick players who should not be seated in the vehicle due to permission changes
                  if(allow == VehicleLockState.Locked) { //TODO only important permission atm
                    vehicle.Definition.MountPoints.values.foreach(seat_num => {
                      val seat = vehicle.Seat(seat_num).get
                      seat.Occupant match {
                        case Some(tplayer) =>
                          if(vehicle.SeatPermissionGroup(seat_num).contains(group) && tplayer != player) {
                            seat.Occupant = None
                            tplayer.VehicleSeated = None
                            vehicleService ! VehicleServiceMessage(continent.Id, VehicleAction.KickPassenger(tplayer.GUID, 4, false, object_guid))
                          }
                        case None => ;
                      }
                    })
                  }
                case None => ;
              }
            }
            else {
              log.warn(s"Vehicle attributes: unsupported change on vehicle $object_guid - $attribute_type")
            }
          }
          else {
            log.warn(s"Vehicle attributes: $player does not own vehicle ${vehicle.GUID} and can not change it")
          }
        case _ =>
          log.warn(s"echo unknown attributes behavior")
          sendResponse(PlanetsideAttributeMessage(object_guid, attribute_type, attribute_value))
      }

    case msg @ BattleplanMessage(char_id, player_name, zonr_id, diagrams) =>
      log.info("Battleplan: "+msg)

    case msg @ CreateShortcutMessage(player_guid, slot, unk, add, shortcut) =>
      log.info("CreateShortcutMessage: "+msg)

    case msg @ FriendsRequest(action, friend) =>
      log.info("FriendsRequest: "+msg)

    case msg @ HitHint(source, player_guid) =>
      log.info("HitHint: "+msg)

    case msg @ TargetingImplantRequest(list) =>
      log.info("TargetingImplantRequest: "+msg)

    case msg @ ActionCancelMessage(u1, u2, u3) =>
      log.info("Cancelled: "+msg)

    case default => log.error(s"Unhandled GamePacket $pkt")
  }

  /**
    * Iterate over a group of `EquipmentSlot`s, some of which may be occupied with an item.
    * Remove any encountered items and add them to an output `List`.
    * @param iter the `Iterator` of `EquipmentSlot`s
    * @param index a number that equals the "current" holster slot (`EquipmentSlot`)
    * @param list a persistent `List` of `Equipment` in the holster slots
    * @return a `List` of `Equipment` in the holster slots
    */
  @tailrec private def clearHolsters(iter : Iterator[EquipmentSlot], index : Int = 0, list : List[InventoryItem] = Nil) : List[InventoryItem] = {
    if(!iter.hasNext) {
      list
    }
    else {
      val slot = iter.next
      slot.Equipment match {
        case Some(equipment) =>
          slot.Equipment = None
          clearHolsters(iter, index + 1, InventoryItem(equipment, index) +: list)
        case None =>
          clearHolsters(iter, index + 1, list)
      }
    }
  }

  /**
    * Iterate over a group of `EquipmentSlot`s, some of which may be occupied with an item.
    * For any slots that are not yet occupied by an item, search through the `List` and find an item that fits in that slot.
    * Add that item to the slot and remove it from the list.
    * @param iter the `Iterator` of `EquipmentSlot`s
    * @param list a `List` of all `Equipment` that is not yet assigned to a holster slot or an inventory slot
    * @return the `List` of all `Equipment` not yet assigned to a holster slot or an inventory slot
    */
  @tailrec private def fillEmptyHolsters(iter : Iterator[EquipmentSlot], list : List[InventoryItem]) : List[InventoryItem] = {
    if(!iter.hasNext) {
      list
    }
    else {
      val slot = iter.next
      if(slot.Equipment.isEmpty) {
        list.find(item => item.obj.Size == slot.Size) match {
          case Some(obj) =>
            val index = list.indexOf(obj)
            slot.Equipment = obj.obj
            fillEmptyHolsters(iter, list.take(index) ++ list.drop(index + 1))
          case None =>
            fillEmptyHolsters(iter, list)
        }
      }
      else {
        fillEmptyHolsters(iter, list)
      }
    }
  }

  /**
    * Construct tasking that coordinates the following:<br>
    * 1) Accept a new piece of `Equipment` and register it with a globally unique identifier.<br>
    * 2) Once it is registered, give the `Equipment` to `target`.
    * @param target what object will accept the new `Equipment`
    * @param obj the new `Equipment`
    * @param index the slot where the new `Equipment` will be placed
    * @see `GUIDTask.RegisterEquipment`
    * @see `PutInSlot`
    * @return a `TaskResolver.GiveTask` message
    */
  private def PutEquipmentInSlot(target : PlanetSideGameObject with Container, obj : Equipment, index : Int) : TaskResolver.GiveTask = {
    val regTask = GUIDTask.RegisterEquipment(obj)(continent.GUID)
    obj match {
      case tool : Tool =>
        val linearToolTask = TaskResolver.GiveTask(regTask.task) +: regTask.subs
        TaskResolver.GiveTask(PutInSlot(target, tool, index).task, linearToolTask)
      case _ =>
        TaskResolver.GiveTask(PutInSlot(target, obj, index).task, List(regTask))
    }
  }

  /**
    * Construct tasking that coordinates the following:<br>
    * 1) Remove a new piece of `Equipment` from where it is currently stored.<br>
    * 2) Once it is removed, un-register the `Equipment`'s globally unique identifier.
    * @param target the object that currently possesses the `Equipment`
    * @param obj the `Equipment`
    * @param index the slot from where the `Equipment` will be removed
    * @see `GUIDTask.UnregisterEquipment`
    * @see `RemoveFromSlot`
    * @return a `TaskResolver.GiveTask` message
    */
  private def RemoveEquipmentFromSlot(target : PlanetSideGameObject with Container, obj : Equipment, index : Int) : TaskResolver.GiveTask = {
    val regTask = GUIDTask.UnregisterEquipment(obj)(continent.GUID)
    //to avoid an error from a GUID-less object from being searchable, it is removed from the inventory first
    obj match {
      case _ : Tool =>
        TaskResolver.GiveTask(regTask.task, RemoveFromSlot(target, obj, index) +: regTask.subs)
      case _ =>
        TaskResolver.GiveTask(regTask.task, List(RemoveFromSlot(target, obj, index)))
    }
  }

  /**
    * Construct tasking that gives the `Equipment` to `target`.
    * @param target what object will accept the new `Equipment`
    * @param obj the new `Equipment`
    * @param index the slot where the new `Equipment` will be placed
    * @return a `TaskResolver.GiveTask` message
    */
  private def PutInSlot(target : PlanetSideGameObject with Container, obj : Equipment, index : Int) : TaskResolver.GiveTask = {
    TaskResolver.GiveTask(
      new Task() {
        private val localTarget = target
        private val localIndex = index
        private val localObject = obj
        private val localAnnounce = self
        private val localService = avatarService

        override def isComplete : Task.Resolution.Value = {
          if(localTarget.Slot(localIndex).Equipment.contains(localObject)) {
            Task.Resolution.Success
          }
          else {
            Task.Resolution.Incomplete
          }
        }

        def Execute(resolver : ActorRef) : Unit = {
          localTarget.Slot(localIndex).Equipment = localObject
          resolver ! scala.util.Success(this)
        }

        override def onSuccess() : Unit = {
          val definition = localObject.Definition
          localAnnounce ! ResponseToSelf(
            ObjectCreateDetailedMessage(
              definition.ObjectId,
              localObject.GUID,
              ObjectCreateMessageParent(localTarget.GUID, localIndex),
              definition.Packet.DetailedConstructorData(localObject).get
            )
          )
          if(localTarget.VisibleSlots.contains(localIndex)) {
            localService ! AvatarServiceMessage(continent.Id, AvatarAction.EquipmentInHand(localTarget.GUID, localIndex, localObject))
          }
        }
      })
  }

  /**
    * Construct tasking that registers all aspects of a `Player` avatar.
    * `Players` are complex objects that contain a variety of other register-able objects and each of these objects much be handled.
    * @param tplayer the avatar `Player`
    * @return a `TaskResolver.GiveTask` message
    */
  private def RegisterAvatar(tplayer : Player) : TaskResolver.GiveTask = {
    TaskResolver.GiveTask(
      new Task() {
        private val localPlayer = tplayer
        private val localAnnounce = self

        override def isComplete : Task.Resolution.Value = {
          if(localPlayer.HasGUID) {
            Task.Resolution.Success
          }
          else {
            Task.Resolution.Incomplete
          }
        }

        def Execute(resolver : ActorRef) : Unit = {
          log.info(s"Player $localPlayer is registered")
          resolver ! scala.util.Success(this)
          localAnnounce ! PlayerLoaded(localPlayer) //alerts WSA
        }

        override def onFailure(ex : Throwable) : Unit = {
          localAnnounce ! PlayerFailedToLoad(localPlayer) //alerts WSA
        }
      }, List(GUIDTask.RegisterAvatar(tplayer)(continent.GUID))
    )
  }

  /**
    * Construct tasking that adds a completed and registered vehicle into the scene.
    * Use this function to renew the globally unique identifiers on a vehicle that has already been added to the scene once.
    * @param vehicle the `Vehicle` object
    * @see `RegisterNewVehicle`
    * @return a `TaskResolver.GiveTask` message
    */
  def RegisterVehicle(vehicle : Vehicle) : TaskResolver.GiveTask = {
    TaskResolver.GiveTask(
      new Task() {
        private val localVehicle = vehicle
        private val localAnnounce = self

        override def isComplete : Task.Resolution.Value = {
          if(localVehicle.HasGUID) {
            Task.Resolution.Success
          }
          else {
            Task.Resolution.Incomplete
          }
        }

        def Execute(resolver : ActorRef) : Unit = {
          log.info(s"Vehicle $localVehicle is registered")
          resolver ! scala.util.Success(this)
          localAnnounce ! VehicleLoaded(localVehicle) //alerts WSA
        }
      }, List(GUIDTask.RegisterVehicle(vehicle)(continent.GUID))
    )
  }

  /**
    * Construct tasking that adds a completed and registered vehicle into the scene.
    * The major difference between `RegisterVehicle` and `RegisterNewVehicle` is the assumption that this vehicle lacks an internal `Actor`.
    * Before being finished, that vehicle is supplied an `Actor` such that it may function properly.
    * This function wraps around `RegisterVehicle` and is used in case, prior to this event,
    * the vehicle is being brought into existence from scratch and was never a member of any `Zone`.
    * @param obj the `Vehicle` object
    * @see `RegisterVehicle`
    * @return a `TaskResolver.GiveTask` message
    */
  def RegisterNewVehicle(obj : Vehicle, pad : VehicleSpawnPad) : TaskResolver.GiveTask = {
    TaskResolver.GiveTask(
      new Task() {
        private val localVehicle = obj
        private val localPad = pad.Actor
        private val localAnnounce = vehicleService
        private val localSession : String = sessionId.toString
        private val localPlayer = player
        private val localVehicleService = vehicleService
        private val localZone = continent

        override def isComplete : Task.Resolution.Value = {
          if(localVehicle.Actor != ActorRef.noSender) {
            Task.Resolution.Success
          }
          else {
            Task.Resolution.Incomplete
          }
        }

        def Execute(resolver : ActorRef) : Unit = {
          localAnnounce ! VehicleServiceMessage.GiveActorControl(obj, localSession)
          localPad ! VehicleSpawnPad.VehicleOrder(localPlayer, localVehicle)
          localVehicleService ! VehicleServiceMessage.DelayedVehicleDeconstruction(localVehicle, localZone, 60L)
          resolver ! scala.util.Success(this)
        }
      }, List(RegisterVehicle(obj)))
  }

  /**
    * Construct tasking that removes the `Equipment` to `target`.
    * @param target what object that contains the `Equipment`
    * @param obj the `Equipment`
    * @param index the slot where the `Equipment` is stored
    * @return a `TaskResolver.GiveTask` message
    */
  private def RemoveFromSlot(target : PlanetSideGameObject with Container, obj : Equipment, index : Int) : TaskResolver.GiveTask = {
    TaskResolver.GiveTask(
      new Task() {
        private val localTarget = target
        private val localIndex = index
        private val localObject = obj
        private val localObjectGUID = obj.GUID
        private val localAnnounce = self //self may not be the same when it executes
        private val localService = avatarService
        private val localContinent = continent.Id

        override def isComplete : Task.Resolution.Value = {
          if(localTarget.Slot(localIndex).Equipment.contains(localObject)) {
            Task.Resolution.Incomplete
          }
          else {
            Task.Resolution.Success
          }
        }

        def Execute(resolver : ActorRef) : Unit = {
          localTarget.Slot(localIndex).Equipment = None
          resolver ! scala.util.Success(this)
        }

        override def onSuccess() : Unit = {
          localAnnounce ! ResponseToSelf( ObjectDeleteMessage(localObjectGUID, 0))
          if(localTarget.VisibleSlots.contains(localIndex)) {
            localService ! AvatarServiceMessage(localContinent, AvatarAction.ObjectDelete(localTarget.GUID, localObjectGUID))
          }
        }
      }
    )
  }

  /**
    * After some subtasking is completed, draw a particular slot, as if an `ObjectHeldMessage` packet was sent/received.<br>
    * <br>
    * The resulting `Task` is most useful for sequencing MAX weaponry when combined with the proper subtasks.
    * @param player the player
    * @param index the slot to be drawn
    * @param priorTasking subtasks that needs to be accomplished first
    * @return a `TaskResolver.GiveTask` message
    */
  private def DelayedObjectHeld(player : Player, index : Int, priorTasking : List[TaskResolver.GiveTask]) : TaskResolver.GiveTask = {
    TaskResolver.GiveTask(
      new Task() {
        private val localPlayer = player
        private val localSlot = index
        private val localAnnounce = self
        private val localService = avatarService

        override def isComplete : Task.Resolution.Value = {
          if(localPlayer.DrawnSlot == localSlot) {
            Task.Resolution.Success
          }
          else {
            Task.Resolution.Incomplete
          }
        }

        def Execute(resolver : ActorRef) : Unit = {
          localPlayer.DrawnSlot = localSlot
          resolver ! scala.util.Success(this)
        }

        override def onSuccess() : Unit = {
          localAnnounce ! ResponseToSelf( ObjectHeldMessage(localPlayer.GUID, localSlot, true))
          localService ! AvatarServiceMessage(localPlayer.Continent, AvatarAction.ObjectHeld(localPlayer.GUID, localSlot))
        }
      }, priorTasking
    )
  }

  /**
    * After a client has connected to the server, their account is used to generate a list of characters.
    * On the character selection screen, each of these characters is made to exist temporarily when one is selected.
    * This "character select screen" is an isolated portion of the client, so it does not have any external constraints.
    * Temporary global unique identifiers are assigned to the underlying `Player` objects so that they can be turned into packets.
    * @param tplayer the `Player` object
    * @param gen a constant source of incremental unique numbers
    */
  private def SetCharacterSelectScreenGUID(tplayer : Player, gen : AtomicInteger) : Unit = {
    tplayer.Holsters().foreach(holster => {
      SetCharacterSelectScreenGUID_SelectEquipment(holster.Equipment, gen)
    })
    tplayer.GUID = PlanetSideGUID(gen.getAndIncrement)
  }

  /**
    * Assists in assigning temporary global unique identifiers.
    * If the item is a `Tool`, handle the embedded `AmmoBox` objects in each ammunition slot.
    * Whether or not, give the object itself a GUID as well.
    * @param item the piece of `Equipment`
    * @param gen a constant source of incremental unique numbers
    */
  private def SetCharacterSelectScreenGUID_SelectEquipment(item : Option[Equipment], gen : AtomicInteger) : Unit = {
    item match {
      case Some(tool : Tool) =>
        tool.AmmoSlots.foreach(slot => { slot.Box.GUID = PlanetSideGUID(gen.getAndIncrement) })
        tool.GUID = PlanetSideGUID(gen.getAndIncrement)
      case Some(item : Equipment) =>
        item.GUID = PlanetSideGUID(gen.getAndIncrement)
      case None => ;
    }
  }

  /**
    * After the user has selected a character to load from the "character select screen,"
    * the temporary global unique identifiers used for that screen are stripped from the underlying `Player` object that was selected.
    * Characters that were not selected may  be destroyed along with their temporary GUIDs.
    * @param tplayer the `Player` object
    */
  private def RemoveCharacterSelectScreenGUID(tplayer : Player) : Unit = {
    tplayer.Holsters().foreach(holster => {
      RemoveCharacterSelectScreenGUID_SelectEquipment(holster.Equipment)
    })
    tplayer.Invalidate()
  }

  /**
    * Assists in stripping temporary global unique identifiers.
    * If the item is a `Tool`, handle the embedded `AmmoBox` objects in each ammunition slot.
    * Whether or not, remove the GUID from the object itself.
    * @param item the piece of `Equipment`
    */
  private def RemoveCharacterSelectScreenGUID_SelectEquipment(item : Option[Equipment]) : Unit = {
    item match {
      case Some(item : Tool) =>
        item.AmmoSlots.foreach(slot => { slot.Box.Invalidate() })
        item.Invalidate()
      case Some(item : Equipment) =>
        item.Invalidate()
      case None => ;
    }
  }

  /**
    * The process of hacking the `Door` `IFFLock` is completed.
    * Pass the message onto the lock and onto the local events system.
    * @param target the `IFFLock` belonging to the door that is being hacked
    * @param unk na;
    *            used by `HackingMessage` as `unk5`
    * @see `HackMessage`
    */
  //TODO add params here depending on which params in HackMessage are important
  //TODO sound should be centered on IFFLock, not on player
  private def FinishHackingDoor(target : IFFLock, unk : Long)() : Unit = {
    target.Actor ! CommonMessages.Hack(player)
    localService ! LocalServiceMessage(continent.Id, LocalAction.TriggerSound(player.GUID, TriggeredSound.HackDoor, player.Position, 30, 0.49803925f))
    localService ! LocalServiceMessage(continent.Id, LocalAction.HackTemporarily(player.GUID, continent, target, unk))
  }

  /**
    * Temporary function that iterates over vehicle permissions and turns them into `PlanetsideAttributeMessage` packets.<br>
    * <br>
    * 2 November 2017:<br>
    * Unexpected behavior causes seat mount points to become blocked when a new driver claims the vehicle.
    * For the purposes of ensuring that other players are always aware of the proper permission state of the trunk and seats,
    * packets are intentionally dispatched to the current client to update the states.
    * Perform this action just after any instance where the client would initially gain awareness of the vehicle.
    * The most important examples include either the player or the vehicle itself spawning in for the first time.<br>
    * <br>
    * 20 February 2018:<br>
    * Occasionally, during deployment, local(?) vehicle seat access permissions may change.
    * This results in players being locked into their own vehicle.
    * Reloading vehicle permissions supposedly ensures the seats will be properly available.
    * This is considered a client issue; but, somehow, it also impacts server operation somehow.
    * @param vehicle the `Vehicle`
    */
  def ReloadVehicleAccessPermissions(vehicle : Vehicle) : Unit = {
    val vehicle_guid = vehicle.GUID
    (0 to 3).foreach(group => {
      sendResponse(
        PlanetsideAttributeMessage(vehicle_guid, group + 10, vehicle.PermissionGroup(group).get.id.toLong)
      )
    })
  }

  /**
    * Gives a target player positive battle experience points only.
    * If the player has access to more implant slots as a result of changing battle experience points, unlock those slots.
    * @param tplayer the player
    * @param bep the change in experience points, positive by assertion
    * @return the player's current battle experience points
    */
  def AwardBattleExperiencePoints(tplayer : Player, bep : Long) : Long = {
    val oldBep = tplayer.BEP
    if(bep <= 0) {
      log.error(s"trying to set $bep battle experience points on $tplayer; value can not be negative")
      oldBep
    }
    else {
      val oldSlots = DetailedCharacterData.numberOfImplantSlots(oldBep)
      val newBep = oldBep + bep
      val newSlots = DetailedCharacterData.numberOfImplantSlots(newBep)
      tplayer.BEP = newBep
      if(newSlots > oldSlots) {
        (oldSlots until newSlots).foreach(slotNumber => {
          tplayer.Implants(slotNumber).Unlocked = true
          log.info(s"unlocking implant slot $slotNumber for $tplayer")
        })
      }
      newBep
    }
  }

  /**
    * Common preparation for interfacing with a vehicle.
    * Join a vehicle-specific group for shared updates.
    * Construct every object in the vehicle's inventory fpr shared manipulation updates.
    * @param vehicle the vehicle
    */
  def AccessContents(vehicle : Vehicle) : Unit = {
    vehicleService ! Service.Join(s"${vehicle.Actor}")
    val parent_guid = vehicle.GUID
    vehicle.Trunk.Items.foreach({
      case ((_, entry)) =>
        val obj = entry.obj
        val objDef = obj.Definition
        sendResponse(
          ObjectCreateDetailedMessage(
            objDef.ObjectId,
            obj.GUID,
            ObjectCreateMessageParent(parent_guid, entry.start),
            objDef.Packet.DetailedConstructorData(obj).get
          )
        )
    })
  }

  /**
    * Common preparation for disengaging from a vehicle.
    * Leave the vehicle-specific group that was used for shared updates.
    * Deconstruct every object in the vehicle's inventory.
    * @param vehicle the vehicle
    */
  def UnAccessContents(vehicle : Vehicle) : Unit = {
    vehicleService ! Service.Leave(Some(s"${vehicle.Actor}"))
    vehicle.Trunk.Items.foreach({
      case ((_, entry)) =>
        sendResponse(ObjectDeleteMessage(entry.obj.GUID, 0))
    })
  }

  /**
    * Check two locations for a controlled piece of equipment that is associated with the `player`.<br>
    * <br>
    * The first location is dependent on whether the avatar is in a vehicle.
    * Some vehicle seats may have a "controlled weapon" which counts as the first location to be checked.
    * The second location is dependent on whether the avatar has a raised hand.
    * That is only possible if the player has something in their hand at the moment, hence the second location.
    * Players do have a concept called a "last drawn slot" (hand) but that former location is not eligible.<br>
    * <br>
    * Along with any discovered item, a containing object such that the statement:<br>
    *   `container.Find(object) = Some(slot)`<br>
    * ... will return a proper result.
    * For a seat controlled weapon, the vehicle is returned.
    * For the player's hand, the player is returned.
    * @return a `Tuple` of the returned values;
    *         the first value is a `Container` object;
    *         the second value is an `Equipment` object in the former
    */
  def FindContainedEquipment : (Option[PlanetSideGameObject with Container], Option[Equipment]) = {
    player.VehicleSeated match {
      case Some(vehicle_guid) => //weapon is vehicle turret?
        continent.GUID(vehicle_guid) match {
          case Some(vehicle : Vehicle) =>
            vehicle.PassengerInSeat(player) match {
              case Some(seat_num) =>
                (Some(vehicle), vehicle.WeaponControlledFromSeat(seat_num))
              case None => ;
                (None, None)
            }
          case _ => ;
            (None, None)
        }
      case None => //not in vehicle; weapon in hand?
        (Some(player), player.Slot(player.DrawnSlot).Equipment)
    }
  }

  /**
    * Runs `FindContainedEquipment` but ignores the `Container` object output.
    * @return an `Equipment` object
    */
  def FindEquipment : Option[Equipment] = FindContainedEquipment._2

  /**
    * Check two locations for a controlled piece of equipment that is associated with the `player`.
    * Filter for discovered `Tool`-type `Equipment`.
    * @return a `Tuple` of the returned values;
    *         the first value is a `Container` object;
    *         the second value is an `Tool` object in the former
    */
  def FindContainedWeapon : (Option[PlanetSideGameObject with Container], Option[Tool]) = {
    FindContainedEquipment match {
      case (container, Some(tool : Tool)) =>
        (container, Some(tool))
      case _ =>
        (None, None)
    }
  }

  /**
    * Runs `FindContainedWeapon` but ignores the `Container` object output.
    * @return a `Tool` object
    */
  def FindWeapon : Option[Tool] = FindContainedWeapon._2

  /**
    * Within a specified `Container`, find the smallest number of `AmmoBox` objects of a certain type of `Ammo`
    * whose sum capacities is greater than, or equal to, a `desiredAmount`.<br>
    * <br>
    * In an occupied `List` of returned `Inventory` entries, all but the last entry is considered emptied.
    * The last entry may require having its `Capacity` be set to a non-zero number.
    * @param obj the `Container` to search
    * @param ammoType the type of `Ammo` to search for
    * @param desiredAmount how much ammunition is requested to be found
    * @return a `List` of all discovered entries totaling approximately the amount of the requested `Ammo`
    */
  def FindReloadAmmunition(obj : Container, ammoType : Ammo.Value, desiredAmount : Int) : List[InventoryItem] = {
    var currentAmount : Int = 0
    obj.Inventory.Items
      .map({ case ((_, item)) => item })
      .filter(obj => {
        obj.obj match {
          case (box : AmmoBox) =>
            box.AmmoType == ammoType
          case _ =>
            false
        }
      })
      .toList
      .sortBy(_.start)
      .takeWhile(entry => {
        val previousAmount = currentAmount
        currentAmount += entry.obj.asInstanceOf[AmmoBox].Capacity
        previousAmount < desiredAmount
      })
  }

  /**
    * Given an object that contains a box of amunition in its `Inventory` at a certain location,
    * remove it permanently.
    * @param obj the `Container`
    * @param start where the ammunition can be found
    * @param item an object to unregister (should have been the ammunition that was removed);
    *             not explicitly checked
    */
  private def DeleteAmmunition(obj : PlanetSideGameObject with Container)(start : Int, item : AmmoBox) : Unit = {
    val item_guid = item.GUID
    obj.Inventory -= start
    taskResolver ! GUIDTask.UnregisterEquipment(item)(continent.GUID)
    sendResponse(ObjectDeleteMessage(item_guid, 0))
  }

  /**
    * Given a vehicle that contains a box of amunition in its `Trunk` at a certain location,
    * remove it permanently.
    * @see `DeleteAmmunition`
    * @param obj the `Vehicle`
    * @param start where the ammunition can be found
    * @param item an object to unregister (should have been the ammunition that was removed);
    *             not explicitly checked
    */
  private def DeleteAmmunitionInVehicle(obj : Vehicle)(start : Int, item : AmmoBox) : Unit = {
    val item_guid = item.GUID
    DeleteAmmunition(obj)(start, item)
    vehicleService ! VehicleServiceMessage(s"${obj.Actor}", VehicleAction.UnstowEquipment(player.GUID, item_guid))
  }

  /**
    * Given an object that contains a box of amunition in its `Inventry` at a certain location,
    * change the amount of ammunition within that box.
    * @param obj the `Container`
    * @param box an `AmmoBox` to modify
    * @param reloadValue the value to modify the `AmmoBox`;
    *                    subtracted from the current `Capacity` of `Box`
    */
  private def ModifyAmmunition(obj : PlanetSideGameObject with Container)(box : AmmoBox, reloadValue : Int) : Unit = {
    val capacity = box.Capacity - reloadValue
    box.Capacity = capacity
    sendResponse(InventoryStateMessage(box.GUID, obj.GUID, capacity))
  }

  /**
    * Given a vehicle that contains a box of amunition in its `Trunk` at a certain location,
    * change the amount of ammunition within that box.
    * @param obj the `Container`
    * @param box an `AmmoBox` to modify
    * @param reloadValue the value to modify the `AmmoBox`;
    *                    subtracted from the current `Capacity` of `Box`
    */
  private def ModifyAmmunitionInVehicle(obj : Vehicle)(box : AmmoBox, reloadValue : Int) : Unit = {
    val capacity = ModifyAmmunition(obj)(box, reloadValue)
    vehicleService ! VehicleServiceMessage(s"${obj.Actor}", VehicleAction.InventoryState(player.GUID, box, obj.GUID, obj.Find(box).get, box.Definition.Packet.DetailedConstructorData(box).get))
  }

  /**
    * Announce that an already-registered `AmmoBox` object exists in a given position in some `Container` object's inventory.
    * @see `StowAmmunitionInVehicles`
    * @see `ChangeAmmoMessage`
    * @param obj the `Container` object
    * @param index an index in `obj`'s inventory
    * @param item an `AmmoBox`
    */
  def StowAmmunition(obj : PlanetSideGameObject with Container)(index : Int, item : AmmoBox) : Unit = {
    obj.Inventory += index -> item
    sendResponse(ObjectAttachMessage(obj.GUID, item.GUID, index))
  }

  /**
    * Announce that an already-registered `AmmoBox` object exists in a given position in some vehicle's inventory.
    * @see `StowAmmunition`
    * @see `ChangeAmmoMessage`
    * @param obj the `Vehicle` object
    * @param index an index in `obj`'s inventory
    * @param item an `AmmoBox`
    */
  def StowAmmunitionInVehicles(obj : Vehicle)(index : Int, item : AmmoBox) : Unit = {
    StowAmmunition(obj)(index, item)
    vehicleService ! VehicleServiceMessage(s"${obj.Actor}", VehicleAction.StowEquipment(player.GUID, obj.GUID, index, item))
  }

  /**
    * Prepare tasking that registers an `AmmoBox` object
    * and announces that it exists in a given position in some `Container` object's inventory.
    * `PutEquipmentInSlot` is the fastest way to achieve these goals.
    * @see `StowNewAmmunitionInVehicles`
    * @see `ChangeAmmoMessage`
    * @param obj the `Container` object
    * @param index an index in `obj`'s inventory
    * @param item an `AmmoBox`
    * @return a `TaskResolver.GiveTask` chain that executes the action
    */
  def StowNewAmmunition(obj : PlanetSideGameObject with Container)(index : Int, item : AmmoBox) : TaskResolver.GiveTask = {
    PutEquipmentInSlot(obj, item, index)
  }

  /**
    * Prepare tasking that registers an `AmmoBox` object
    * and announces that it exists in a given position in some vehicle's inventory.
    * `PutEquipmentInSlot` is the fastest way to achieve these goals.
    * @see `StowNewAmmunition`
    * @see `ChangeAmmoMessage`
    * @param obj the `Container` object
    * @param index an index in `obj`'s inventory
    * @param item an `AmmoBox`
    * @return a `TaskResolver.GiveTask` chain that executes the action
    */
  def StowNewAmmunitionInVehicles(obj : Vehicle)(index : Int, item : AmmoBox) : TaskResolver.GiveTask = {
    TaskResolver.GiveTask(
      new Task() {
        private val localService = vehicleService
        private val localPlayer = player
        private val localVehicle = obj
        private val localIndex = index
        private val localItem = item

        override def isComplete : Task.Resolution.Value = Task.Resolution.Success

        def Execute(resolver : ActorRef) : Unit = {
          localService ! VehicleServiceMessage(
            s"${localVehicle.Actor}",
            VehicleAction.StowEquipment(localPlayer.GUID, localVehicle.GUID, localIndex, localItem)
          )
          resolver ! scala.util.Success(this)
        }
      },
      List(StowNewAmmunition(obj)(index, item))
    )
  }

  /**
    * After a weapon has finished shooting, determine if it needs to be sorted in a special way.
    * @param tool a weapon
    */
  def FireCycleCleanup(tool : Tool) : Unit = {
    //TODO this is temporary and will be replaced by more appropriate functionality in the future.
    val tdef = tool.Definition
    if(GlobalDefinitions.isGrenade(tdef)) {
      taskResolver ! RemoveEquipmentFromSlot(player, tool, player.Find(tool).get)
    }
    else if(tdef == GlobalDefinitions.phoenix) {
      taskResolver ! RemoveEquipmentFromSlot(player, tool, player.Find(tool).get)
    }
  }

  /**
    * A predicate used to determine if an `InventoryItem` object contains `Equipment` that should be dropped.
    * Used to filter through lists of object data before it is placed into a player's inventory.
    * @param tplayer the player
    * @return true if the item is to be dropped; false, otherwise
    */
  def DropPredicate(tplayer : Player) : (InventoryItem => Boolean) = entry => { //drop if Cavern equipment, or is another faction's exclusive equipment
    val objDef = entry.obj.Definition
    val faction = GlobalDefinitions.isFactionEquipment(objDef)
    GlobalDefinitions.isCavernEquipment(objDef) || (faction != tplayer.Faction && faction != PlanetSideEmpire.NEUTRAL)
  }

  /**
    * Given an object globally unique identifier, search in a given location for it.
    * @param object_guid the object
    * @param parent a `Container` object wherein to search
    * @return an optional tuple that contains two values;
    *         the first value is the container that matched correctly with the object's GUID;
    *         the second value is the slot position of the object
    */
  def FindInLocalContainer(object_guid : PlanetSideGUID)(parent : PlanetSideGameObject with Container) : Option[(PlanetSideGameObject with Container, Option[Int])] = {
    val slot : Option[Int] = parent.Find(object_guid)
    slot match {
      case place @ Some(_) =>
        Some(parent, slot)
      case None =>
        None
    }
  }

  /**
    * Perform specific operations depending on the target of deployment.
    * @param obj the object that has deployed
    */
  def DeploymentActivities(obj : Deployment.DeploymentObject) : Unit = {
    obj match {
      case vehicle : Vehicle =>
        ReloadVehicleAccessPermissions(vehicle) //TODO we should not have to do this imho
        sendResponse(PlanetsideAttributeMessage(obj.GUID, 81, 1))
      case _ => ;
    }
  }

  /**
    * Common reporting behavior when a `Deployment` object fails to properly transition between states.
    * @param obj the game object that could not
    * @param state the `DriveState` that could not be promoted
    * @param reason a string explaining why the state can not or will not change
    */
  def CanNotChangeDeployment(obj : PlanetSideServerObject with Deployment, state : DriveState.Value, reason : String) : Unit = {
    val mobileShift : String = if(obj.DeploymentState != DriveState.Mobile) {
      obj.DeploymentState = DriveState.Mobile
      sendResponse(DeployRequestMessage(player.GUID, obj.GUID, DriveState.Mobile, 0, false, Vector3.Zero))
      vehicleService ! VehicleServiceMessage(continent.Id, VehicleAction.DeployRequest(player.GUID, obj.GUID, DriveState.Mobile, 0, false, Vector3.Zero))
      "; enforcing Mobile deployment state"
    }
    else {
      ""
    }
    log.error(s"DeployRequest: $obj can not transition to $state - $reason$mobileShift")
  }

  /**
    * For a given continental structure, determine the method of generating server-join client configuration packets.
    * @param continentNumber the zone id
    * @param buildingNumber the building id
    * @param building the building object
    */
  def initBuilding(continentNumber : Int, buildingNumber : Int, building : Building) : Unit = {
    building match {
      case _ : WarpGate =>
        initGate(continentNumber, buildingNumber, building)
      case _ : Building =>
        initFacility(continentNumber, buildingNumber, building)
    }
  }

  /**
    * For a given facility structure, configure a client by dispatching the appropriate packets.
    * Pay special attention to the details of `BuildingInfoUpdateMessage` when preparing this packet.
    * @see `BuildingInfoUpdateMessage`
    * @see `DensityLevelUpdateMessage`
    * @param continentNumber the zone id
    * @param buildingNumber the building id
    * @param building the building object
    */
  def initFacility(continentNumber : Int, buildingNumber : Int, building : Building) : Unit = {
    sendResponse(
      BuildingInfoUpdateMessage(
        continentNumber, //Zone
        buildingNumber, //Facility
        8, //NTU%
        false, //Hacked
        PlanetSideEmpire.NEUTRAL, //Base hacked by
        0, //Time remaining for hack (ms)
        building.Faction, //Base owned by
        0, //!! Field != 0 will cause malformed packet. See class def.
        None,
        PlanetSideGeneratorState.Normal, //Generator state
        true, //Respawn tubes operating state
        false, //Force dome state
        0, //Lattice benefits
        0, //!! Field > 0 will cause malformed packet. See class def.
        Nil,
        0,
        false,
        8, //!! Field != 8 will cause malformed packet. See class def.
        None,
        false, //Boosted spawn room pain field
        false //Boosted generator room pain field
      )
    )
    sendResponse(DensityLevelUpdateMessage(continentNumber, buildingNumber, List(0,0, 0,0, 0,0, 0,0)))
  }

  /**
    * For a given lattice warp gate structure, configure a client by dispatching the appropriate packets.
    * Unlike other facilities, gates do not have complicated `BuildingInfoUpdateMessage` packets.
    * Also unlike facilities, gates have an additional packet.
    * @see `BuildingInfoUpdateMessage`
    * @see `DensityLevelUpdateMessage`
    * @see `BroadcastWarpgateUpdateMessage`
    * @param continentNumber the zone id
    * @param buildingNumber the building id
    * @param building the building object
    */
  def initGate(continentNumber : Int, buildingNumber : Int, building : Building) : Unit = {
    sendResponse(
      BuildingInfoUpdateMessage(
        continentNumber, buildingNumber,
        0,
        false,
        PlanetSideEmpire.NEUTRAL,
        0,
        building.Faction,
        0,
        None,
        PlanetSideGeneratorState.Normal,
        true,
        false,
        0,
        0,
        Nil,
        0,
        false,
        8,
        None,
        false,
        false
      )
    )
    sendResponse(DensityLevelUpdateMessage(continentNumber, buildingNumber, List(0,0, 0,0, 0,0, 0,0)))
    sendResponse(BroadcastWarpgateUpdateMessage(continentNumber, buildingNumber, false, false, true))
  }

  def configZone(zone : Zone) : Unit = {
    zone.Buildings.foreach({case (id, building) =>
      sendResponse(SetEmpireMessage(PlanetSideGUID(id), building.Faction))
      building.Amenities.foreach(amenity => {
        val amenityId = amenity.GUID
        sendResponse(PlanetsideAttributeMessage(amenityId, 50, 0))
        sendResponse(PlanetsideAttributeMessage(amenityId, 51, 0))
      })
      sendResponse(HackMessage(3, PlanetSideGUID(id), PlanetSideGUID(0), 0, 3212836864L, HackState.HackCleared, 8))
    })
  }

  def failWithError(error : String) = {
    log.error(error)
    sendResponse(ConnectionClose())
  }

  def sendResponse(cont : PlanetSideControlPacket) : Unit = {
    sendResponse(PacketCoding.CreateControlPacket(cont))
  }

  def sendResponse(cont : PlanetSideGamePacket) : Unit = {
    sendResponse(PacketCoding.CreateGamePacket(0, cont))
  }
  
  def sendResponse(cont : PlanetSidePacketContainer) : Unit = {
    log.trace("WORLD SEND: " + cont)
    sendResponse(cont.asInstanceOf[Any])
  }

  def sendResponse(msg : Any) : Unit = {
    MDC("sessionId") = sessionId.toString
    rightRef !> msg
  }

  def sendRawResponse(pkt : ByteVector) = {
    log.trace("WORLD SEND RAW: " + pkt)
    sendResponse(RawPacket(pkt))
  }
}

object WorldSessionActor {
  final case class ResponseToSelf(pkt : PlanetSideGamePacket)

  private final case class PokeClient()
  private final case class ServerLoaded()
  private final case class PlayerLoaded(tplayer : Player)
  private final case class PlayerFailedToLoad(tplayer : Player)
  private final case class ListAccountCharacters()
  private final case class SetCurrentAvatar(tplayer : Player)
  private final case class VehicleLoaded(vehicle : Vehicle)

  /**
    * A message that indicates the user is using a remote electronics kit to hack some server object.
    * Each time this message is sent for a given hack attempt counts as a single "tick" of progress.
    * The process of "making progress" with a hack involves sending this message repeatedly until the progress is 100 or more.
    * @param tplayer the player
    * @param target the object being hacked
    * @param tool_guid the REK
    * @param delta how much the progress bar value changes each tick
    * @param completeAction a custom action performed once the hack is completed
    * @param tickAction an optional action is is performed for each tick of progress
    */
  private final case class ItemHacking(tplayer : Player,
                                       target : PlanetSideServerObject,
                                       tool_guid : PlanetSideGUID,
                                       delta : Float,
                                       completeAction : () => Unit,
                                       tickAction : Option[() => Unit] = None)
}<|MERGE_RESOLUTION|>--- conflicted
+++ resolved
@@ -1132,6 +1132,27 @@
       val popVS = poplist.count(_.Faction == PlanetSideEmpire.VS)
 
       zone.Buildings.foreach({ case(id, building) => initBuilding(continentNumber, id, building) })
+
+
+      sendResponse(BuildingInfoUpdateMessage(4, 11, 10, false, PlanetSideEmpire.NEUTRAL, 0,
+        PlanetSideEmpire.VS, 0, None, PlanetSideGeneratorState.Normal, true, false, 30, 188, List(), 0, false, 8, None, false, false)) // Irkalla VS
+      sendResponse(BuildingInfoUpdateMessage(4, 10, 10, false, PlanetSideEmpire.NEUTRAL, 0,
+        PlanetSideEmpire.TR, 0, None, PlanetSideGeneratorState.Normal, true, false, 30, 188, List(), 0, false, 8, None, false, false)) // Hanish TR
+      sendResponse(BuildingInfoUpdateMessage(4, 9, 10, false, PlanetSideEmpire.NEUTRAL, 0,
+        PlanetSideEmpire.NC, 0, None, PlanetSideGeneratorState.Normal, true, false, 30, 188, List(), 0, false, 8, None, false, false)) // Girru NC
+
+      //      sendResponse(BuildingInfoUpdateMessage(PlanetSideGUID(4), PlanetSideGUID(5), 10, false, PlanetSideEmpire.NEUTRAL, 0,
+      //        PlanetSideEmpire.TR, 0, None, PlanetSideGeneratorState.Normal, true, false, 22, 0, List(), 0, false, 8, None, false, false)) // Akkan TR
+      //      sendResponse(BuildingInfoUpdateMessage(PlanetSideGUID(4), PlanetSideGUID(6), 10, false, PlanetSideEmpire.NEUTRAL, 0,
+      //        PlanetSideEmpire.TR, 0, None, PlanetSideGeneratorState.Normal, true, false, 22, 0, List(), 0, false, 8, None, false, false)) // Baal TR
+      //      sendResponse(BuildingInfoUpdateMessage(PlanetSideGUID(4), PlanetSideGUID(7), 10, false, PlanetSideEmpire.NEUTRAL, 0,
+      //        PlanetSideEmpire.NC, 0, None, PlanetSideGeneratorState.Normal, true, false, 4, 0, List(), 0, false, 8, None, false, false)) // Dagon NC
+      //      sendResponse(BuildingInfoUpdateMessage(PlanetSideGUID(4), PlanetSideGUID(12), 10, false, PlanetSideEmpire.NEUTRAL, 0,
+      //        PlanetSideEmpire.VS, 0, None, PlanetSideGeneratorState.Normal, true, false, 28, 0, List(), 0, false, 8, None, false, false)) // Kusag VS
+      //      sendResponse(BuildingInfoUpdateMessage(PlanetSideGUID(4), PlanetSideGUID(13), 10, false, PlanetSideEmpire.NEUTRAL, 0,
+      //        PlanetSideEmpire.VS, 0, None, PlanetSideGeneratorState.Normal, true, false, 28, 0, List(), 0, false, 8, None, false, false)) // Lahar VS
+
+
       sendResponse(ZonePopulationUpdateMessage(continentNumber, 414, 138, popTR, 138, popNC, 138, popVS, 138, popBO))
       sendResponse(ContinentalLockUpdateMessage(continentNumber, PlanetSideEmpire.NEUTRAL))
       //CaptureFlagUpdateMessage()
@@ -1155,10 +1176,7 @@
       //load the now-registered player
       tplayer.Spawn
       tplayer.Health = 50
-<<<<<<< HEAD
       tplayer.Armor = 10
-=======
->>>>>>> bd76d285
       val dcdata = tplayer.Definition.Packet.DetailedConstructorData(tplayer).get
       sendResponse(ObjectCreateDetailedMessage(ObjectClass.avatar, tplayer.GUID, dcdata))
       avatarService ! AvatarServiceMessage(tplayer.Continent, AvatarAction.LoadPlayer(tplayer.GUID, tplayer.Definition.Packet.ConstructorData(tplayer).get))
@@ -1178,10 +1196,8 @@
       sendResponse(PlanetsideAttributeMessage(PlanetSideGUID(0), 82, 0))
       //TODO: if Medkit does not have shortcut, add to a free slot or write over slot 64
       sendResponse(CreateShortcutMessage(guid, 1, 0, true, Shortcut.MEDKIT))
-<<<<<<< HEAD
       sendResponse(CreateShortcutMessage(guid, 2, 0, true, Shortcut.SURGE))
       sendResponse(CreateShortcutMessage(guid, 3, 0, true, Shortcut.DARKLIGHT_VISION))
-=======
       sendResponse(ChangeShortcutBankMessage(guid, 0))
       //FavoritesMessage
       sendResponse(SetChatFilterMessage(ChatChannel.Local, false, ChatChannel.values.toList)) //TODO will not always be "on" like this
@@ -1200,15 +1216,14 @@
       //MapObjectStateBlockMessage and ObjectCreateMessage
       //TacticsMessage
 
->>>>>>> bd76d285
       sendResponse(ChatMsg(ChatMessageType.CMT_EXPANSIONS, true, "", "1 on", None)) //CC on
 
       tplayer.Implants(0).Initialized = true
       tplayer.Implants(1).Initialized = true
       tplayer.Implants(2).Initialized = true
-      sendResponse(AvatarImplantMessage(PlanetSideGUID(tplayer.GUID.guid),2,0,1))
-      sendResponse(AvatarImplantMessage(PlanetSideGUID(tplayer.GUID.guid),2,1,1))
-      sendResponse(AvatarImplantMessage(PlanetSideGUID(tplayer.GUID.guid),2,2,1))
+      sendResponse(AvatarImplantMessage(PlanetSideGUID(tplayer.GUID.guid),ImplantAction.Initialization,0,1))
+      sendResponse(AvatarImplantMessage(PlanetSideGUID(tplayer.GUID.guid),ImplantAction.Initialization,1,1))
+      sendResponse(AvatarImplantMessage(PlanetSideGUID(tplayer.GUID.guid),ImplantAction.Initialization,2,1))
 
     case Zone.ItemFromGround(tplayer, item) =>
       val obj_guid = item.GUID
@@ -1599,53 +1614,12 @@
     case msg @ BeginZoningMessage() =>
       log.info("Reticulating splines ...")
       //map-specific initializations
-<<<<<<< HEAD
-      //TODO continent.ClientConfiguration()
-      sendResponse(SetEmpireMessage(PlanetSideGUID(21), PlanetSideEmpire.VS)) //Irkalla
-      sendResponse(SetEmpireMessage(PlanetSideGUID(60), PlanetSideEmpire.VS))
-      sendResponse(SetEmpireMessage(PlanetSideGUID(74), PlanetSideEmpire.VS))
-      sendResponse(SetEmpireMessage(PlanetSideGUID(86), PlanetSideEmpire.VS))
-//      sendResponse(SetEmpireMessage(PlanetSideGUID(27), PlanetSideEmpire.NC)) //Dagon
-      sendResponse(SetEmpireMessage(PlanetSideGUID(30), PlanetSideEmpire.TR)) //Hanish
-      sendResponse(SetEmpireMessage(PlanetSideGUID(56), PlanetSideEmpire.TR))
-      sendResponse(SetEmpireMessage(PlanetSideGUID(82), PlanetSideEmpire.TR))
-      sendResponse(SetEmpireMessage(PlanetSideGUID(69), PlanetSideEmpire.TR))
-//      sendResponse(SetEmpireMessage(PlanetSideGUID(36), PlanetSideEmpire.VS)) //Lahar
-//      sendResponse(SetEmpireMessage(PlanetSideGUID(42), PlanetSideEmpire.TR)) //Baal
-      sendResponse(SetEmpireMessage(PlanetSideGUID(48), PlanetSideEmpire.NC)) //Girru
-      sendResponse(SetEmpireMessage(PlanetSideGUID(62), PlanetSideEmpire.NC))
-      sendResponse(SetEmpireMessage(PlanetSideGUID(73), PlanetSideEmpire.NC))
-      sendResponse(SetEmpireMessage(PlanetSideGUID(83), PlanetSideEmpire.NC))
-
-      sendResponse(BuildingInfoUpdateMessage(PlanetSideGUID(4), PlanetSideGUID(11), 10, false, PlanetSideEmpire.NEUTRAL, 0,
-        PlanetSideEmpire.VS, 0, None, PlanetSideGeneratorState.Normal, true, false, 30, 188, List(), 0, false, 8, None, false, false)) // Irkalla VS
-      sendResponse(BuildingInfoUpdateMessage(PlanetSideGUID(4), PlanetSideGUID(10), 10, false, PlanetSideEmpire.NEUTRAL, 0,
-        PlanetSideEmpire.TR, 0, None, PlanetSideGeneratorState.Normal, true, false, 30, 188, List(), 0, false, 8, None, false, false)) // Hanish TR
-      sendResponse(BuildingInfoUpdateMessage(PlanetSideGUID(4), PlanetSideGUID(9), 10, false, PlanetSideEmpire.NEUTRAL, 0,
-        PlanetSideEmpire.NC, 0, None, PlanetSideGeneratorState.Normal, true, false, 30, 188, List(), 0, false, 8, None, false, false)) // Girru NC
-
-//      sendResponse(BuildingInfoUpdateMessage(PlanetSideGUID(4), PlanetSideGUID(5), 10, false, PlanetSideEmpire.NEUTRAL, 0,
-//        PlanetSideEmpire.TR, 0, None, PlanetSideGeneratorState.Normal, true, false, 22, 0, List(), 0, false, 8, None, false, false)) // Akkan TR
-//      sendResponse(BuildingInfoUpdateMessage(PlanetSideGUID(4), PlanetSideGUID(6), 10, false, PlanetSideEmpire.NEUTRAL, 0,
-//        PlanetSideEmpire.TR, 0, None, PlanetSideGeneratorState.Normal, true, false, 22, 0, List(), 0, false, 8, None, false, false)) // Baal TR
-//      sendResponse(BuildingInfoUpdateMessage(PlanetSideGUID(4), PlanetSideGUID(7), 10, false, PlanetSideEmpire.NEUTRAL, 0,
-//        PlanetSideEmpire.NC, 0, None, PlanetSideGeneratorState.Normal, true, false, 4, 0, List(), 0, false, 8, None, false, false)) // Dagon NC
-//      sendResponse(BuildingInfoUpdateMessage(PlanetSideGUID(4), PlanetSideGUID(12), 10, false, PlanetSideEmpire.NEUTRAL, 0,
-//        PlanetSideEmpire.VS, 0, None, PlanetSideGeneratorState.Normal, true, false, 28, 0, List(), 0, false, 8, None, false, false)) // Kusag VS
-//      sendResponse(BuildingInfoUpdateMessage(PlanetSideGUID(4), PlanetSideGUID(13), 10, false, PlanetSideEmpire.NEUTRAL, 0,
-//        PlanetSideEmpire.VS, 0, None, PlanetSideGeneratorState.Normal, true, false, 28, 0, List(), 0, false, 8, None, false, false)) // Lahar VS
-
-      // Nick test
-      sendResponse(SetEmpireMessage(PlanetSideGUID(4), PlanetSideEmpire.TR))
-
-
-=======
+
       configZone(continent) //todo density
->>>>>>> bd76d285
       sendResponse(TimeOfDayMessage(1191182336))
       //custom
       sendResponse(ContinentalLockUpdateMessage(13, PlanetSideEmpire.VS)) // "The VS have captured the VS Sanctuary."
-      (1 to 255).foreach(i => { sendResponse(SetEmpireMessage(PlanetSideGUID(i), PlanetSideEmpire.VS)) })
+//      (1 to 255).foreach(i => { sendResponse(SetEmpireMessage(PlanetSideGUID(i), PlanetSideEmpire.VS)) })
 
       //render Equipment that was dropped into zone before the player arrived
       continent.EquipmentOnGround.foreach(item => {
@@ -1821,7 +1795,6 @@
         log.info("Chat: " + msg)
       }
 
-<<<<<<< HEAD
       if (messagetype == ChatMessageType.CMT_OPEN) {
         chatService ! ChatServiceMessage("local", ChatAction.Local(player.GUID, player.Name, continent, msg))
       }
@@ -1835,7 +1808,8 @@
 
       if (messagetype == ChatMessageType.CMT_VOICE) {
         chatService ! ChatServiceMessage("voice", ChatAction.Voice(player.GUID, player.Name, continent, msg))
-=======
+      }
+
       if(messagetype == ChatMessageType.CMT_SUICIDE) {
         val player_guid = player.GUID
         val pos = player.Position
@@ -1843,11 +1817,6 @@
         sendResponse(PlanetsideAttributeMessage(player_guid, 2, 0))
         sendResponse(DestroyMessage(player_guid, player_guid, PlanetSideGUID(0), pos))
         sendResponse(AvatarDeadStateMessage(DeadState.Dead, 300000, 300000, pos, 2, true))
-      }
-
-      if (messagetype == ChatMessageType.CMT_VOICE) {
-        sendResponse(ChatMsg(ChatMessageType.CMT_VOICE, false, player.Name, contents, None))
->>>>>>> bd76d285
       }
 
       // TODO: handle this appropriately
@@ -3651,6 +3620,7 @@
   def configZone(zone : Zone) : Unit = {
     zone.Buildings.foreach({case (id, building) =>
       sendResponse(SetEmpireMessage(PlanetSideGUID(id), building.Faction))
+//      println(id,building.Faction,zone.Id)
       building.Amenities.foreach(amenity => {
         val amenityId = amenity.GUID
         sendResponse(PlanetsideAttributeMessage(amenityId, 50, 0))
@@ -3658,6 +3628,8 @@
       })
       sendResponse(HackMessage(3, PlanetSideGUID(id), PlanetSideGUID(0), 0, 3212836864L, HackState.HackCleared, 8))
     })
+    // Nick test
+    if(zone.Id == "z4") {sendResponse(SetEmpireMessage(PlanetSideGUID(4), PlanetSideEmpire.TR))}
   }
 
   def failWithError(error : String) = {
