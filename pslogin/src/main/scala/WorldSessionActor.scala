--- conflicted
+++ resolved
@@ -47,45 +47,16 @@
 import scala.util.Success
 
 class WorldSessionActor extends Actor with MDCContextAware {
-
   import WorldSessionActor._
-
   private[this] val log = org.log4s.getLogger
 
-<<<<<<< HEAD
-  var sessionId: Long = 0
-  var leftRef: ActorRef = ActorRef.noSender
-  var rightRef: ActorRef = ActorRef.noSender
-  var avatarService: ActorRef = ActorRef.noSender
-  var localService: ActorRef = ActorRef.noSender
-  var vehicleService: ActorRef = ActorRef.noSender
-  var chatService: ActorRef = ActorRef.noSender
-  var taskResolver: ActorRef = Actor.noSender
-  var galaxy: ActorRef = Actor.noSender
-  var continent: Zone = Zone.Nowhere
-  var player: Player = null
-  var avatar: Avatar = null
-  var progressBarValue: Option[Float] = None
-  var shooting: Option[PlanetSideGUID] = None
-  var accessedContainer: Option[PlanetSideGameObject with Container] = None
-  var flying: Boolean = false
-  var speed: Float = 1.0f
-  var spectator: Boolean = false
-  var admin: Boolean = false
-  var usingMedicalTerminal: Option[PlanetSideGUID] = None
-  var usingProximityTerminal: Set[PlanetSideGUID] = Set.empty
-  var delayedProximityTerminalResets: Map[PlanetSideGUID, Cancellable] = Map.empty
-
-  var clientKeepAlive: Cancellable = DefaultCancellable.obj
-  var progressBarUpdate: Cancellable = DefaultCancellable.obj
-  var reviveTimer: Cancellable = DefaultCancellable.obj
-=======
   var sessionId : Long = 0
   var leftRef : ActorRef = ActorRef.noSender
   var rightRef : ActorRef = ActorRef.noSender
   var avatarService : ActorRef = ActorRef.noSender
   var localService : ActorRef = ActorRef.noSender
   var vehicleService : ActorRef = ActorRef.noSender
+  var chatService: ActorRef = ActorRef.noSender
   var taskResolver : ActorRef = Actor.noSender
   var galaxy : ActorRef = Actor.noSender
   var continent : Zone = Zone.Nowhere
@@ -106,7 +77,6 @@
   var clientKeepAlive : Cancellable = DefaultCancellable.obj
   var progressBarUpdate : Cancellable = DefaultCancellable.obj
   var reviveTimer : Cancellable = DefaultCancellable.obj
->>>>>>> dd4b586b
 
   /**
     * Convert a boolean value into an integer value.
@@ -433,9 +403,9 @@
             PlayerActionsToCancel()
             CancelAllProximityUnits()
 
-            import scala.concurrent.duration._
-            import scala.concurrent.ExecutionContext.Implicits.global
-            reviveTimer = context.system.scheduler.scheduleOnce(30000 milliseconds, galaxy, Zone.Lattice.RequestSpawnPoint(Zones.SanctuaryZoneNumber(player.Faction), player, 7))
+//            import scala.concurrent.duration._
+//            import scala.concurrent.ExecutionContext.Implicits.global
+//            reviveTimer = context.system.scheduler.scheduleOnce(30000 milliseconds, galaxy, Zone.Lattice.RequestSpawnPoint(Zones.SanctuaryZoneNumber(player.Faction), player, 7))
           }
 
         case AvatarResponse.Destroy(victim, killer, weapon, pos) =>
@@ -1216,31 +1186,9 @@
           sendResponse(ItemTransactionResultMessage(msg.terminal_guid, msg.transaction_type, false))
       }
 
-<<<<<<< HEAD
-    case VehicleSpawnPad.ConcealPlayer =>
-      sendResponse(GenericObjectActionMessage(player.GUID, 36))
-      avatarService ! AvatarServiceMessage(continent.Id, AvatarAction.ConcealPlayer(player.GUID))
-
-    case VehicleSpawnPad.LoadVehicle(vehicle, _ /*pad*/) =>
-      val player_guid = player.GUID
-      val definition = vehicle.Definition
-      val objedtId = definition.ObjectId
-=======
     case VehicleSpawnPad.StartPlayerSeatedInVehicle(vehicle, pad) =>
->>>>>>> dd4b586b
       val vehicle_guid = vehicle.GUID
       sendResponse(PlanetsideAttributeMessage(vehicle_guid, 22, 1L)) //mount points off?
-<<<<<<< HEAD
-      sendResponse(PlanetsideAttributeMessage(vehicle_guid, 21, player_guid.guid)) //fte and ownership?
-      //sendResponse(ObjectAttachMessage(vehicle_guid, player_guid, 0))
-      vehicleService ! VehicleServiceMessage.UnscheduleDeconstruction(vehicle_guid) //cancel queue timeout delay
-      vehicleService ! VehicleServiceMessage.DelayedVehicleDeconstruction(vehicle, continent, 21L) //temporary drive away from pad delay
-      vehicle.Actor ! Mountable.TryMount(player, 0)
-
-    case VehicleSpawnPad.PlayerSeatedInVehicle(vehicle) =>
-      vehicleService ! VehicleServiceMessage.DelayedVehicleDeconstruction(vehicle, continent, 21L) //sitting in the vehicle clears the drive away delay
-    val vehicle_guid = vehicle.GUID
-=======
       sendResponse(PlanetsideAttributeMessage(vehicle_guid, 21, player.GUID.guid)) //fte and ownership?
 
     case VehicleSpawnPad.PlayerSeatedInVehicle(vehicle, pad) =>
@@ -1248,29 +1196,12 @@
       if(player.VehicleSeated.nonEmpty) {
         vehicleService ! VehicleServiceMessage.UnscheduleDeconstruction(vehicle_guid)
       }
->>>>>>> dd4b586b
       sendResponse(PlanetsideAttributeMessage(vehicle_guid, 22, 0L)) //mount points on?
       //sendResponse(PlanetsideAttributeMessage(vehicle_guid, 0, vehicle.Definition.MaxHealth)))
       sendResponse(PlanetsideAttributeMessage(vehicle_guid, 68, 0L)) //???
       sendResponse(PlanetsideAttributeMessage(vehicle_guid, 113, 0L)) //???
       ReloadVehicleAccessPermissions(vehicle)
       ServerVehicleLock(vehicle)
-
-<<<<<<< HEAD
-    case VehicleSpawnPad.SpawnPadBlockedWarning(vehicle, warning_count) =>
-      if (warning_count > 2) {
-        sendResponse(TriggerSoundMessage(TriggeredSound.Unknown14, vehicle.Position, 20, 1f))
-        sendResponse(
-          ChatMsg(ChatMessageType.CMT_TELL, true, "", "\\#FYour vehicle is blocking the spawn pad, and will be deconstructed if not moved.", None)
-        )
-=======
-    case VehicleSpawnPad.ServerVehicleOverrideStart(vehicle, pad) =>
-      val vdef = vehicle.Definition
-      if(vehicle.Seats(0).isOccupied) {
-        sendResponse(ObjectDetachMessage(pad.GUID, vehicle.GUID, pad.Position + Vector3(0, 0, 0.5f), 0, 0, pad.Orientation.z))
->>>>>>> dd4b586b
-      }
-      ServerVehicleOverride(vehicle, vdef.AutoPilotSpeed1, GlobalDefinitions.isFlightVehicle(vdef):Int)
 
     case VehicleSpawnControlGuided.GuidedControl(cmd, vehicle, data) =>
       cmd match {
@@ -1371,12 +1302,12 @@
       val continentNumber = zone.Number
       val poplist = zone.Players
       val popBO = 0 //TODO black ops test (partition)
-      val popTR = poplist.count(_.faction == PlanetSideEmpire.TR)
+    val popTR = poplist.count(_.faction == PlanetSideEmpire.TR)
       val popNC = poplist.count(_.faction == PlanetSideEmpire.NC)
       val popVS = poplist.count(_.faction == PlanetSideEmpire.VS)
 
       zone.Buildings.foreach({ case (id, building) =>
-        Thread.sleep(10)
+        Thread.sleep(15)
         initBuilding(continentNumber, id, building)
       })
 
@@ -2093,11 +2024,7 @@
         case _ =>
           log.warn(s"VehicleState: no vehicle $vehicle_guid found in zone")
       }
-<<<<<<< HEAD
-    //log.info("VehicleState: " + msg)
-=======
-      //log.info(s"VehicleState: $msg")
->>>>>>> dd4b586b
+    //log.info(s"VehicleState: $msg")
 
     case msg@VehicleSubStateMessage(vehicle_guid, player_guid, vehicle_pos, vehicle_ang, vel, unk1, unk2) =>
     //log.info(s"VehicleSubState: $vehicle_guid, $player_guid, $vehicle_pos, $vehicle_ang, $vel, $unk1, $unk2")
@@ -2784,7 +2711,7 @@
             else if (equipment.isDefined) {
               equipment.get.Definition match {
                 case GlobalDefinitions.nano_dispenser =>
-                //TODO repairing behavior
+                  //TODO repairing behavior
                   if (player.GUID != obj.GUID && player.Velocity.isEmpty && Vector3.Distance(player.Position, obj.Position) < 5 && player.Faction == obj.Faction) {
                     if (obj.MaxHealth - obj.Health <= 15) {
                       obj.Health = obj.MaxHealth
@@ -2862,7 +2789,8 @@
                   player.lastMedkit = System.currentTimeMillis()
                 }
               case None =>
-                sendResponse(ObjectDeleteMessage(PlanetSideGUID(unk1), 0))
+//                sendResponse(ObjectDeleteMessage(PlanetSideGUID(unk1), 0))
+                sendResponse(UseItemMessage(avatar_guid, unk1, object_guid, unk2, unk3, unk4, unk5, unk6, unk7, unk8, itemType))
                 log.warn(s"RequestDestroy: object $unk1 not found")
             }
           }
@@ -3150,7 +3078,7 @@
                     projectile.Damage0 + projectile.AddDamage0, distanceBetweenPlayers)
                   obj.Health = damagesAfterResist(currentDamage, currentResistance, obj.Health, obj.Health)._1
                   obj.Armor = damagesAfterResist(currentDamage, currentResistance, obj.Armor, obj.Armor)._2
-//                  sendResponse(ChatMsg(ChatMessageType.CMT_GMOPEN,true,"server","damages: "+currentDamage+" hp: "+obj.Health+" armor: "+obj.Armor,None))
+                  //                  sendResponse(ChatMsg(ChatMessageType.CMT_GMOPEN,true,"server","damages: "+currentDamage+" hp: "+obj.Health+" armor: "+obj.Armor,None))
                   if (obj.Health < 0) obj.Health = 0
                   if (obj.Health != 0) {
                     avatarService ! AvatarServiceMessage(obj.Continent, AvatarAction.PlanetsideAttribute(obj.GUID, 0, obj.Health))
@@ -3228,7 +3156,7 @@
                 projectile.Damage0 + projectile.AddDamage0, distanceBetweenPlayers)
               obj.Health = damagesAfterResist(currentDamage, currentResistance, obj.Health, obj.Health)._1
               obj.Armor = damagesAfterResist(currentDamage, currentResistance, obj.Armor, obj.Armor)._2
-//              sendResponse(ChatMsg(ChatMessageType.CMT_GMOPEN,true,"server","damages: "+currentDamage+" hp: "+obj.Health+" armor: "+obj.Armor,None))
+              //              sendResponse(ChatMsg(ChatMessageType.CMT_GMOPEN,true,"server","damages: "+currentDamage+" hp: "+obj.Health+" armor: "+obj.Armor,None))
               if (obj.Health < 0) obj.Health = 0
               if (obj.Health != 0) {
                 avatarService ! AvatarServiceMessage(obj.Continent, AvatarAction.PlanetsideAttribute(obj.GUID, 0, obj.Health))
@@ -3301,7 +3229,7 @@
                   projectile.Damage0 + projectile.AddDamage0, distanceBetweenPlayers)
                 obj.Health = damagesAfterResist((projectile.damageAtEdge * currentDamage).toInt, currentResistance, obj.Health, obj.Health)._1
                 obj.Armor = damagesAfterResist((projectile.damageAtEdge * currentDamage).toInt, currentResistance, obj.Armor, obj.Armor)._2
-//                sendResponse(ChatMsg(ChatMessageType.CMT_GMOPEN,true,"server","damages: "+currentDamage+" hp: "+obj.Health+" armor: "+obj.Armor,None))
+                //                sendResponse(ChatMsg(ChatMessageType.CMT_GMOPEN,true,"server","damages: "+currentDamage+" hp: "+obj.Health+" armor: "+obj.Armor,None))
                 if (obj.Health < 0) obj.Health = 0
                 if (obj.Health != 0) {
                   avatarService ! AvatarServiceMessage(obj.Continent, AvatarAction.PlanetsideAttribute(obj.GUID, 0, obj.Health))
@@ -3793,23 +3721,13 @@
       new Task() {
         private val localVehicle = obj
         private val localPad = pad.Actor
-<<<<<<< HEAD
         private val localAnnounce = vehicleService
-        private val localSession: String = sessionId.toString
-=======
-        private val localSession : String = sessionId.toString
->>>>>>> dd4b586b
         private val localPlayer = player
         private val localVehicleService = vehicleService
         private val localZone = continent
 
-<<<<<<< HEAD
-        override def isComplete: Task.Resolution.Value = {
-          if (localVehicle.Actor != ActorRef.noSender) {
-=======
         override def isComplete : Task.Resolution.Value = {
           if(localVehicle.HasGUID) {
->>>>>>> dd4b586b
             Task.Resolution.Success
           }
           else {
@@ -3817,12 +3735,7 @@
           }
         }
 
-<<<<<<< HEAD
-        def Execute(resolver: ActorRef): Unit = {
-          localAnnounce ! VehicleServiceMessage.GiveActorControl(obj, localSession)
-=======
         def Execute(resolver : ActorRef) : Unit = {
->>>>>>> dd4b586b
           localPad ! VehicleSpawnPad.VehicleOrder(localPlayer, localVehicle)
           resolver ! scala.util.Success(this)
         }
@@ -4552,7 +4465,7 @@
     zone.Buildings.values.foreach(building => {
       sendResponse(SetEmpireMessage(PlanetSideGUID(building.ModelId), building.Faction))
       building.Amenities.foreach(amenity => {
-        Thread.sleep(10)
+        Thread.sleep(15)
         val amenityId = amenity.GUID
         sendResponse(PlanetsideAttributeMessage(amenityId, 50, 0))
         sendResponse(PlanetsideAttributeMessage(amenityId, 51, 0))
@@ -4585,24 +4498,12 @@
     tplayer.Die
 
     avatarService ! AvatarServiceMessage(continent.Id, AvatarAction.PlanetsideAttribute(player_guid, 0, 0))
-<<<<<<< HEAD
     avatarService ! AvatarServiceMessage(continent.Id, AvatarAction.PlanetsideAttributeSelf(player_guid, 2, 0))
     avatarService ! AvatarServiceMessage(continent.Id, AvatarAction.Destroy(tplayer.GUID, player.GUID, PlanetSideGUID(tplayer.death_by), tplayer.Position)) //how many players get this message?
     avatarService ! AvatarServiceMessage(continent.Id, AvatarAction.DestroyDisplay(player, tplayer))
-=======
-    sendResponse(DestroyMessage(player_guid, player_guid, PlanetSideGUID(0), pos)) //how many players get this message?
-    sendResponse(AvatarDeadStateMessage(DeadState.Dead, respawnTimer, respawnTimer, pos, player.Faction, true))
-    if(tplayer.VehicleSeated.nonEmpty) {
-      //make player invisible (if not, the cadaver sticks out the side in a seated position)
+
+    if (tplayer.VehicleSeated.nonEmpty) {
       TotalDriverVehicleControl(continent.GUID(tplayer.VehicleSeated.get).get.asInstanceOf[Vehicle])
-      sendResponse(PlanetsideAttributeMessage(player_guid, 29, 1))
-      avatarService ! AvatarServiceMessage(continent.Id, AvatarAction.PlanetsideAttribute(player_guid, 29, 1))
-    }
-    PlayerActionsToCancel()
-    CancelAllProximityUnits()
->>>>>>> dd4b586b
-
-    if (tplayer.VehicleSeated.nonEmpty) {
       avatarService ! AvatarServiceMessage(continent.Id, AvatarAction.PlanetsideAttribute(player_guid, 29, 1)) //make player invisible (if not, the cadaver sticks out the side in a seated position)
     }
   }
@@ -4814,233 +4715,195 @@
     (newHP, newArmor)
   }
 
-    /**
-      * Start using a proximity-base service.
-      * Special note is warranted in the case of a medical terminal or an advanced medical terminal.
-      *
-      * @param terminal the proximity-based unit
-      */
-    def StartUsingProximityUnit(terminal: ProximityTerminal): Unit = {
-      val term_guid = terminal.GUID
-      if (!usingProximityTerminal.contains(term_guid)) {
-        usingProximityTerminal += term_guid
-        terminal.Definition match {
-          case GlobalDefinitions.adv_med_terminal | GlobalDefinitions.medical_terminal =>
-            usingMedicalTerminal = Some(term_guid)
-          case _ =>
-            SetDelayedProximityUnitReset(terminal)
-        }
-        terminal.Actor ! CommonMessages.Use(player)
-      }
-    }
-
-    /**
-      * Stop using a proximity-base service.
-      * Special note is warranted when determining the identity of the proximity terminal.
-      * Medical terminals of both varieties can be cancelled by movement.
-      * Other sorts of proximity-based units are put on a timer.
-      *
-      * @param terminal the proximity-based unit
-      */
-    def StopUsingProximityUnit(terminal: ProximityTerminal): Unit = {
-      val term_guid = terminal.GUID
-      if (usingProximityTerminal.contains(term_guid)) {
-        usingProximityTerminal -= term_guid
-        ClearDelayedProximityUnitReset(term_guid)
-        if (usingMedicalTerminal.contains(term_guid)) {
-          usingMedicalTerminal = None
-        }
-        terminal.Actor ! CommonMessages.Unuse(player)
-      }
-    }
-
-    /**
-      * For pure proximity-based units and services, a manual attempt at cutting off the functionality.
-      * First, if an existing timer can be found, cancel it.
-      * Then, create a new timer.
-      * If this timer completes, a message will be sent that will attempt to disassociate from the target proximity unit.
-      *
-      * @param terminal the proximity-based unit
-      */
-    def SetDelayedProximityUnitReset(terminal: ProximityTerminal): Unit = {
-      val terminal_guid = terminal.GUID
-      ClearDelayedProximityUnitReset(terminal_guid)
-      import scala.concurrent.duration._
-      import scala.concurrent.ExecutionContext.Implicits.global
-      delayedProximityTerminalResets += terminal_guid ->
-        context.system.scheduler.scheduleOnce(3000 milliseconds, self, DelayedProximityUnitStop(terminal))
-    }
-
-    /**
-      * For pure proximity-based units and services, disable any manual attempt at cutting off the functionality.
-      * If an existing timer can be found, cancel it.
-      *
-      * @param terminal_guid the proximity-based unit
-      */
-    def ClearDelayedProximityUnitReset(terminal_guid: PlanetSideGUID): Unit = {
-      delayedProximityTerminalResets.get(terminal_guid) match {
-        case Some(task) =>
-          task.cancel
-          delayedProximityTerminalResets -= terminal_guid
-        case None => ;
-      }
-    }
-
-    /**
-      * Cease all current interactions with proximity-based units.
-      * Pair with `PlayerActionsToCancel`, except when logging out (stopping).
-      * This operations may invoke callback messages.
-      *
-      * @see `postStop`<br>
-      *      `Terminal.StopProximityEffects`
-      */
-    def CancelAllProximityUnits(): Unit = {
-      delayedProximityTerminalResets.foreach({ case (term_guid, task) =>
-        task.cancel
-        delayedProximityTerminalResets -= term_guid
-      })
-      usingProximityTerminal.foreach(term_guid => {
-        StopUsingProximityUnit(continent.GUID(term_guid).get.asInstanceOf[ProximityTerminal])
-      })
-    }
-
-    /**
-      * Determine which functionality to pursue, by being given a generic proximity-functional unit
-      * and determinig which kind of unit is being utilized.
-      *
-      * @param terminal the proximity-based unit
-      */
-    def SelectProximityUnit(terminal: ProximityTerminal): Unit = {
+  /**
+    * Start using a proximity-base service.
+    * Special note is warranted in the case of a medical terminal or an advanced medical terminal.
+    *
+    * @param terminal the proximity-based unit
+    */
+  def StartUsingProximityUnit(terminal: ProximityTerminal): Unit = {
+    val term_guid = terminal.GUID
+    if (!usingProximityTerminal.contains(term_guid)) {
+      usingProximityTerminal += term_guid
       terminal.Definition match {
         case GlobalDefinitions.adv_med_terminal | GlobalDefinitions.medical_terminal =>
-          ProximityMedicalTerminal(terminal)
-
-        case GlobalDefinitions.crystals_health_a | GlobalDefinitions.crystals_health_b =>
+          usingMedicalTerminal = Some(term_guid)
+        case _ =>
           SetDelayedProximityUnitReset(terminal)
-          ProximityHealCrystal(terminal)
-
-        case _ => ;
-      }
+      }
+      terminal.Actor ! CommonMessages.Use(player)
     }
-
-    /**
-      * When standing on the platform of a(n advanced) medical terminal,
-      * resotre the player's health and armor points (when they need their health and armor points restored).
-      * If the player is both fully healed and fully repaired, stop using the terminal.
-      *
-      * @param unit the medical terminal
-      */
-    def ProximityMedicalTerminal(unit: ProximityTerminal): Unit = {
-      val healthFull: Boolean = if (player.Health < player.MaxHealth) {
-        HealAction(player)
-      }
-      else {
-        true
-      }
-      val armorFull: Boolean = if (player.Armor < player.MaxArmor) {
-        ArmorRepairAction(player)
-      }
-      else {
-        true
-      }
-      if (healthFull && armorFull) {
-        log.info(s"${player.Name} is all fixed up")
-        StopUsingProximityUnit(unit)
-      }
+  }
+
+  /**
+    * Stop using a proximity-base service.
+    * Special note is warranted when determining the identity of the proximity terminal.
+    * Medical terminals of both varieties can be cancelled by movement.
+    * Other sorts of proximity-based units are put on a timer.
+    *
+    * @param terminal the proximity-based unit
+    */
+  def StopUsingProximityUnit(terminal: ProximityTerminal): Unit = {
+    val term_guid = terminal.GUID
+    if (usingProximityTerminal.contains(term_guid)) {
+      usingProximityTerminal -= term_guid
+      ClearDelayedProximityUnitReset(term_guid)
+      if (usingMedicalTerminal.contains(term_guid)) {
+        usingMedicalTerminal = None
+      }
+      terminal.Actor ! CommonMessages.Unuse(player)
     }
-
-    /**
-      * When near a red cavern crystal, resotre the player's health (when they need their health restored).
-      * If the player is fully healed, stop using the crystal.
-      *
-      * @param unit the healing crystal
-      */
-    def ProximityHealCrystal(unit: ProximityTerminal): Unit = {
-      val healthFull: Boolean = if (player.Health < player.MaxHealth) {
-        HealAction(player)
-      }
-      else {
-        true
-      }
-      if (healthFull) {
-        log.info(s"${player.Name} is all healed up")
-        StopUsingProximityUnit(unit)
-      }
+  }
+
+  /**
+    * For pure proximity-based units and services, a manual attempt at cutting off the functionality.
+    * First, if an existing timer can be found, cancel it.
+    * Then, create a new timer.
+    * If this timer completes, a message will be sent that will attempt to disassociate from the target proximity unit.
+    *
+    * @param terminal the proximity-based unit
+    */
+  def SetDelayedProximityUnitReset(terminal: ProximityTerminal): Unit = {
+    val terminal_guid = terminal.GUID
+    ClearDelayedProximityUnitReset(terminal_guid)
+    import scala.concurrent.duration._
+    import scala.concurrent.ExecutionContext.Implicits.global
+    delayedProximityTerminalResets += terminal_guid ->
+      context.system.scheduler.scheduleOnce(3000 milliseconds, self, DelayedProximityUnitStop(terminal))
+  }
+
+  /**
+    * For pure proximity-based units and services, disable any manual attempt at cutting off the functionality.
+    * If an existing timer can be found, cancel it.
+    *
+    * @param terminal_guid the proximity-based unit
+    */
+  def ClearDelayedProximityUnitReset(terminal_guid: PlanetSideGUID): Unit = {
+    delayedProximityTerminalResets.get(terminal_guid) match {
+      case Some(task) =>
+        task.cancel
+        delayedProximityTerminalResets -= terminal_guid
+      case None => ;
     }
-
-    /**
-      * Restore, at most, a specific amount of health points on a player.
-      * Send messages to connected client and to events system.
-      *
-      * @param tplayer   the player
-      * @param healValue the amount to heal;
-      *                  10 by default
-      * @return whether the player can be repaired for any more health points
-      */
-    def HealAction(tplayer: Player, healValue: Int = 10): Boolean = {
-      log.info(s"Dispensing health to ${tplayer.Name} - <3")
-      val player_guid = tplayer.GUID
-      tplayer.Health = tplayer.Health + healValue
-      avatarService ! AvatarServiceMessage(continent.Id, AvatarAction.PlanetsideAttribute(player_guid, 0, tplayer.Health))
-      tplayer.Health == tplayer.MaxHealth
+  }
+
+  /**
+    * Cease all current interactions with proximity-based units.
+    * Pair with `PlayerActionsToCancel`, except when logging out (stopping).
+    * This operations may invoke callback messages.
+    *
+    * @see `postStop`<br>
+    *      `Terminal.StopProximityEffects`
+    */
+  def CancelAllProximityUnits(): Unit = {
+    delayedProximityTerminalResets.foreach({ case (term_guid, task) =>
+      task.cancel
+      delayedProximityTerminalResets -= term_guid
+    })
+    usingProximityTerminal.foreach(term_guid => {
+      StopUsingProximityUnit(continent.GUID(term_guid).get.asInstanceOf[ProximityTerminal])
+    })
+  }
+
+  /**
+    * Determine which functionality to pursue, by being given a generic proximity-functional unit
+    * and determinig which kind of unit is being utilized.
+    *
+    * @param terminal the proximity-based unit
+    */
+  def SelectProximityUnit(terminal: ProximityTerminal): Unit = {
+    terminal.Definition match {
+      case GlobalDefinitions.adv_med_terminal | GlobalDefinitions.medical_terminal =>
+        ProximityMedicalTerminal(terminal)
+
+      case GlobalDefinitions.crystals_health_a | GlobalDefinitions.crystals_health_b =>
+        SetDelayedProximityUnitReset(terminal)
+        ProximityHealCrystal(terminal)
+
+      case _ => ;
     }
-
-    /**
-      * Restore, at most, a specific amount of personal armor points on a player.
-      * Send messages to connected client and to events system.
-      *
-      * @param tplayer     the player
-      * @param repairValue the amount to repair;
-      *                    10 by default
-      * @return whether the player can be repaired for any more armor points
-      */
-    def ArmorRepairAction(tplayer: Player, repairValue: Int = 10): Boolean = {
-      log.info(s"Dispensing armor to ${tplayer.Name} - c[=")
-      val player_guid = tplayer.GUID
-      tplayer.Armor = tplayer.Armor + repairValue
-      avatarService ! AvatarServiceMessage(continent.Id, AvatarAction.PlanetsideAttribute(player_guid, 4, tplayer.Armor))
-      tplayer.Armor == tplayer.MaxArmor
+  }
+
+  /**
+    * When standing on the platform of a(n advanced) medical terminal,
+    * resotre the player's health and armor points (when they need their health and armor points restored).
+    * If the player is both fully healed and fully repaired, stop using the terminal.
+    *
+    * @param unit the medical terminal
+    */
+  def ProximityMedicalTerminal(unit: ProximityTerminal): Unit = {
+    val healthFull: Boolean = if (player.Health < player.MaxHealth) {
+      HealAction(player)
     }
-
-    def failWithError(error: String) = {
-      log.error(error)
-      sendResponse(ConnectionClose())
+    else {
+      true
     }
-
-    def sendResponse(cont: PlanetSideControlPacket): Unit = {
-      sendResponse(PacketCoding.CreateControlPacket(cont))
+    val armorFull: Boolean = if (player.Armor < player.MaxArmor) {
+      ArmorRepairAction(player)
     }
-
-    def sendResponse(cont: PlanetSideGamePacket): Unit = {
-      //    if (cont.opcode.id != 186)  log.info("SEND: " + cont)
-      sendResponse(PacketCoding.CreateGamePacket(0, cont))
+    else {
+      true
     }
-
-    def sendResponse(cont: PlanetSidePacketContainer): Unit = {
-      log.trace("WORLD SEND: " + cont)
-      sendResponse(cont.asInstanceOf[Any])
+    if (healthFull && armorFull) {
+      log.info(s"${player.Name} is all fixed up")
+      StopUsingProximityUnit(unit)
     }
-
-    def sendResponse(cont: MultiPacketBundle): Unit = {
-      log.trace("WORLD SEND: " + cont)
-      sendResponse(cont.asInstanceOf[Any])
+  }
+
+  /**
+    * When near a red cavern crystal, resotre the player's health (when they need their health restored).
+    * If the player is fully healed, stop using the crystal.
+    *
+    * @param unit the healing crystal
+    */
+  def ProximityHealCrystal(unit: ProximityTerminal): Unit = {
+    val healthFull: Boolean = if (player.Health < player.MaxHealth) {
+      HealAction(player)
     }
-
-    def sendResponse(msg: Any): Unit = {
-      MDC("sessionId") = sessionId.toString
-      rightRef !> msg
+    else {
+      true
     }
-
-    def sendRawResponse(pkt: ByteVector) = {
-      log.trace("WORLD SEND RAW: " + pkt)
-      sendResponse(RawPacket(pkt))
+    if (healthFull) {
+      log.info(s"${player.Name} is all healed up")
+      StopUsingProximityUnit(unit)
     }
   }
 
-
-<<<<<<< HEAD
-  object WorldSessionActor {
-=======
+  /**
+    * Restore, at most, a specific amount of health points on a player.
+    * Send messages to connected client and to events system.
+    *
+    * @param tplayer   the player
+    * @param healValue the amount to heal;
+    *                  10 by default
+    * @return whether the player can be repaired for any more health points
+    */
+  def HealAction(tplayer: Player, healValue: Int = 10): Boolean = {
+    log.info(s"Dispensing health to ${tplayer.Name} - <3")
+    val player_guid = tplayer.GUID
+    tplayer.Health = tplayer.Health + healValue
+    avatarService ! AvatarServiceMessage(continent.Id, AvatarAction.PlanetsideAttribute(player_guid, 0, tplayer.Health))
+    tplayer.Health == tplayer.MaxHealth
+  }
+
+  /**
+    * Restore, at most, a specific amount of personal armor points on a player.
+    * Send messages to connected client and to events system.
+    *
+    * @param tplayer     the player
+    * @param repairValue the amount to repair;
+    *                    10 by default
+    * @return whether the player can be repaired for any more armor points
+    */
+  def ArmorRepairAction(tplayer: Player, repairValue: Int = 10): Boolean = {
+    log.info(s"Dispensing armor to ${tplayer.Name} - c[=")
+    val player_guid = tplayer.GUID
+    tplayer.Armor = tplayer.Armor + repairValue
+    avatarService ! AvatarServiceMessage(continent.Id, AvatarAction.PlanetsideAttribute(player_guid, 4, tplayer.Armor))
+    tplayer.Armor == tplayer.MaxArmor
+  }
+
+
   /**
     * Lock all applicable controls of the current vehicle.
     * This includes forward motion, turning, and, if applicable, strafing.
@@ -5058,7 +4921,7 @@
     * @param flight whether the vehicle is ascending or not, if the vehicle is an applicable type
     */
   def ServerVehicleOverride(vehicle : Vehicle, speed : Int = 0, flight : Int = 0) : Unit = {
-   controlled = Some(speed)
+    controlled = Some(speed)
     sendResponse(ServerVehicleOverrideMsg(true, true, false, false, flight, 0, speed, Some(0)))
   }
 
@@ -5089,49 +4952,72 @@
     }
   }
 
-  def failWithError(error : String) = {
+  def failWithError(error: String) = {
     log.error(error)
     sendResponse(ConnectionClose())
   }
->>>>>>> dd4b586b
-
-    final case class ResponseToSelf(pkt: PlanetSideGamePacket)
-
-    private final case class PokeClient()
-
-    private final case class ServerLoaded()
-
-    private final case class NewPlayerLoaded(tplayer: Player)
-
-    private final case class PlayerLoaded(tplayer: Player)
-
-    private final case class PlayerFailedToLoad(tplayer: Player)
-
-    private final case class ListAccountCharacters()
-
-    private final case class SetCurrentAvatar(tplayer: Player)
-
-    private final case class VehicleLoaded(vehicle: Vehicle)
-
-    private final case class DelayedProximityUnitStop(unit: ProximityTerminal)
-
-    /**
-      * A message that indicates the user is using a remote electronics kit to hack some server object.
-      * Each time this message is sent for a given hack attempt counts as a single "tick" of progress.
-      * The process of "making progress" with a hack involves sending this message repeatedly until the progress is 100 or more.
-      *
-      * @param tplayer        the player
-      * @param target         the object being hacked
-      * @param tool_guid      the REK
-      * @param delta          how much the progress bar value changes each tick
-      * @param completeAction a custom action performed once the hack is completed
-      * @param tickAction     an optional action is is performed for each tick of progress
-      */
-    private final case class ItemHacking(tplayer: Player,
-                                         target: PlanetSideServerObject,
-                                         tool_guid: PlanetSideGUID,
-                                         delta: Float,
-                                         completeAction: () => Unit,
-                                         tickAction: Option[() => Unit] = None)
-
-  }+
+  def sendResponse(cont: PlanetSideControlPacket): Unit = {
+    sendResponse(PacketCoding.CreateControlPacket(cont))
+  }
+
+  def sendResponse(cont: PlanetSideGamePacket): Unit = {
+    //    if (cont.opcode.id != 186)  log.info("SEND: " + cont)
+    sendResponse(PacketCoding.CreateGamePacket(0, cont))
+  }
+
+  def sendResponse(cont: PlanetSidePacketContainer): Unit = {
+    log.trace("WORLD SEND: " + cont)
+    sendResponse(cont.asInstanceOf[Any])
+  }
+
+  def sendResponse(cont: MultiPacketBundle): Unit = {
+    log.trace("WORLD SEND: " + cont)
+    sendResponse(cont.asInstanceOf[Any])
+  }
+
+  def sendResponse(msg: Any): Unit = {
+    MDC("sessionId") = sessionId.toString
+    rightRef !> msg
+  }
+
+  def sendRawResponse(pkt: ByteVector) = {
+    log.trace("WORLD SEND RAW: " + pkt)
+    sendResponse(RawPacket(pkt))
+  }
+}
+
+object WorldSessionActor {
+
+  final case class ResponseToSelf(pkt: PlanetSideGamePacket)
+
+  private final case class PokeClient()
+  private final case class ServerLoaded()
+  private final case class NewPlayerLoaded(tplayer: Player)
+  private final case class PlayerLoaded(tplayer: Player)
+  private final case class PlayerFailedToLoad(tplayer: Player)
+  private final case class ListAccountCharacters()
+  private final case class SetCurrentAvatar(tplayer: Player)
+  private final case class VehicleLoaded(vehicle: Vehicle)
+  private final case class DelayedProximityUnitStop(unit: ProximityTerminal)
+
+  /**
+    * A message that indicates the user is using a remote electronics kit to hack some server object.
+    * Each time this message is sent for a given hack attempt counts as a single "tick" of progress.
+    * The process of "making progress" with a hack involves sending this message repeatedly until the progress is 100 or more.
+    *
+    * @param tplayer        the player
+    * @param target         the object being hacked
+    * @param tool_guid      the REK
+    * @param delta          how much the progress bar value changes each tick
+    * @param completeAction a custom action performed once the hack is completed
+    * @param tickAction     an optional action is is performed for each tick of progress
+    */
+  private final case class ItemHacking(tplayer: Player,
+                                       target: PlanetSideServerObject,
+                                       tool_guid: PlanetSideGUID,
+                                       delta: Float,
+                                       completeAction: () => Unit,
+                                       tickAction: Option[() => Unit] = None)
+
+}