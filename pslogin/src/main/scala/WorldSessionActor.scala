--- conflicted
+++ resolved
@@ -298,11 +298,7 @@
     case msg @ DropItemMessage(item_guid) =>
       log.info("DropItem: " + msg)
       //item dropped where you spawn in VS Sanctuary
-<<<<<<< HEAD
-      sendResponse(PacketCoding.CreateGamePacket(0, ObjectDetachMessage(PlanetSideGUID(75), item_guid, app.pos, 0, 0, 0)))
-=======
       sendResponse(PacketCoding.CreateGamePacket(0, ObjectDetachMessage(PlanetSideGUID(75), item_guid, app.pos.coord, 0, 0, 0)))
->>>>>>> e092ad69
 
     case msg @ PickupItemMessage(item_guid, player_guid, unk1, unk2) =>
       log.info("PickupItem: " + msg)
