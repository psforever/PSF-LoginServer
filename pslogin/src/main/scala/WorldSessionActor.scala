// Copyright (c) 2016 PSForever.net to present
import java.net.{InetAddress, InetSocketAddress}

import akka.actor.{Actor, ActorRef, Cancellable, MDCContextAware}
import net.psforever.packet.{PlanetSideGamePacket, _}
import net.psforever.packet.control._
import net.psforever.packet.game._
import scodec.Attempt.{Failure, Successful}
import scodec.bits._
import org.log4s.MDC
import MDCContextAware.Implicits._
import net.psforever.types.ChatMessageType

class WorldSessionActor extends Actor with MDCContextAware {
  private[this] val log = org.log4s.getLogger

  private case class PokeClient()

  var sessionId : Long = 0
  var leftRef : ActorRef = ActorRef.noSender
  var rightRef : ActorRef = ActorRef.noSender

  var clientKeepAlive : Cancellable = null

  override def postStop() = {
    if(clientKeepAlive != null)
      clientKeepAlive.cancel()
  }

  def receive = Initializing

  def Initializing : Receive = {
    case HelloFriend(sessionId, right) =>
      this.sessionId = sessionId
      leftRef = sender()
      rightRef = right.asInstanceOf[ActorRef]

      context.become(Started)
    case _ =>
      log.error("Unknown message")
      context.stop(self)
  }

  def Started : Receive = {
    case ctrl @ ControlPacket(_, _) =>
      handlePktContainer(ctrl)
    case game @ GamePacket(_, _, _) =>
      handlePktContainer(game)
      // temporary hack to keep the client from disconnecting
    case PokeClient() =>
      sendResponse(PacketCoding.CreateGamePacket(0, KeepAliveMessage(0)))
    case default => failWithError(s"Invalid packet class received: $default")
  }

  def handlePkt(pkt : PlanetSidePacket) : Unit = pkt match {
    case ctrl : PlanetSideControlPacket =>
      handleControlPkt(ctrl)
    case game : PlanetSideGamePacket =>
      handleGamePkt(game)
    case default => failWithError(s"Invalid packet class received: $default")
  }

  def handlePktContainer(pkt : PlanetSidePacketContainer) : Unit = pkt match {
    case ctrl @ ControlPacket(opcode, ctrlPkt) =>
      handleControlPkt(ctrlPkt)
    case game @ GamePacket(opcode, seq, gamePkt) =>
      handleGamePkt(gamePkt)
    case default => failWithError(s"Invalid packet container class received: $default")
  }

  def handleControlPkt(pkt : PlanetSideControlPacket) = {
    pkt match {
      case SlottedMetaPacket(slot, subslot, innerPacket) =>
        sendResponse(PacketCoding.CreateControlPacket(SlottedMetaAck(slot, subslot)))

        PacketCoding.DecodePacket(innerPacket) match {
          case Failure(e) =>
            log.error(s"Failed to decode inner packet of SlottedMetaPacket: $e")
          case Successful(v) =>
            handlePkt(v)
        }
      case sync @ ControlSync(diff, unk, f1, f2, f3, f4, fa, fb) =>
        log.debug(s"SYNC: ${sync}")
        val serverTick = Math.abs(System.nanoTime().toInt) // limit the size to prevent encoding error
        sendResponse(PacketCoding.CreateControlPacket(ControlSyncResp(diff, serverTick,
          fa, fb, fb, fa)))
      case MultiPacket(packets) =>
        packets.foreach { pkt =>
          PacketCoding.DecodePacket(pkt) match {
            case Failure(e) =>
              log.error(s"Failed to decode inner packet of MultiPacket: $e")
            case Successful(v) =>
              handlePkt(v)
          }
        }
      case MultiPacketEx(packets) =>
        packets.foreach { pkt =>
          PacketCoding.DecodePacket(pkt) match {
            case Failure(e) =>
              log.error(s"Failed to decode inner packet of MultiPacketEx: $e")
            case Successful(v) =>
              handlePkt(v)
          }
        }
      case default =>
        log.debug(s"Unhandled ControlPacket $default")
    }
  }

  // XXX: hard coded ObjectCreateMessage
  val objectHex = hex"18 57 0C 00 00 BC 84 B0  06 C2 D7 65 53 5C A1 60 00 01 34 40 00 09 70 49  00 6C 00 6C 00 6C 00 49 00 49 00 49 00 6C 00 6C  00 6C 00 49 00 6C 00 49 00 6C 00 6C 00 49 00 6C  00 6C 00 6C 00 49 00 6C 00 6C 00 49 00 84 52 70  76 1E 80 80 00 00 00 00 00 3F FF C0 00 00 00 20  00 00 0F F6 A7 03 FF FF FF FF FF FF FF FF FF FF  FF FF FF FF FF FD 90 00 00 00 00 00 00 00 00 00  00 00 00 00 00 00 00 00 00 01 90 01 90 00 64 00  00 01 00 7E C8 00 C8 00 00 00 00 00 00 00 00 00  00 00 00 00 00 00 00 00 00 00 01 C0 00 42 C5 46  86 C7 00 00 00 80 00 00 12 40 78 70 65 5F 73 61  6E 63 74 75 61 72 79 5F 68 65 6C 70 90 78 70 65  5F 74 68 5F 66 69 72 65 6D 6F 64 65 73 8B 75 73  65 64 5F 62 65 61 6D 65 72 85 6D 61 70 31 33 00  00 00 00 00 00 00 00 00 00 00 00 00 00 00 00 00  00 00 00 00 00 00 00 00 00 00 00 00 01 0A 23 02  60 04 04 40 00 00 10 00 06 02 08 14 D0 08 0C 80  00 02 00 02 6B 4E 00 82 88 00 00 02 00 00 C0 41  C0 9E 01 01 90 00 00 64 00 44 2A 00 10 91 00 00  00 40 00 18 08 38 94 40 20 32 00 00 00 80 19 05  48 02 17 20 00 00 08 00 70 29 80 43 64 00 00 32  00 0E 05 40 08 9C 80 00 06 40 01 C0 AA 01 19 90  00 00 C8 00 3A 15 80 28 72 00 00 19 00 04 0A B8  05 26 40 00 03 20 06 C2 58 00 A7 88 00 00 02 00  00 80 00 00 "

  def handleGamePkt(pkt : PlanetSideGamePacket) = pkt match {
    case ConnectToWorldRequestMessage(server, token, majorVersion, minorVersion, revision, buildDate, unk) =>

      val clientVersion = s"Client Version: ${majorVersion}.${minorVersion}.${revision}, ${buildDate}"

      log.info(s"New world login to ${server} with Token:${token}. ${clientVersion}")

      // ObjectCreateMessage
      sendRawResponse(objectHex)
      // XXX: hard coded message
      sendRawResponse(hex"14 0F 00 00 00 10 27 00  00 C1 D8 7A 02 4B 00 26 5C B0 80 00 ")

      // NOTE: PlanetSideZoneID just chooses the background
      sendResponse(PacketCoding.CreateGamePacket(0,
        CharacterInfoMessage(PlanetSideZoneID(1), 0, PlanetSideGUID(0), true, 0)))
    case msg @ CharacterRequestMessage(charId, action) =>
      log.info("Handling " + msg)

      action match {
        case CharacterRequestAction.Delete =>
          sendResponse(PacketCoding.CreateGamePacket(0, ActionResultMessage(false, Some(1))))
        case CharacterRequestAction.Select =>
          PacketCoding.DecodeGamePacket(objectHex).require match {
            case obj @ ObjectCreateMessage(len, cls, guid, _, _) =>
              log.debug("Object: " + obj)
              // LoadMapMessage 13714 in mossy .gcap
              // XXX: hardcoded shit
              sendResponse(PacketCoding.CreateGamePacket(0, LoadMapMessage("map13","home3",40100,25,true,3770441820L))) //VS Sanctuary
              sendRawResponse(objectHex)

              // These object_guids are specfic to VS Sanc
              sendResponse(PacketCoding.CreateGamePacket(0, SetEmpireMessage(PlanetSideGUID(2), PlanetSideEmpire.VS))) //HART building C
              sendResponse(PacketCoding.CreateGamePacket(0, SetEmpireMessage(PlanetSideGUID(29), PlanetSideEmpire.NC))) //South Villa Gun Tower

              sendResponse(PacketCoding.CreateGamePacket(0, ContinentalLockUpdateMessage(PlanetSideGUID(13), PlanetSideEmpire.VS))) // "The VS have captured the VS Sanctuary."
              sendResponse(PacketCoding.CreateGamePacket(0, BroadcastWarpgateUpdateMessage(PlanetSideGUID(13), PlanetSideGUID(1), 32))) // VS Sanctuary: Inactive Warpgate -> Broadcast Warpgate

<<<<<<< HEAD
              sendResponse(PacketCoding.CreateGamePacket(0, TimeOfDayMessage(0, 4653056, 0, 0, 32, 65)))
=======
              sendResponse(PacketCoding.CreateGamePacket(0,BuildingInfoUpdateMessage(
                PlanetSideGUID(6),   //Ceryshen
                PlanetSideGUID(2),   //Anguta
                8,                   //80% NTU
                true,                //Base hacked
                PlanetSideEmpire.NC, //Base hacked by NC
                600000,              //10 minutes remaining for hack
                PlanetSideEmpire.VS, //Base owned by VS
                0,                   //!! Field != 0 will cause malformed packet. See class def.
                PlanetSideGeneratorState.Critical, //Generator critical
                true,                //Respawn tubes destroyed
                true,                //Force dome active
                16,                  //Tech plant lattice benefit
                0,
                0,                   //!! Field > 0 will cause malformed packet. See class def.
                0,
                false,
                8,                   //!! Field != 8 will cause malformed packet. See class def.
                true,                //Boosted spawn room pain field
                true)))              //Boosted generator room pain field

>>>>>>> 693763bf
              sendResponse(PacketCoding.CreateGamePacket(0, SetCurrentAvatarMessage(PlanetSideGUID(guid),0,0)))

              import scala.concurrent.duration._
              import scala.concurrent.ExecutionContext.Implicits.global
              clientKeepAlive = context.system.scheduler.schedule(0 seconds, 500 milliseconds, self, PokeClient())
          }
        case default =>
          log.error("Unsupported " + default + " in " + msg)
      }
    case msg @ CharacterCreateRequestMessage(name, head, voice, gender, empire) =>
      log.info("Handling " + msg)

      sendResponse(PacketCoding.CreateGamePacket(0, ActionResultMessage(true, None)))
      sendResponse(PacketCoding.CreateGamePacket(0,
        CharacterInfoMessage(PlanetSideZoneID(0), 0, PlanetSideGUID(0), true, 0)))

    case KeepAliveMessage(code) =>
      sendResponse(PacketCoding.CreateGamePacket(0, KeepAliveMessage(0)))

    case msg @ PlayerStateMessageUpstream(avatar_guid, pos, vel, unk1, aim_pitch, unk2, seq_time, unk3, is_crouching, unk4, unk5, unk6, unk7, unk8) =>
      //log.info("PlayerState: " + msg)

    case msg @ ChatMsg(messagetype, has_wide_contents, recipient, contents, note_contents) =>
      // TODO: Prevents log spam, but should be handled correctly
      if (messagetype != ChatMessageType.CMT_TOGGLE_GM) {
        log.info("Chat: " + msg)
      }

      // TODO: handle this appropriately
      if(messagetype == ChatMessageType.CMT_QUIT) {
        sendResponse(DropCryptoSession())
        sendResponse(DropSession(sessionId, "user quit"))
      }

      // TODO: Depending on messagetype, may need to prepend sender's name to contents with proper spacing
      // TODO: Just replays the packet straight back to sender; actually needs to be routed to recipients!
      sendResponse(PacketCoding.CreateGamePacket(0, ChatMsg(messagetype, has_wide_contents, recipient, contents, note_contents)))

    case msg @ ChangeFireModeMessage(item_guid, fire_mode) =>
      log.info("ChangeFireMode: " + msg)

    case msg @ ChangeFireStateMessage_Start(item_guid) =>
      log.info("ChangeFireState_Start: " + msg)

    case msg @ ChangeFireStateMessage_Stop(item_guid) =>
      log.info("ChangeFireState_Stop: " + msg)

    case msg @ EmoteMsg(avatar_guid, emote) =>
      log.info("Emote: " + msg)
      sendResponse(PacketCoding.CreateGamePacket(0, EmoteMsg(avatar_guid, emote)))

    case msg @ DropItemMessage(item_guid) =>
      log.info("DropItem: " + msg)

    case msg @ ReloadMessage(item_guid, ammo_clip, unk1) =>
      log.info("Reload: " + msg)
      sendResponse(PacketCoding.CreateGamePacket(0, ReloadMessage(item_guid, 123, unk1)))

    case msg @ ObjectHeldMessage(avatar_guid, held_holsters, unk1) =>
      log.info("ObjectHeld: " + msg)

    case msg @ AvatarJumpMessage(state) =>
      //log.info("AvatarJump: " + msg)

    case msg @ RequestDestroyMessage(object_guid) =>
      log.info("RequestDestroy: " + msg)
      // TODO: Make sure this is the correct response in all cases
      sendResponse(PacketCoding.CreateGamePacket(0, ObjectDeleteMessage(object_guid, 0)))

    case msg @ ObjectDeleteMessage(object_guid, unk1) =>
      log.info("ObjectDelete: " + msg)

    case msg @ MoveItemMessage(item_guid, avatar_guid_1, avatar_guid_2, dest, unk1) =>
      log.info("MoveItem: " + msg)

    case msg @ ChangeAmmoMessage(item_guid, unk1) =>
      log.info("ChangeAmmo: " + msg)

    case msg @ UseItemMessage(avatar_guid, unk1, object_guid, unk2, unk3, unk4, unk5, unk6, unk7, unk8, unk9) =>
      log.info("UseItem: " + msg)
      // TODO: Not all fields in the response are identical to source in real packet logs (but seems to be ok)
      // TODO: Not all incoming UseItemMessage's respond with another UseItemMessage (i.e. doors only send out GenericObjectStateMsg)
      sendResponse(PacketCoding.CreateGamePacket(0, UseItemMessage(avatar_guid, unk1, object_guid, unk2, unk3, unk4, unk5, unk6, unk7, unk8, unk9)))
      // TODO: This should only actually be sent to doors upon opening; may break non-door items upon use
      sendResponse(PacketCoding.CreateGamePacket(0, GenericObjectStateMsg(object_guid, 16)))

    case msg @ GenericObjectStateMsg(object_guid, unk1) =>
      log.info("GenericObjectState: " + msg)

    case msg @ ItemTransactionMessage(terminal_guid, transaction_type, item_page, item_name, unk1, item_guid) =>
      log.info("ItemTransaction: " + msg)

    case msg @ WeaponDelayFireMessage(seq_time, weapon_guid) =>
      log.info("WeaponDelayFire: " + msg)

    case msg @ WeaponFireMessage(seq_time, weapon_guid, projectile_guid, shot_origin, unk1, unk2, unk3, unk4, unk5, unk6, unk7) =>
      log.info("WeaponFire: " + msg)

    case msg @ HitMessage(seq_time, projectile_guid, unk1, hit_info, unk2, unk3, unk4) =>
      log.info("Hit: " + msg)

    case msg @ AvatarFirstTimeEventMessage(avatar_guid, object_guid, unk1, event_name) =>
      log.info("AvatarFirstTimeEvent: " + msg)

    case default => log.debug(s"Unhandled GamePacket ${pkt}")
  }

  def failWithError(error : String) = {
    log.error(error)
    //sendResponse(PacketCoding.CreateControlPacket(ConnectionClose()))
  }

  def sendResponse(cont : PlanetSidePacketContainer) : Unit = {
    log.trace("WORLD SEND: " + cont)
    sendResponse(cont.asInstanceOf[Any])
  }

  def sendResponse(msg : Any) : Unit = {
    MDC("sessionId") = sessionId.toString
    rightRef !> msg
  }

  def sendRawResponse(pkt : ByteVector) = {
    log.trace("WORLD SEND RAW: " + pkt)
    sendResponse(RawPacket(pkt))
  }
}<|MERGE_RESOLUTION|>--- conflicted
+++ resolved
@@ -144,12 +144,10 @@
               sendResponse(PacketCoding.CreateGamePacket(0, SetEmpireMessage(PlanetSideGUID(2), PlanetSideEmpire.VS))) //HART building C
               sendResponse(PacketCoding.CreateGamePacket(0, SetEmpireMessage(PlanetSideGUID(29), PlanetSideEmpire.NC))) //South Villa Gun Tower
 
+              sendResponse(PacketCoding.CreateGamePacket(0, TimeOfDayMessage(0, 4653056, 0, 0, 32, 65)))
               sendResponse(PacketCoding.CreateGamePacket(0, ContinentalLockUpdateMessage(PlanetSideGUID(13), PlanetSideEmpire.VS))) // "The VS have captured the VS Sanctuary."
               sendResponse(PacketCoding.CreateGamePacket(0, BroadcastWarpgateUpdateMessage(PlanetSideGUID(13), PlanetSideGUID(1), 32))) // VS Sanctuary: Inactive Warpgate -> Broadcast Warpgate
 
-<<<<<<< HEAD
-              sendResponse(PacketCoding.CreateGamePacket(0, TimeOfDayMessage(0, 4653056, 0, 0, 32, 65)))
-=======
               sendResponse(PacketCoding.CreateGamePacket(0,BuildingInfoUpdateMessage(
                 PlanetSideGUID(6),   //Ceryshen
                 PlanetSideGUID(2),   //Anguta
@@ -171,7 +169,6 @@
                 true,                //Boosted spawn room pain field
                 true)))              //Boosted generator room pain field
 
->>>>>>> 693763bf
               sendResponse(PacketCoding.CreateGamePacket(0, SetCurrentAvatarMessage(PlanetSideGUID(guid),0,0)))
 
               import scala.concurrent.duration._
