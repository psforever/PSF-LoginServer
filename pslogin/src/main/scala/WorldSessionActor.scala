// Copyright (c) 2016 PSForever.net to present
import java.net.{InetAddress, InetSocketAddress}

import akka.actor.{Actor, ActorRef, Cancellable, MDCContextAware}
import net.psforever.packet.{PlanetSideGamePacket, _}
import net.psforever.packet.control._
import net.psforever.packet.game._
import scodec.Attempt.{Failure, Successful}
import scodec.bits._
import org.log4s.MDC
import MDCContextAware.Implicits._
import net.psforever.types.ChatMessageType

class WorldSessionActor extends Actor with MDCContextAware {
  private[this] val log = org.log4s.getLogger

  private case class PokeClient()

  var sessionId : Long = 0
  var leftRef : ActorRef = ActorRef.noSender
  var rightRef : ActorRef = ActorRef.noSender

  var clientKeepAlive : Cancellable = null

  override def postStop() = {
    if(clientKeepAlive != null)
      clientKeepAlive.cancel()
  }

  def receive = Initializing

  def Initializing : Receive = {
    case HelloFriend(sessionId, right) =>
      this.sessionId = sessionId
      leftRef = sender()
      rightRef = right.asInstanceOf[ActorRef]

      context.become(Started)
    case _ =>
      log.error("Unknown message")
      context.stop(self)
  }

  def Started : Receive = {
    case ctrl @ ControlPacket(_, _) =>
      handlePktContainer(ctrl)
    case game @ GamePacket(_, _, _) =>
      handlePktContainer(game)
      // temporary hack to keep the client from disconnecting
    case PokeClient() =>
      sendResponse(PacketCoding.CreateGamePacket(0, KeepAliveMessage(0)))
    case default => failWithError(s"Invalid packet class received: $default")
  }

  def handlePkt(pkt : PlanetSidePacket) : Unit = pkt match {
    case ctrl : PlanetSideControlPacket =>
      handleControlPkt(ctrl)
    case game : PlanetSideGamePacket =>
      handleGamePkt(game)
    case default => failWithError(s"Invalid packet class received: $default")
  }

  def handlePktContainer(pkt : PlanetSidePacketContainer) : Unit = pkt match {
    case ctrl @ ControlPacket(opcode, ctrlPkt) =>
      handleControlPkt(ctrlPkt)
    case game @ GamePacket(opcode, seq, gamePkt) =>
      handleGamePkt(gamePkt)
    case default => failWithError(s"Invalid packet container class received: $default")
  }

  def handleControlPkt(pkt : PlanetSideControlPacket) = {
    pkt match {
      case SlottedMetaPacket(slot, subslot, innerPacket) =>
        sendResponse(PacketCoding.CreateControlPacket(SlottedMetaAck(slot, subslot)))

        PacketCoding.DecodePacket(innerPacket) match {
          case Failure(e) =>
            log.error(s"Failed to decode inner packet of SlottedMetaPacket: $e")
          case Successful(v) =>
            handlePkt(v)
        }
      case sync @ ControlSync(diff, unk, f1, f2, f3, f4, fa, fb) =>
        log.debug(s"SYNC: ${sync}")
        val serverTick = Math.abs(System.nanoTime().toInt) // limit the size to prevent encoding error
        sendResponse(PacketCoding.CreateControlPacket(ControlSyncResp(diff, serverTick,
          fa, fb, fb, fa)))
      case MultiPacket(packets) =>
        packets.foreach { pkt =>
          PacketCoding.DecodePacket(pkt) match {
            case Failure(e) =>
              log.error(s"Failed to decode inner packet of MultiPacket: $e")
            case Successful(v) =>
              handlePkt(v)
          }
        }
      case MultiPacketEx(packets) =>
        packets.foreach { pkt =>
          PacketCoding.DecodePacket(pkt) match {
            case Failure(e) =>
              log.error(s"Failed to decode inner packet of MultiPacketEx: $e")
            case Successful(v) =>
              handlePkt(v)
          }
        }
      case default =>
        log.debug(s"Unhandled ControlPacket $default")
    }
  }

  // XXX: hard coded ObjectCreateMessage
  val objectHex = hex"18 57 0C 00 00 BC 84 B0  06 C2 D7 65 53 5C A1 60 00 01 34 40 00 09 70 49  00 6C 00 6C 00 6C 00 49 00 49 00 49 00 6C 00 6C  00 6C 00 49 00 6C 00 49 00 6C 00 6C 00 49 00 6C  00 6C 00 6C 00 49 00 6C 00 6C 00 49 00 84 52 70  76 1E 80 80 00 00 00 00 00 3F FF C0 00 00 00 20  00 00 0F F6 A7 03 FF FF FF FF FF FF FF FF FF FF  FF FF FF FF FF FD 90 00 00 00 00 00 00 00 00 00  00 00 00 00 00 00 00 00 00 01 90 01 90 00 64 00  00 01 00 7E C8 00 C8 00 00 00 00 00 00 00 00 00  00 00 00 00 00 00 00 00 00 00 01 C0 00 42 C5 46  86 C7 00 00 00 80 00 00 12 40 78 70 65 5F 73 61  6E 63 74 75 61 72 79 5F 68 65 6C 70 90 78 70 65  5F 74 68 5F 66 69 72 65 6D 6F 64 65 73 8B 75 73  65 64 5F 62 65 61 6D 65 72 85 6D 61 70 31 33 00  00 00 00 00 00 00 00 00 00 00 00 00 00 00 00 00  00 00 00 00 00 00 00 00 00 00 00 00 01 0A 23 02  60 04 04 40 00 00 10 00 06 02 08 14 D0 08 0C 80  00 02 00 02 6B 4E 00 82 88 00 00 02 00 00 C0 41  C0 9E 01 01 90 00 00 64 00 44 2A 00 10 91 00 00  00 40 00 18 08 38 94 40 20 32 00 00 00 80 19 05  48 02 17 20 00 00 08 00 70 29 80 43 64 00 00 32  00 0E 05 40 08 9C 80 00 06 40 01 C0 AA 01 19 90  00 00 C8 00 3A 15 80 28 72 00 00 19 00 04 0A B8  05 26 40 00 03 20 06 C2 58 00 A7 88 00 00 02 00  00 80 00 00 "

  def handleGamePkt(pkt : PlanetSideGamePacket) = pkt match {
    case ConnectToWorldRequestMessage(server, token, majorVersion, minorVersion, revision, buildDate, unk) =>

      val clientVersion = s"Client Version: ${majorVersion}.${minorVersion}.${revision}, ${buildDate}"

      log.info(s"New world login to ${server} with Token:${token}. ${clientVersion}")

      // ObjectCreateMessage
      sendRawResponse(objectHex)
      // XXX: hard coded message
      sendRawResponse(hex"14 0F 00 00 00 10 27 00  00 C1 D8 7A 02 4B 00 26 5C B0 80 00 ")

      // NOTE: PlanetSideZoneID just chooses the background
      sendResponse(PacketCoding.CreateGamePacket(0,
        CharacterInfoMessage(PlanetSideZoneID(1), 0, PlanetSideGUID(0), true, 0)))
    case msg @ CharacterRequestMessage(charId, action) =>
      log.info("Handling " + msg)

      action match {
        case CharacterRequestAction.Delete =>
          sendResponse(PacketCoding.CreateGamePacket(0, ActionResultMessage(false, Some(1))))
        case CharacterRequestAction.Select =>
          PacketCoding.DecodeGamePacket(objectHex).require match {
            case obj @ ObjectCreateMessage(len, cls, guid, _, _) =>
              log.debug("Object: " + obj)
              // LoadMapMessage 13714 in mossy .gcap
              // XXX: hardcoded shit
              sendResponse(PacketCoding.CreateGamePacket(0, LoadMapMessage("map13","home3",40100,25,true,3770441820L))) // home3 - map13 @home3=VS Sanctuary
              //sendResponse(PacketCoding.CreateGamePacket(0, LoadMapMessage("map04","z4",40100,25,true,3770441820L))) //Ishundar
              //sendResponse(PacketCoding.CreateGamePacket(0, LoadMapMessage("ugd1","c1",40100,25,true,3770441820L))) // supai
              //sendResponse(PacketCoding.CreateGamePacket(0, LoadMapMessage("map08","z8",40100,25,true,3770441820L))) // old oshur
              //sendResponse(PacketCoding.CreateGamePacket(0, LoadMapMessage("map15","tzdrvs",40100,25,true,3770441820L))) //tzdrvs - map15 @tzdrvs=VR Vehicle Training Area
              //sendResponse(PacketCoding.CreateGamePacket(0, LoadMapMessage("map16","tzcovs",40100,25,true,3770441820L))) // tzcovs - map16  Virtual Combat Zone
              sendRawResponse(objectHex)


              // These object_guids are specfic to VS Sanc
              for(toto <- 0 to 1024)
                sendResponse(PacketCoding.CreateGamePacket(0, SetEmpireMessage(PlanetSideGUID(toto), PlanetSideEmpire.VS)))
              //sendResponse(PacketCoding.CreateGamePacket(0, SetEmpireMessage(PlanetSideGUID(2), PlanetSideEmpire.VS))) //HART building C
              //sendResponse(PacketCoding.CreateGamePacket(0, SetEmpireMessage(PlanetSideGUID(29), PlanetSideEmpire.NC))) //South Villa Gun Tower

              sendResponse(PacketCoding.CreateGamePacket(0, ContinentalLockUpdateMessage(PlanetSideGUID(13), PlanetSideEmpire.VS))) // "The VS have captured the VS Sanctuary."
              sendResponse(PacketCoding.CreateGamePacket(0, BroadcastWarpgateUpdateMessage(PlanetSideGUID(13), PlanetSideGUID(1), 32))) // VS Sanctuary: Inactive Warpgate -> Broadcast Warpgate

              sendResponse(PacketCoding.CreateGamePacket(0,BuildingInfoUpdateMessage(
                PlanetSideGUID(6),   //Ceryshen
<<<<<<< HEAD
                PlanetSideGUID(6),   //Pinga
=======
                PlanetSideGUID(2),   //Anguta
>>>>>>> 693763bf
                8,                   //80% NTU
                true,                //Base hacked
                PlanetSideEmpire.NC, //Base hacked by NC
                600000,              //10 minutes remaining for hack
                PlanetSideEmpire.VS, //Base owned by VS
<<<<<<< HEAD
                0,                   //!!See class def. Non-zero will currently cause malformed packet
                PlanetSideGeneratorState.Critical, //Generator critical
                false,               //Respawn tubes destroyed
                false,
                16,                  //Tech benefit
                0,
                0,                   //!! Field > 0 will cause malformed packet
                0,
                false,
                8,                   //!! Field != 8 will cause malformed packet
                false,
                true)))
=======
                0,                   //!! Field != 0 will cause malformed packet. See class def.
                PlanetSideGeneratorState.Critical, //Generator critical
                true,                //Respawn tubes destroyed
                true,                //Force dome active
                16,                  //Tech plant lattice benefit
                0,
                0,                   //!! Field > 0 will cause malformed packet. See class def.
                0,
                false,
                8,                   //!! Field != 8 will cause malformed packet. See class def.
                true,                //Boosted spawn room pain field
                true)))              //Boosted generator room pain field
>>>>>>> 693763bf

              sendResponse(PacketCoding.CreateGamePacket(0, SetCurrentAvatarMessage(PlanetSideGUID(guid),0,0)))

              // Some data for oshur (modified packets from PSCap-2016-07-01_01-40-34-.gcap _ ishundar)
              sendRawResponse(hex"a0080001000600000001800000001000000000000040")
              sendRawResponse(hex"a0080002000600000001800000001000000000000040")
              sendRawResponse(hex"a0080003000600000001800000001000000000000040")
              sendRawResponse(hex"a0080004000600000001800000001000000000000040")
              sendRawResponse(hex"a008000500a6000000000000000017c0000000000040")
              sendRawResponse(hex"a00800060086000000000000000017c0000000000040")
              sendRawResponse(hex"a00800070096000000000000000017c0000000000040")
              sendRawResponse(hex"a00800080096000000000000000017c0000000000040")
              sendRawResponse(hex"a0080009001600000000800000001700000000000040")
              sendRawResponse(hex"a008000a009600000000800000001700000000000040")
              sendRawResponse(hex"a008000b005600000000800000001700000000000040")
              sendRawResponse(hex"a008000c009cf47c0a00000000001000000000000040")
              sendRawResponse(hex"a008000d004c215a0c01800000002000000000000040")
              sendRawResponse(hex"a008000e005600000000800000001400000000000040")
              sendRawResponse(hex"a008000f0096000000000000000017c0000000000040")
              sendRawResponse(hex"a008001000a6000000000000000017c0000000000040")
              sendRawResponse(hex"a0080011000600000000800000001000000000000040")
              sendRawResponse(hex"a0080012000600000000000000001000000000000040")
              sendRawResponse(hex"a0080013000600000001000000001000000000000040")
              sendRawResponse(hex"a0080014000600000000000000001000000000000040")
              sendRawResponse(hex"a0080015000600000000000000001000000000000040")
              sendRawResponse(hex"a0080016000600000000000000001000000000000040")
              sendRawResponse(hex"a0080017000600000001000000001000000000000040")
              sendRawResponse(hex"a0080018000600000000000000001000000000000040")
              sendRawResponse(hex"a0080019000600000000000000001000000000000040")
              sendRawResponse(hex"a008001a000600000001000000001000000000000040")
              sendRawResponse(hex"a008001b000600000000800000001000000000000040")
              sendRawResponse(hex"a008001c000600000000800000001000000000000040")
              sendRawResponse(hex"a008001d000600000000000000001000000000000040")
              sendRawResponse(hex"a008001e000600000000800000001000000000000040")
              sendRawResponse(hex"a008001f000600000000800000001000000000000040")
              sendRawResponse(hex"a0080020000600000000000000001000000000000040")
              sendRawResponse(hex"a0080021000600000000800000001000000000000040")
              sendRawResponse(hex"a0080022000600000000800000001000000000000040")
              sendRawResponse(hex"a0080023000600000000000000001000000000000040")
              sendRawResponse(hex"a0080024000600000000800000001000000000000040")
              sendRawResponse(hex"a0080025000600000000000000001000000000000040")
              sendRawResponse(hex"a0080026000600000000000000001000000000000040")
              sendRawResponse(hex"a0080027000600000000000000001000000000000040")
              sendRawResponse(hex"a0080028000600000000000000001000000000000040")
              sendRawResponse(hex"a0080029000600000000000000001000000000000040")
              sendRawResponse(hex"a008002a000600000001800000000000000000000040")
              sendRawResponse(hex"a008002b000600000001800000000000000000000040")
              sendRawResponse(hex"a008002c000600000001800000000000000000000040")
              sendRawResponse(hex"a008002d000600000001800000000000000000000040")
              sendRawResponse(hex"a008002e000600000001800000000000000000000040")
              sendRawResponse(hex"a008002f000600000001800000000000000000000040")
              sendRawResponse(hex"a0080030000600000001800000000000000000000040")
              sendRawResponse(hex"a0080031000600000001800000000000000000000040")
              sendRawResponse(hex"a0080032000600000001800000000000000000000040")
              sendRawResponse(hex"a0080033000600000001800000000000000000000040")
              sendRawResponse(hex"a0080034000600000001800000000000000000000040")
              sendRawResponse(hex"a0080035000600000001800000000000000000000040")
              sendRawResponse(hex"a0080036000600000001800000000000000000000040")
              sendRawResponse(hex"a0080037000600000000800000001000000000000040")
              sendRawResponse(hex"a0080038000600000000800000001000000000000040")
              sendRawResponse(hex"a0080039000600000000000000001000000000000040")
              sendRawResponse(hex"a008003a000600000000000000001000000000000040")
              sendRawResponse(hex"a008003b000600000000800000001000000000000040")
              sendRawResponse(hex"a008003c000600000000000000001000000000000040")
              sendRawResponse(hex"a008003d000600000000800000001000000000000040")
              sendRawResponse(hex"a008003e000600000000800000001000000000000040")
              sendRawResponse(hex"a008003f000600000000000000001000000000000040")
              sendRawResponse(hex"a0080040000600000001800000000000000000000040")
              sendRawResponse(hex"a0080041000600000000000000001000000000000040")
              sendRawResponse(hex"a0080042000600000001800000001000000000000040")
              sendRawResponse(hex"a0080043000600000001800000001000000000000040")
              sendRawResponse(hex"a0080044000600000001800000001000000000000040")
              sendRawResponse(hex"a0080045000600000001800000001000000000000040")
              sendRawResponse(hex"a0080046000600000001800000001000000000000040")
              sendRawResponse(hex"a0080047000600000001800000001000000000000040")
              sendRawResponse(hex"a0080048000600000001800000001000000000000040")
              sendRawResponse(hex"a0080049000600000001800000001000000000000040")
              sendRawResponse(hex"a008004a000600000001800000001000000000000040")
              sendRawResponse(hex"a008004b000600000001800000001000000000000040")
              sendRawResponse(hex"a008004c000600000001800000001000000000000040")
              sendRawResponse(hex"a008004d000600000001800000001000000000000040")
              sendRawResponse(hex"a008004e000600000001800000001000000000000040")
              sendRawResponse(hex"a0080075000600000001800000001000000000000040")
              sendRawResponse(hex"a0080076000600000001800000001000000000000040")
              sendRawResponse(hex"a0080077000600000001800000001000000000000040")
              sendRawResponse(hex"a0080078000600000001800000001000000000000040")
              sendRawResponse(hex"a0080079000600000001800000001000000000000040")
              sendRawResponse(hex"a008007a000600000001800000001000000000000040")
              sendRawResponse(hex"a008007b000600000001800000001000000000000040")
              sendRawResponse(hex"a008007c000600000001800000001000000000000040")
              sendRawResponse(hex"a008007d000600000001800000001000000000000040")
              sendRawResponse(hex"a008008a000600000001800000001000000000000040")
              sendRawResponse(hex"a008008b000600000001800000001000000000000040")
              sendRawResponse(hex"a008008c000600000001800000001000000000000040")
              sendRawResponse(hex"a008008d000600000001800000001000000000000040")
              sendRawResponse(hex"a008008e000600000001800000001000000000000040")
              sendRawResponse(hex"a008008f000600000001800000001000000000000040")
              sendRawResponse(hex"a0080090000600000001800000001000000000000040")
              sendRawResponse(hex"a0080091000600000001800000001000000000000040")
              sendRawResponse(hex"a0080092000600000001800000001000000000000040")
              sendRawResponse(hex"a0080093000600000001800000001000000000000040")
              sendRawResponse(hex"a0080094000600000001800000001000000000000040")
              sendRawResponse(hex"a0080095000600000001800000001000000000000040")
              sendRawResponse(hex"a0080096000600000001800000001000000000000040")
              sendRawResponse(hex"a00800ce000600000001800000001000000000000040")
              sendRawResponse(hex"a00800cf000600000001800000001000000000000040")
              sendRawResponse(hex"a00800d0000600000001800000001000000000000040")
              sendRawResponse(hex"a00800d1000600000001800000001000000000000040")
              sendRawResponse(hex"a00800d2000600000001800000001000000000000040")
              sendRawResponse(hex"a00800d3000600000001800000001000000000000040")
              sendRawResponse(hex"a00800d4000600000001800000001000000000000040")
              sendRawResponse(hex"a00800d5000600000001800000001000000000000040")
              sendRawResponse(hex"a00800d6000600000001800000001000000000000040")
              sendRawResponse(hex"a00800d7000600000001800000001000000000000040")
              sendRawResponse(hex"a00800f7000600000001800000001000000000000040")
              sendRawResponse(hex"a00800f8000600000001800000001000000000000040")
              sendRawResponse(hex"a00800f9000600000001800000001000000000000040")
              sendRawResponse(hex"a00800fa000600000001800000001000000000000040")
              sendRawResponse(hex"a00800fb000600000001800000001000000000000040")
              sendRawResponse(hex"a00800fc000600000001800000001000000000000040")
              sendRawResponse(hex"a00800fd000600000001800000001000000000000040")
              sendRawResponse(hex"a00800fe000600000001800000001000000000000040")
              sendRawResponse(hex"a00800ff000600000001800000001000000000000040")
              sendRawResponse(hex"a0080000010600000001800000001000000000000040")
              sendRawResponse(hex"a0080001010600000001800000001000000000000040")
              sendRawResponse(hex"a0080002010600000001800000001000000000000040")
              sendRawResponse(hex"a0080034010600000001800000001000000000000040")
              sendRawResponse(hex"a0080035010600000001800000001000000000000040")
              sendRawResponse(hex"a0080036010600000001800000001000000000000040")
              sendRawResponse(hex"a0080037010600000001800000001000000000000040")
              sendRawResponse(hex"a0080038010600000001800000001000000000000040")
              sendRawResponse(hex"a0080039010600000001800000001000000000000040")
              sendRawResponse(hex"a00800fc670600000001800000001000000000000040")
              sendRawResponse(hex"a00800fd670600000001800000001000000000000040")


              import scala.concurrent.duration._
              import scala.concurrent.ExecutionContext.Implicits.global
              clientKeepAlive = context.system.scheduler.schedule(0 seconds, 500 milliseconds, self, PokeClient())
          }
        case default =>
          log.error("Unsupported " + default + " in " + msg)
      }
    case msg @ CharacterCreateRequestMessage(name, head, voice, gender, empire) =>
      log.info("Handling " + msg)

      sendResponse(PacketCoding.CreateGamePacket(0, ActionResultMessage(true, None)))
      sendResponse(PacketCoding.CreateGamePacket(0,
        CharacterInfoMessage(PlanetSideZoneID(0), 0, PlanetSideGUID(0), true, 0)))

    case KeepAliveMessage(code) =>
      sendResponse(PacketCoding.CreateGamePacket(0, KeepAliveMessage(0)))

    case msg @ PlayerStateMessageUpstream(avatar_guid, pos, vel, unk1, aim_pitch, unk2, seq_time, unk3, is_crouching, unk4, unk5, unk6, unk7, unk8) =>
      //log.info("PlayerState: " + msg)

    case msg @ ChatMsg(messagetype, has_wide_contents, recipient, contents, note_contents) =>
      // TODO: Prevents log spam, but should be handled correctly
      if (messagetype != ChatMessageType.CMT_TOGGLE_GM) {
        log.info("Chat: " + msg)
      }
      if (messagetype == ChatMessageType.CMT_TELL && recipient == "bot1") {
        //sendRawResponse(hex"a004000900660000000080000000" ++ ByteVector.fromValidHex(contents) ++ hex"00000000000046")
        //sendRawResponse(hex"a0 0400 0900 16 000000 0080 000000 " ++ ByteVector.fromValidHex(contents) ++ hex"00 00 00 00 00 40")
        sendRawResponse(hex"a0 0700  " ++ ByteVector.fromValidHex(contents) ++ hex" 16 000000 0080 000000 1000 00 00 00 00 00 40")
        //sendRawResponse(hex"a0 0700 1d01                                            06 000000 0180 000000 1000 00 00 00 00 00 40")
      }
      if (messagetype == ChatMessageType.CMT_TELL && recipient == "bot" && contents == "00") {
        sendRawResponse(hex"a0 0400 0500 a6 000000 0080 000000 17c0 00 00 00 00 00 40") // Akkan - TR - 100%
      }
      if (messagetype == ChatMessageType.CMT_TELL && recipient == "bot" && contents == "01") {
        sendRawResponse(hex"a0 0400 0500 ac 05000a 0000 000000 0000 00 00 00 00 00 1c 00")
      }
      if (messagetype == ChatMessageType.CMT_TELL && recipient == "bot" && contents == "02") {
        sendRawResponse(hex"a004000500890618080080000000100000000000001c00")
      }
      if (messagetype == ChatMessageType.CMT_TELL && recipient == "bot" && contents == "03") {
        sendRawResponse(hex"a00400050089bda2060080000000000000000000001c00")
      }
      if (messagetype == ChatMessageType.CMT_TELL && recipient == "bot" && contents == "04") {
        sendRawResponse(hex"a004000500880e1e060080000000100000000000001c00")
      }
      if (messagetype == ChatMessageType.CMT_TELL && recipient == "bot" && contents == "05") {
        sendRawResponse(hex"a0030005000600000001800000002000000000000040")
      }
      if (messagetype == ChatMessageType.CMT_TELL && recipient == "bot" && contents == "06") {
        sendRawResponse(hex"a00400050088e096040080000000000000000000001c00")
      }
      if (messagetype == ChatMessageType.CMT_TELL && recipient == "bot" && contents == "07") {
        sendRawResponse(hex"a00400050089346e040080000000000000000000001c00")
      }


      // TODO: handle this appropriately
      if(messagetype == ChatMessageType.CMT_QUIT) {
        sendResponse(DropCryptoSession())
        sendResponse(DropSession(sessionId, "user quit"))
      }

      // TODO: Depending on messagetype, may need to prepend sender's name to contents with proper spacing
      // TODO: Just replays the packet straight back to sender; actually needs to be routed to recipients!
      sendResponse(PacketCoding.CreateGamePacket(0, ChatMsg(messagetype, has_wide_contents, recipient, contents, note_contents)))

    case msg @ ChangeFireModeMessage(item_guid, fire_mode) =>
      log.info("ChangeFireMode: " + msg)

    case msg @ ChangeFireStateMessage_Start(item_guid) =>
      log.info("ChangeFireState_Start: " + msg)

    case msg @ ChangeFireStateMessage_Stop(item_guid) =>
      log.info("ChangeFireState_Stop: " + msg)

    case msg @ EmoteMsg(avatar_guid, emote) =>
      log.info("Emote: " + msg)
      sendResponse(PacketCoding.CreateGamePacket(0, EmoteMsg(avatar_guid, emote)))

    case msg @ DropItemMessage(item_guid) =>
      log.info("DropItem: " + msg)

    case msg @ ReloadMessage(item_guid, ammo_clip, unk1) =>
      log.info("Reload: " + msg)
      sendResponse(PacketCoding.CreateGamePacket(0, ReloadMessage(item_guid, 123, unk1)))

    case msg @ ObjectHeldMessage(avatar_guid, held_holsters, unk1) =>
      log.info("ObjectHeld: " + msg)

    case msg @ AvatarJumpMessage(state) =>
      //log.info("AvatarJump: " + msg)

    case msg @ RequestDestroyMessage(object_guid) =>
      log.info("RequestDestroy: " + msg)
      // TODO: Make sure this is the correct response in all cases
      sendResponse(PacketCoding.CreateGamePacket(0, ObjectDeleteMessage(object_guid, 0)))

    case msg @ ObjectDeleteMessage(object_guid, unk1) =>
      log.info("ObjectDelete: " + msg)

    case msg @ MoveItemMessage(item_guid, avatar_guid_1, avatar_guid_2, dest, unk1) =>
      log.info("MoveItem: " + msg)

    case msg @ ChangeAmmoMessage(item_guid, unk1) =>
      log.info("ChangeAmmo: " + msg)

    case msg @ UseItemMessage(avatar_guid, unk1, object_guid, unk2, unk3, unk4, unk5, unk6, unk7, unk8, unk9) =>
      log.info("UseItem: " + msg)
      // TODO: Not all fields in the response are identical to source in real packet logs (but seems to be ok)
      // TODO: Not all incoming UseItemMessage's respond with another UseItemMessage (i.e. doors only send out GenericObjectStateMsg)
      sendResponse(PacketCoding.CreateGamePacket(0, UseItemMessage(avatar_guid, unk1, object_guid, unk2, unk3, unk4, unk5, unk6, unk7, unk8, unk9)))
      // TODO: This should only actually be sent to doors upon opening; may break non-door items upon use
      sendResponse(PacketCoding.CreateGamePacket(0, GenericObjectStateMsg(object_guid, 16)))

    case msg @ GenericObjectStateMsg(object_guid, unk1) =>
      log.info("GenericObjectState: " + msg)

    case msg @ ItemTransactionMessage(terminal_guid, transaction_type, item_page, item_name, unk1, item_guid) =>
      log.info("ItemTransaction: " + msg)

    case msg @ WeaponDelayFireMessage(seq_time, weapon_guid) =>
      log.info("WeaponDelayFire: " + msg)

    case msg @ WeaponFireMessage(seq_time, weapon_guid, projectile_guid, shot_origin, unk1, unk2, unk3, unk4, unk5, unk6, unk7) =>
      log.info("WeaponFire: " + msg)

    case msg @ HitMessage(seq_time, projectile_guid, unk1, hit_info, unk2, unk3, unk4) =>
      log.info("Hit: " + msg)

    case msg @ AvatarFirstTimeEventMessage(avatar_guid, object_guid, unk1, event_name) =>
      log.info("AvatarFirstTimeEvent: " + msg)

    case default => log.debug(s"Unhandled GamePacket ${pkt}")
  }

  def failWithError(error : String) = {
    log.error(error)
    //sendResponse(PacketCoding.CreateControlPacket(ConnectionClose()))
  }

  def sendResponse(cont : PlanetSidePacketContainer) : Unit = {
    log.trace("WORLD SEND: " + cont)
    sendResponse(cont.asInstanceOf[Any])
  }

  def sendResponse(msg : Any) : Unit = {
    MDC("sessionId") = sessionId.toString
    rightRef !> msg
  }

  def sendRawResponse(pkt : ByteVector) = {
    log.trace("WORLD SEND RAW: " + pkt)
    sendResponse(RawPacket(pkt))
  }
}<|MERGE_RESOLUTION|>--- conflicted
+++ resolved
@@ -146,41 +146,14 @@
               sendRawResponse(objectHex)
 
 
-              // These object_guids are specfic to VS Sanc
-              for(toto <- 0 to 1024)
-                sendResponse(PacketCoding.CreateGamePacket(0, SetEmpireMessage(PlanetSideGUID(toto), PlanetSideEmpire.VS)))
-              //sendResponse(PacketCoding.CreateGamePacket(0, SetEmpireMessage(PlanetSideGUID(2), PlanetSideEmpire.VS))) //HART building C
-              //sendResponse(PacketCoding.CreateGamePacket(0, SetEmpireMessage(PlanetSideGUID(29), PlanetSideEmpire.NC))) //South Villa Gun Tower
-
-              sendResponse(PacketCoding.CreateGamePacket(0, ContinentalLockUpdateMessage(PlanetSideGUID(13), PlanetSideEmpire.VS))) // "The VS have captured the VS Sanctuary."
-              sendResponse(PacketCoding.CreateGamePacket(0, BroadcastWarpgateUpdateMessage(PlanetSideGUID(13), PlanetSideGUID(1), 32))) // VS Sanctuary: Inactive Warpgate -> Broadcast Warpgate
-
               sendResponse(PacketCoding.CreateGamePacket(0,BuildingInfoUpdateMessage(
                 PlanetSideGUID(6),   //Ceryshen
-<<<<<<< HEAD
-                PlanetSideGUID(6),   //Pinga
-=======
                 PlanetSideGUID(2),   //Anguta
->>>>>>> 693763bf
                 8,                   //80% NTU
                 true,                //Base hacked
                 PlanetSideEmpire.NC, //Base hacked by NC
                 600000,              //10 minutes remaining for hack
                 PlanetSideEmpire.VS, //Base owned by VS
-<<<<<<< HEAD
-                0,                   //!!See class def. Non-zero will currently cause malformed packet
-                PlanetSideGeneratorState.Critical, //Generator critical
-                false,               //Respawn tubes destroyed
-                false,
-                16,                  //Tech benefit
-                0,
-                0,                   //!! Field > 0 will cause malformed packet
-                0,
-                false,
-                8,                   //!! Field != 8 will cause malformed packet
-                false,
-                true)))
-=======
                 0,                   //!! Field != 0 will cause malformed packet. See class def.
                 PlanetSideGeneratorState.Critical, //Generator critical
                 true,                //Respawn tubes destroyed
@@ -193,7 +166,17 @@
                 8,                   //!! Field != 8 will cause malformed packet. See class def.
                 true,                //Boosted spawn room pain field
                 true)))              //Boosted generator room pain field
->>>>>>> 693763bf
+
+
+              // These object_guids are specfic to VS Sanc
+              for(toto <- 0 to 1024)
+                sendResponse(PacketCoding.CreateGamePacket(0, SetEmpireMessage(PlanetSideGUID(toto), PlanetSideEmpire.VS)))
+              //sendResponse(PacketCoding.CreateGamePacket(0, SetEmpireMessage(PlanetSideGUID(2), PlanetSideEmpire.VS))) //HART building C
+              //sendResponse(PacketCoding.CreateGamePacket(0, SetEmpireMessage(PlanetSideGUID(29), PlanetSideEmpire.NC))) //South Villa Gun Tower
+
+              sendResponse(PacketCoding.CreateGamePacket(0, ContinentalLockUpdateMessage(PlanetSideGUID(13), PlanetSideEmpire.VS))) // "The VS have captured the VS Sanctuary."
+              sendResponse(PacketCoding.CreateGamePacket(0, BroadcastWarpgateUpdateMessage(PlanetSideGUID(13), PlanetSideGUID(1), 32))) // VS Sanctuary: Inactive Warpgate -> Broadcast Warpgate
+
 
               sendResponse(PacketCoding.CreateGamePacket(0, SetCurrentAvatarMessage(PlanetSideGUID(guid),0,0)))
 
