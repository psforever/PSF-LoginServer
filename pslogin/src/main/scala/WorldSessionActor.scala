--- conflicted
+++ resolved
@@ -1535,32 +1535,6 @@
       //TacticsMessage?
       StopBundlingPackets()
 
-<<<<<<< HEAD
-
-    case Zone.ItemFromGround(tplayer, item) =>
-      val obj_guid = item.GUID
-      val player_guid = tplayer.GUID
-      tplayer.Fit(item) match {
-        case Some(slot) =>
-          tplayer.Slot(slot).Equipment = item
-          avatarService ! AvatarServiceMessage(tplayer.Continent, AvatarAction.ObjectDelete(player_guid, obj_guid))
-          val definition = item.Definition
-          sendResponse(
-            ObjectCreateDetailedMessage(
-              definition.ObjectId,
-              obj_guid,
-              ObjectCreateMessageParent(player_guid, slot),
-              definition.Packet.DetailedConstructorData(item).get
-            )
-          )
-          sendResponse(ActionResultMessage())
-          if(tplayer.VisibleSlots.contains(slot)) {
-            avatarService ! AvatarServiceMessage(tplayer.Continent, AvatarAction.EquipmentInHand(player_guid, player_guid, slot, item))
-          }
-        case None =>
-          continent.Ground ! Zone.DropItemOnGround(item, item.Position, item.Orientation) //restore
-      }
-
     case NtuCharging(tplayer, vehicle) =>
       log.trace(s"NtuCharging: Vehicle ${vehicle.GUID} is charging NTU capacitor.")
 
@@ -1637,12 +1611,6 @@
         antDischargingTick.cancel()
       }
 
-
-
-
-
-=======
->>>>>>> 3717d847
     case ItemHacking(tplayer, target, tool_guid, delta, completeAction, tickAction) =>
       progressBarUpdate.cancel
       if(progressBarValue.isDefined) {
@@ -4461,48 +4429,27 @@
 
     sendResponse(
       BuildingInfoUpdateMessage(
-<<<<<<< HEAD
-        continent_id = continentNumber, //Zone
-        building_id = buildingNumber, //Facility
+        continent_id = continentNumber,
+        building_id = buildingNumber,
         ntu_level = ntuLevel,
-        is_hacked = false, //Hacked
-        PlanetSideEmpire.NEUTRAL, //Base hacked by
-        hack_time_remaining = 0, //Time remaining for hack (ms)
-        empire_own = building.Faction, //Base owned by
+        is_hacked = false,
+        empire_hack = PlanetSideEmpire.NEUTRAL,
+        hack_time_remaining = 0, // milliseconds
+        empire_own = building.Faction,
         unk1 = 0, //!! Field != 0 will cause malformed packet. See class def.
         unk1x = None,
-        generator_state = PlanetSideGeneratorState.Normal, //Generator state
-        spawn_tubes_normal = true, //Respawn tubes operating state
-        force_dome_active = false, //Force dome state
-        lattice_benefit = 0, //Lattice benefits
-=======
-        continentNumber,
-        buildingNumber,
-        ntu_level = 8,
-        is_hacked = false,
-        empire_hack = PlanetSideEmpire.NEUTRAL,
-        hack_time_remaining = 0,
-        building.Faction,
-        unk1 = 0, //!! Field != 0 will cause malformed packet. See class def.
-        unk1x = None,
-        PlanetSideGeneratorState.Normal,
+        generator_state = PlanetSideGeneratorState.Normal,
         spawn_tubes_normal = true,
         force_dome_active = false,
         lattice_benefit = 0,
->>>>>>> 3717d847
         cavern_benefit = 0, //!! Field > 0 will cause malformed packet. See class def.
         unk4 = Nil,
         unk5 = 0,
         unk6 = false,
         unk7 = 8, //!! Field != 8 will cause malformed packet. See class def.
         unk7x = None,
-<<<<<<< HEAD
-        boost_spawn_pain = false, //Boosted spawn room pain field
-        boost_generator_pain = false //Boosted generator room pain field
-=======
         boost_spawn_pain = false,
         boost_generator_pain = false
->>>>>>> 3717d847
       )
     )
     sendResponse(DensityLevelUpdateMessage(continentNumber, buildingNumber, List(0,0, 0,0, 0,0, 0,0)))
