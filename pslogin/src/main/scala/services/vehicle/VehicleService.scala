// Copyright (c) 2017 PSForever
package services.vehicle

import akka.actor.{Actor, ActorRef, Props}
import net.psforever.objects.serverobject.pad.VehicleSpawnPad
import net.psforever.objects.zones.Zone
import services.vehicle.support.{DeconstructionActor, DelayedDeconstructionActor}
import services.{GenericEventBus, Service}

class VehicleService extends Actor {
  private val vehicleDecon : ActorRef = context.actorOf(Props[DeconstructionActor], "vehicle-decon-agent")
  private val vehicleDelayedDecon : ActorRef = context.actorOf(Props[DelayedDeconstructionActor], "vehicle-delayed-decon-agent")
  vehicleDecon ! DeconstructionActor.RequestTaskResolver
  private [this] val log = org.log4s.getLogger

  override def preStart = {
    log.info("Starting...")
  }

  val VehicleEvents = new GenericEventBus[VehicleServiceResponse]

  def receive = {
    case Service.Join(channel) =>
      val path = s"/$channel/Vehicle"
      val who = sender()
      log.info(s"$who has joined $path")
      VehicleEvents.subscribe(who, path)

    case Service.Leave(None) =>
      VehicleEvents.unsubscribe(sender())

    case Service.Leave(Some(channel)) =>
      val path = s"/$channel/Vehicle"
      val who = sender()
      log.info(s"$who has left $path")
      VehicleEvents.unsubscribe(who, path)

    case Service.LeaveAll() =>
      VehicleEvents.unsubscribe(sender())

    case VehicleServiceMessage(forChannel, action) =>
      action match {
        case VehicleAction.Awareness(player_guid, vehicle_guid) =>
          VehicleEvents.publish(
            VehicleServiceResponse(s"/$forChannel/Vehicle", player_guid, VehicleResponse.Awareness(vehicle_guid))
          )
        case VehicleAction.ChildObjectState(player_guid, object_guid, pitch, yaw) =>
          VehicleEvents.publish(
            VehicleServiceResponse(s"/$forChannel/Vehicle", player_guid, VehicleResponse.ChildObjectState(object_guid, pitch, yaw))
          )
        case VehicleAction.DeployRequest(player_guid, object_guid, state, unk1, unk2, pos) =>
          VehicleEvents.publish(
            VehicleServiceResponse(s"/$forChannel/Vehicle", player_guid, VehicleResponse.DeployRequest(object_guid, state, unk1, unk2, pos))
          )
        case VehicleAction.DismountVehicle(player_guid, bailType, unk2) =>
          VehicleEvents.publish(
            VehicleServiceResponse(s"/$forChannel/Vehicle", player_guid, VehicleResponse.DismountVehicle(bailType, unk2))
          )
        case VehicleAction.InventoryState(player_guid, obj, parent_guid, start, con_data) =>
          VehicleEvents.publish(
            VehicleServiceResponse(s"/$forChannel/Vehicle", player_guid, VehicleResponse.InventoryState(obj, parent_guid, start, con_data))
          )
<<<<<<< HEAD
        case VehicleAction.KickPassenger(player_guid, seat_num, kickedByDriver, vehicle_guid) =>
=======
        case VehicleAction.InventoryState2(player_guid, obj_guid, parent_guid, value) =>
          VehicleEvents.publish(
            VehicleServiceResponse(s"/$forChannel/Vehicle", player_guid, VehicleResponse.InventoryState2(obj_guid, parent_guid, value))
          )
        case VehicleAction.KickPassenger(player_guid, unk1, unk2, vehicle_guid) =>
>>>>>>> a983f923
          VehicleEvents.publish(
            VehicleServiceResponse(s"/$forChannel/Vehicle", player_guid, VehicleResponse.KickPassenger(seat_num, kickedByDriver, vehicle_guid))
          )
        case VehicleAction.LoadVehicle(player_guid, vehicle, vtype, vguid, vdata) =>
          VehicleEvents.publish(
            VehicleServiceResponse(s"/$forChannel/Vehicle", player_guid, VehicleResponse.LoadVehicle(vehicle, vtype, vguid, vdata))
          )
        case VehicleAction.MountVehicle(player_guid, vehicle_guid, seat) =>
          VehicleEvents.publish(
            VehicleServiceResponse(s"/$forChannel/Vehicle", player_guid, VehicleResponse.MountVehicle(vehicle_guid, seat))
          )
        case VehicleAction.SeatPermissions(player_guid, vehicle_guid, seat_group, permission) =>
          VehicleEvents.publish(
            VehicleServiceResponse(s"/$forChannel/Vehicle", player_guid, VehicleResponse.SeatPermissions(vehicle_guid, seat_group, permission))
          )
        case VehicleAction.StowEquipment(player_guid, vehicle_guid, slot, item) =>
          val definition = item.Definition
          VehicleEvents.publish(
            VehicleServiceResponse(s"/$forChannel/Vehicle", player_guid, VehicleResponse.StowEquipment(vehicle_guid, slot, definition.ObjectId, item.GUID, definition.Packet.DetailedConstructorData(item).get))
          )
        case VehicleAction.UnstowEquipment(player_guid, item_guid) =>
          VehicleEvents.publish(
            VehicleServiceResponse(s"/$forChannel/Vehicle", player_guid, VehicleResponse.UnstowEquipment(item_guid))
          )
        case VehicleAction.VehicleState(player_guid, vehicle_guid, unk1, pos, ang, vel, unk2, unk3, unk4, wheel_direction, unk5, unk6) =>
          VehicleEvents.publish(
            VehicleServiceResponse(s"/$forChannel/Vehicle", player_guid, VehicleResponse.VehicleState(vehicle_guid, unk1, pos, ang, vel, unk2, unk3, unk4, wheel_direction, unk5, unk6))
          )
        case _ => ;
    }

    //message to DeconstructionActor
    case VehicleServiceMessage.RequestDeleteVehicle(vehicle, continent) =>
      vehicleDecon ! DeconstructionActor.RequestDeleteVehicle(vehicle, continent)

    //message to DelayedDeconstructionActor
    case VehicleServiceMessage.DelayedVehicleDeconstruction(vehicle, zone, timeAlive) =>
      vehicleDelayedDecon ! DelayedDeconstructionActor.ScheduleDeconstruction(vehicle, zone, timeAlive)

    //message to DelayedDeconstructionActor
    case VehicleServiceMessage.UnscheduleDeconstruction(vehicle_guid) =>
      vehicleDelayedDecon ! DelayedDeconstructionActor.UnscheduleDeconstruction(vehicle_guid)

    //response from DeconstructionActor
    case DeconstructionActor.DeleteVehicle(vehicle_guid, zone_id) =>
      VehicleEvents.publish(
        VehicleServiceResponse(s"/$zone_id/Vehicle", Service.defaultPlayerGUID, VehicleResponse.UnloadVehicle(vehicle_guid))
      )

    //from VehicleSpawnControl
    case VehicleSpawnPad.ConcealPlayer(player_guid, zone_id) =>
      VehicleEvents.publish(
        VehicleServiceResponse(s"/$zone_id/Vehicle", Service.defaultPlayerGUID, VehicleResponse.ConcealPlayer(player_guid))
      )

    //from VehicleSpawnControl
    case VehicleSpawnPad.AttachToRails(vehicle, pad, zone_id) =>
      VehicleEvents.publish(
        VehicleServiceResponse(s"/$zone_id/Vehicle", Service.defaultPlayerGUID, VehicleResponse.AttachToRails(vehicle.GUID, pad.GUID))
      )

    //from VehicleSpawnControl
    case VehicleSpawnPad.DetachFromRails(vehicle, pad, zone_id) =>
      VehicleEvents.publish(
        VehicleServiceResponse(s"/$zone_id/Vehicle", Service.defaultPlayerGUID, VehicleResponse.DetachFromRails(vehicle.GUID, pad.GUID, pad.Position, pad.Orientation.z))
      )

    //from VehicleSpawnControl
    case VehicleSpawnPad.ResetSpawnPad(pad, zone_id) =>
      VehicleEvents.publish(
        VehicleServiceResponse(s"/$zone_id/Vehicle", Service.defaultPlayerGUID, VehicleResponse.ResetSpawnPad(pad.GUID))
      )

    case VehicleSpawnPad.RevealPlayer(player_guid, zone_id) =>
      VehicleEvents.publish(
        VehicleServiceResponse(s"/$zone_id/Vehicle", Service.defaultPlayerGUID, VehicleResponse.RevealPlayer(player_guid))
      )

    //from VehicleSpawnControl
    case VehicleSpawnPad.LoadVehicle(vehicle, zone) =>
      val definition = vehicle.Definition
      val vtype = definition.ObjectId
      val vguid = vehicle.GUID
      val vdata = definition.Packet.ConstructorData(vehicle).get
      zone.Transport ! Zone.Vehicle.Spawn(vehicle)
      VehicleEvents.publish(
        VehicleServiceResponse(s"/${zone.Id}/Vehicle", Service.defaultPlayerGUID, VehicleResponse.LoadVehicle(vehicle, vtype, vguid, vdata))
      )
      vehicleDelayedDecon ! DelayedDeconstructionActor.UnscheduleDeconstruction(vguid)
      vehicleDelayedDecon ! DelayedDeconstructionActor.ScheduleDeconstruction(vehicle, zone, 600L) //10min

    //from VehicleSpawnControl
    case VehicleSpawnPad.DisposeVehicle(vehicle, zone) =>
      vehicleDelayedDecon ! DelayedDeconstructionActor.UnscheduleDeconstruction(vehicle.GUID)
      vehicleDecon ! DeconstructionActor.RequestDeleteVehicle(vehicle, zone)

    case msg =>
      log.info(s"Unhandled message $msg from $sender")
  }
}<|MERGE_RESOLUTION|>--- conflicted
+++ resolved
@@ -60,15 +60,11 @@
           VehicleEvents.publish(
             VehicleServiceResponse(s"/$forChannel/Vehicle", player_guid, VehicleResponse.InventoryState(obj, parent_guid, start, con_data))
           )
-<<<<<<< HEAD
-        case VehicleAction.KickPassenger(player_guid, seat_num, kickedByDriver, vehicle_guid) =>
-=======
         case VehicleAction.InventoryState2(player_guid, obj_guid, parent_guid, value) =>
           VehicleEvents.publish(
             VehicleServiceResponse(s"/$forChannel/Vehicle", player_guid, VehicleResponse.InventoryState2(obj_guid, parent_guid, value))
           )
-        case VehicleAction.KickPassenger(player_guid, unk1, unk2, vehicle_guid) =>
->>>>>>> a983f923
+        case VehicleAction.KickPassenger(player_guid, seat_num, kickedByDriver, vehicle_guid) =>
           VehicleEvents.publish(
             VehicleServiceResponse(s"/$forChannel/Vehicle", player_guid, VehicleResponse.KickPassenger(seat_num, kickedByDriver, vehicle_guid))
           )
