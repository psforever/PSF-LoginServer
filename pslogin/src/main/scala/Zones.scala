// Copyright (c) 2017 PSForever
import akka.actor.ActorContext
import net.psforever.objects.serverobject.pad.VehicleSpawnPad
import net.psforever.objects.serverobject.pad.process._
import net.psforever.objects.zones.Zone
import net.psforever.types.PlanetSideEmpire

object Zones {
  val z1 = new Zone("z1", Maps.map1, 1)

  val z2 = new Zone("z2", Maps.map2, 2)

  val z3 = new Zone("z3", Maps.map3, 3)

  val z4 = new Zone("z4", Maps.map4, 4) {
    override def Init(implicit context : ActorContext) : Unit = {
      super.Init(context)

      import net.psforever.types.PlanetSideEmpire
<<<<<<< HEAD
//      Building(5).get.Faction = PlanetSideEmpire.NEUTRAL //Akkan
//      Building(5).get.ModelId = 24
=======
//      Building(6).get.Faction = PlanetSideEmpire.TR //Baal
//      Building(6).get.ModelId = 42
//      Building(7).get.Faction = PlanetSideEmpire.TR //Dagon
//      Building(7).get.ModelId = 27
>>>>>>> 252f407b
      Building(9).get.Faction = PlanetSideEmpire.NC //Girru
      Building(9).get.ModelId = 48
      Building(10).get.Faction = PlanetSideEmpire.TR //Hanish
      Building(10).get.ModelId = 30
      Building(11).get.Faction = PlanetSideEmpire.VS //Irkalla
      Building(11).get.ModelId = 21
<<<<<<< HEAD
=======
////      Building(13).get.Faction = PlanetSideEmpire.VS //Lahar
>>>>>>> 252f407b
      Building(25).get.Faction = PlanetSideEmpire.VS //Gate Outpost Watch Tower (North of Forseral Warpgate)
      Building(25).get.ModelId = 74
      Building(33).get.Faction = PlanetSideEmpire.TR //East Girru Gun Tower
      Building(33).get.ModelId = 62
      Building(34).get.Faction = PlanetSideEmpire.VS //SE Hanish Gun Tower
      Building(34).get.ModelId = 60
      Building(35).get.Faction = PlanetSideEmpire.TR //Northeast Akkan Watch tower
      Building(35).get.ModelId = 69
      Building(36).get.Faction = PlanetSideEmpire.VS //West Girru Air Tower
      Building(36).get.ModelId = 83
      Building(55).get.Faction = PlanetSideEmpire.VS //South Irkalla Air Tower
      Building(55).get.ModelId = 86
      Building(56).get.Faction = PlanetSideEmpire.NC //Southwest Hanish Air Tower
      Building(56).get.ModelId = 82
      Building(59).get.Faction = PlanetSideEmpire.NC //Gate Outpost Watch Tower (South of Cyssor Warpgate)
      Building(59).get.ModelId = 73
      Building(65).get.Faction = PlanetSideEmpire.TR //West Hanish Gun Tower
      Building(65).get.ModelId = 56
    }
  }

  val z5 = new Zone("z5", Maps.map5, 5)

  val z6 = new Zone("z6", Maps.map6, 6) {
    override def Init(implicit context : ActorContext) : Unit = {
      super.Init(context)

      import net.psforever.types.PlanetSideEmpire
      Building(2).get.Faction = PlanetSideEmpire.VS
      Building(2).get.ModelId = 20
      Building(38).get.ModelId = 0
      Building(42).get.ModelId = 0
      Building(48).get.Faction = PlanetSideEmpire.VS
      Building(48).get.ModelId = 59
      Building(49).get.Faction = PlanetSideEmpire.VS
      Building(49).get.ModelId = 69
    }
  }

  val z7 = new Zone("z7", Maps.map7, 7)

  val z8 = new Zone("z8", Maps.map8, 8)

  val z9 = new Zone("z9", Maps.map9, 9)

  val z10 = new Zone("z10", Maps.map10, 10)

  val home1 = new Zone("home1", Maps.map11, 11){
    override def Init(implicit context : ActorContext) : Unit = {
      super.Init(context)

      import net.psforever.types.PlanetSideEmpire
      Buildings.values.foreach { _.Faction = PlanetSideEmpire.NC }
    }
  }

  val home2 = new Zone("home2", Maps.map12, 12){
    override def Init(implicit context : ActorContext) : Unit = {
      super.Init(context)

      import net.psforever.types.PlanetSideEmpire
      Buildings.values.foreach { _.Faction = PlanetSideEmpire.TR }
    }
  }

  val home3 = new Zone("home3", Maps.map13, 13) {
    override def Init(implicit context : ActorContext) : Unit = {
      super.Init(context)

      import net.psforever.types.PlanetSideEmpire
      Buildings.values.foreach { _.Faction = PlanetSideEmpire.VS }
      Building(29).get.Faction = PlanetSideEmpire.NC //South Villa Gun Tower
      GUID(293).get.asInstanceOf[VehicleSpawnPad].Railed = false //building 52
      GUID(706).get.asInstanceOf[VehicleSpawnPad].Guide = List(AutoDriveControls.DistanceFromHere(50f)) //building 77
      GUID(710).get.asInstanceOf[VehicleSpawnPad].Railed = false //building 79
      GUID(712).get.asInstanceOf[VehicleSpawnPad].Railed = false //building 81
    }
  }

  val tzshtr = new Zone("tzshtr", Maps.map14, 14)

  val tzdrtr = new Zone("tzsdrtr", Maps.map15, 15)

  val tzcotr = new Zone("tzcotr", Maps.map16, 16)

  val tzshnc = new Zone("tzshnc", Maps.map14, 17)

  val tzdrnc = new Zone("tzdrnc", Maps.map15, 18)

  val tzconc = new Zone("tzconc", Maps.map16, 19)

  val tzshvs = new Zone("tzshvs", Maps.map14, 20)

  val tzdrvs = new Zone("tzdrvs", Maps.map15, 21)

  val tzcovs = new Zone("tzcovs", Maps.map16, 22)

  val c1 = new Zone("c1", Maps.ugd01, 23)

  val c2 = new Zone("c2", Maps.ugd02, 24)

  val c3 = new Zone("c3", Maps.ugd03, 25)

  val c4 = new Zone("c4", Maps.ugd04, 26)

  val c5 = new Zone("c5", Maps.ugd05, 27)

  val c6 = new Zone("c6", Maps.ugd06, 28)

  val i1 = new Zone("i1", Maps.map99, 29)

  val i2 = new Zone("i2", Maps.map98, 30)

  val i3 = new Zone("i3", Maps.map97, 31)

  val i4 = new Zone("i4", Maps.map96, 32)

  /**
    * Get the zone identifier name for the sanctuary continent of a given empire.
    * @param faction the empire
    * @return the zone id, with a blank string as an invalidating result
    */
  def SanctuaryZoneId(faction : PlanetSideEmpire.Value) : String = {
    faction match {
      case PlanetSideEmpire.NC => "home1"
      case PlanetSideEmpire.TR => "home2"
      case PlanetSideEmpire.VS => "home3"
      case PlanetSideEmpire.NEUTRAL => "" //invalid, not black ops
    }
  }

  /**
    * Get the zone number for the sanctuary continent of a given empire.
    * @param faction the empire
    * @return the zone number, within the sequence 1-32, and with 0 as an invalidating result
    */
  def SanctuaryZoneNumber(faction : PlanetSideEmpire.Value) : Int = {
    faction match {
      case PlanetSideEmpire.NC => 11
      case PlanetSideEmpire.TR => 12
      case PlanetSideEmpire.VS => 13
      case PlanetSideEmpire.NEUTRAL => 0 //invalid, not black ops
    }
  }
}<|MERGE_RESOLUTION|>--- conflicted
+++ resolved
@@ -17,25 +17,14 @@
       super.Init(context)
 
       import net.psforever.types.PlanetSideEmpire
-<<<<<<< HEAD
-//      Building(5).get.Faction = PlanetSideEmpire.NEUTRAL //Akkan
-//      Building(5).get.ModelId = 24
-=======
-//      Building(6).get.Faction = PlanetSideEmpire.TR //Baal
-//      Building(6).get.ModelId = 42
-//      Building(7).get.Faction = PlanetSideEmpire.TR //Dagon
-//      Building(7).get.ModelId = 27
->>>>>>> 252f407b
+      Building(5).get.Faction = PlanetSideEmpire.NEUTRAL //Akkan
+      Building(5).get.ModelId = 24
       Building(9).get.Faction = PlanetSideEmpire.NC //Girru
       Building(9).get.ModelId = 48
       Building(10).get.Faction = PlanetSideEmpire.TR //Hanish
       Building(10).get.ModelId = 30
       Building(11).get.Faction = PlanetSideEmpire.VS //Irkalla
       Building(11).get.ModelId = 21
-<<<<<<< HEAD
-=======
-////      Building(13).get.Faction = PlanetSideEmpire.VS //Lahar
->>>>>>> 252f407b
       Building(25).get.Faction = PlanetSideEmpire.VS //Gate Outpost Watch Tower (North of Forseral Warpgate)
       Building(25).get.ModelId = 74
       Building(33).get.Faction = PlanetSideEmpire.TR //East Girru Gun Tower
