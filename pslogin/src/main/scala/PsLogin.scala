// Copyright (c) 2017 PSForever
import java.net.InetAddress
import java.io.File
import java.util.Locale

import akka.actor.{ActorRef, ActorSystem, Props}
import akka.routing.RandomPool
import ch.qos.logback.classic.LoggerContext
import ch.qos.logback.classic.joran.JoranConfigurator
import ch.qos.logback.core.joran.spi.JoranException
import ch.qos.logback.core.status._
import ch.qos.logback.core.util.StatusPrinter
import com.typesafe.config.ConfigFactory
import net.psforever.crypto.CryptoInterface
import net.psforever.objects.zones._
import net.psforever.objects.guid.TaskResolver
import org.slf4j
import org.fusesource.jansi.Ansi._
import org.fusesource.jansi.Ansi.Color._
import services.ServiceManager
import services.avatar._
import services.chat.ChatService
import services.local._
import services.vehicle.VehicleService

import scala.collection.JavaConverters._
import scala.concurrent.Await
import scala.concurrent.duration._

object PsLogin {
  private val logger = org.log4s.getLogger

  var args : Array[String] = Array()
  var config : java.util.Map[String,Object] = null
  implicit var system : ActorSystem = null
  var loginRouter : Props = Props.empty
  var worldRouter : Props = Props.empty
  var loginListener : ActorRef = ActorRef.noSender
  var worldListener : ActorRef = ActorRef.noSender

  def banner() : Unit = {
    println(ansi().fgBright(BLUE).a("""   ___  ________"""))
    println(ansi().fgBright(BLUE).a("""  / _ \/ __/ __/__  _______ _  _____ ____"""))
    println(ansi().fgBright(MAGENTA).a(""" / ___/\ \/ _// _ \/ __/ -_) |/ / -_) __/"""))
    println(ansi().fgBright(RED).a("""/_/  /___/_/  \___/_/  \__/|___/\__/_/""").reset())
    println("""   Login Server - PSForever Project""")
    println("""        http://psforever.net""")
    println
  }

  /** Grabs the most essential system information and returns it as a preformatted string */
  def systemInformation : String = {
    s"""|~~~ System Information ~~~
       |${System.getProperty("os.name")} (v. ${System.getProperty("os.version")}, ${System.getProperty("os.arch")})
       |${System.getProperty("java.vm.name")} (build ${System.getProperty("java.version")}), ${System.getProperty("java.vendor")} - ${System.getProperty("java.vendor.url")}
    """.stripMargin
  }

  /** Used to enumerate all of the Java properties. Used in testing only */
  def enumerateAllProperties() : Unit = {
    val props = System.getProperties
    val enums = props.propertyNames()

    while(enums.hasMoreElements) {
      val key = enums.nextElement.toString
      System.out.println(key + " : " + props.getProperty(key))
    }
  }

  /**
    * Checks the current logger context
    * @param context SLF4J logger context
    * @return Boolean return true if context has errors
    */
  def loggerHasErrors(context : LoggerContext) = {
    val statusUtil = new StatusUtil(context)

    statusUtil.getHighestLevel(0) >= Status.WARN
  }

  /** Loads the logging configuration and starts logging */
  def initializeLogging(logfile : String) : Unit = {
    // assume SLF4J is bound to logback in the current environment
    val lc = slf4j.LoggerFactory.getILoggerFactory.asInstanceOf[LoggerContext]

    try {
      val configurator = new JoranConfigurator()
      configurator.setContext(lc)

      // reset any loaded settings
      lc.reset()
      configurator.doConfigure(logfile)
    }
    catch {
      case _ : JoranException => ;
    }

    if(loggerHasErrors(lc)) {
      println("Loading log settings failed")
      StatusPrinter.printInCaseOfErrorsOrWarnings(lc)
      sys.exit(1)
    }
  }

  def parseArgs(args : Array[String]) : Unit = {
    if(args.length == 1) {
      LoginConfig.serverIpAddress = InetAddress.getByName(args{0})
    }
    else {
      LoginConfig.serverIpAddress = InetAddress.getLocalHost
    }
  }

  def run() : Unit = {
    // Early start up
    banner()
    println(systemInformation)

    // Config directory
    // Assume a default of the current directory
    var configDirectory = "config"

    // This is defined when we are running from SBT pack
    if(System.getProperty("prog.home") != null) {
      configDirectory = System.getProperty("prog.home") + File.separator + "config"
    }

    initializeLogging(configDirectory + File.separator + "logback.xml")
    parseArgs(this.args)

    /** Initialize the PSCrypto native library
      *
      * PSCrypto provides PlanetSide specific crypto that is required to communicate with it.
      * It has to be distributed as a native library because there is no Scala version of the required
      * cryptographic primitives (MD5MAC). See https://github.com/psforever/PSCrypto for more information.
      */
    try {
      CryptoInterface.initialize()
      logger.info("PSCrypto initialized")
    }
    catch {
      case e : UnsatisfiedLinkError =>
        logger.error("Unable to initialize " + CryptoInterface.libName)
        logger.error(e)("This means that your PSCrypto version is out of date. Get the latest version from the README" +
          " https://github.com/psforever/PSF-LoginServer#downloading-pscrypto")
        sys.exit(1)
      case e : IllegalArgumentException =>
        logger.error("Unable to initialize " + CryptoInterface.libName)
        logger.error(e)("This means that your PSCrypto version is out of date. Get the latest version from the README" +
          " https://github.com/psforever/PSF-LoginServer#downloading-pscrypto")
        sys.exit(1)
    }

    // TODO: pluralize "processors"
    logger.info(s"Detected ${Runtime.getRuntime.availableProcessors()} available logical processors")
    logger.info("Starting actor subsystems...")

    /** Make sure we capture Akka messages (but only INFO and above)
      *
      * This same config can be specified in a configuration file, but that's more work at this point.
      * In the future we will have a unified configuration file specific to this server
      */
    config = Map(
      "akka.loggers" -> List("akka.event.slf4j.Slf4jLogger").asJava,
      "akka.loglevel" -> "INFO",
      "akka.logging-filter" -> "akka.event.slf4j.Slf4jLoggingFilter"
    ).asJava

    /** Start up the main actor system. This "system" is the home for all actors running on this server */
    system = ActorSystem("PsLogin", ConfigFactory.parseMap(config))

    /** Create pipelines for the login and world servers
      *
      * The first node in the pipe is an Actor that handles the crypto for protecting packets.
      * After any crypto operations have been applied or unapplied, the packets are passed on to the next
      * actor in the chain. For an incoming packet, this is a player session handler. For an outgoing packet
      * this is the session router, which returns the packet to the sending host.
      *
      * See SessionRouter.scala for a diagram
      */
    val loginTemplate = List(
      SessionPipeline("crypto-session-", Props[CryptoSessionActor]),
      SessionPipeline("packet-session-", Props[PacketCodingActor]),
      SessionPipeline("login-session-", Props[LoginSessionActor])
    )
    val worldTemplate = List(
      SessionPipeline("crypto-session-", Props[CryptoSessionActor]),
      SessionPipeline("packet-session-", Props[PacketCodingActor]),
      SessionPipeline("world-session-", Props[WorldSessionActor])
    )

    val loginServerPort = 51200
    val worldServerPort = 51201


    // Uncomment for network simulation
    // TODO: make this config or command flag
    /*
    val netParams = NetworkSimulatorParameters(
      packetLoss = 0.02,
      packetDelay = 500,
      packetReorderingChance = 0.005,
      packetReorderingTime = 400
    )
    */

    val continentList = createContinents()
    val serviceManager = ServiceManager.boot
    serviceManager ! ServiceManager.Register(RandomPool(50).props(Props[TaskResolver]), "taskResolver")
    serviceManager ! ServiceManager.Register(Props[AvatarService], "avatar")
    serviceManager ! ServiceManager.Register(Props[LocalService], "local")
    serviceManager ! ServiceManager.Register(Props[VehicleService], "vehicle")
<<<<<<< HEAD
    serviceManager ! ServiceManager.Register(Props[ChatService], "chat")
    serviceManager ! ServiceManager.Register(Props(classOf[InterstellarCluster], createContinents()), "galaxy")
=======
    serviceManager ! ServiceManager.Register(Props(classOf[InterstellarCluster], continentList), "galaxy")

    //attach event bus entry point to each zone
    import akka.pattern.ask
    import akka.util.Timeout
    import scala.concurrent.ExecutionContext.Implicits.global
    import scala.concurrent.Future
    import scala.util.{Failure, Success}
    implicit val timeout = Timeout(200 milliseconds)
    val requestVehicleEventBus : Future[ServiceManager.LookupResult] =
      (ServiceManager.serviceManager ask ServiceManager.Lookup("vehicle")).mapTo[ServiceManager.LookupResult]
    requestVehicleEventBus.onComplete {
      case Success(ServiceManager.LookupResult(_, bus)) =>
        continentList.foreach { _.VehicleEvents = bus }
      case Failure(_) => ;
        //TODO how to fail
    }
>>>>>>> dd4b586b

    /** Create two actors for handling the login and world server endpoints */
    loginRouter = Props(new SessionRouter("Login", loginTemplate))
    worldRouter = Props(new SessionRouter("World", worldTemplate))
    loginListener = system.actorOf(Props(new UdpListener(loginRouter, "login-session-router", LoginConfig.serverIpAddress, loginServerPort, None)), "login-udp-endpoint")
    worldListener = system.actorOf(Props(new UdpListener(worldRouter, "world-session-router", LoginConfig.serverIpAddress, worldServerPort, None)), "world-udp-endpoint")

    logger.info(s"NOTE: Set client.ini to point to ${LoginConfig.serverIpAddress.getHostAddress}:$loginServerPort")

    // Add our shutdown hook (this works for Control+C as well, but not in Cygwin)
    sys addShutdownHook {
      // TODO: clean up active sessions and close resources safely
      logger.info("Login server now shutting down...")
    }
  }

  def createContinents() : List[Zone] = {
    import Zones._
    List(
      z1, z2, z3, z4, z5, z6, z7, z8, z9, z10,
      home1, tzshtr, tzdrtr, tzcotr,
      home2, tzshnc, tzdrnc, tzconc,
      home3, tzshvs, tzdrvs, tzcovs,
      c1, c2, c3, c4, c5, c6,
      i1, i2, i3, i4
    )
  }

  def main(args : Array[String]) : Unit = {
    Locale.setDefault(Locale.US); // to have floats with dots, not comma...
    this.args = args
    run()

    // Wait forever until the actor system shuts down
    Await.result(system.whenTerminated, Duration.Inf)
  }
}<|MERGE_RESOLUTION|>--- conflicted
+++ resolved
@@ -210,10 +210,7 @@
     serviceManager ! ServiceManager.Register(Props[AvatarService], "avatar")
     serviceManager ! ServiceManager.Register(Props[LocalService], "local")
     serviceManager ! ServiceManager.Register(Props[VehicleService], "vehicle")
-<<<<<<< HEAD
     serviceManager ! ServiceManager.Register(Props[ChatService], "chat")
-    serviceManager ! ServiceManager.Register(Props(classOf[InterstellarCluster], createContinents()), "galaxy")
-=======
     serviceManager ! ServiceManager.Register(Props(classOf[InterstellarCluster], continentList), "galaxy")
 
     //attach event bus entry point to each zone
@@ -231,7 +228,6 @@
       case Failure(_) => ;
         //TODO how to fail
     }
->>>>>>> dd4b586b
 
     /** Create two actors for handling the login and world server endpoints */
     loginRouter = Props(new SessionRouter("Login", loginTemplate))
