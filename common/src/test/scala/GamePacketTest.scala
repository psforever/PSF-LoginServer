--- conflicted
+++ resolved
@@ -1418,38 +1418,8 @@
       }
     }
 
-<<<<<<< HEAD
-    "WarpgateRequest" should {
-      val string = hex"A4 1D00 1F00 1327 1F00 00 00" // an Extinction warp gate to a Desolation warp gate
-
-      "decode" in {
-        PacketCoding.DecodePacket(string).require match {
-          case WarpgateRequest(continent_guid, building_guid, dest_building_guid, dest_continent_guid, unk1, unk2) =>
-            continent_guid mustEqual PlanetSideGUID(29)
-            building_guid mustEqual PlanetSideGUID(31)
-            dest_building_guid mustEqual PlanetSideGUID(10003)
-            dest_continent_guid mustEqual PlanetSideGUID(31)
-            unk1 mustEqual 0
-            unk2 mustEqual 0
-          case default =>
-            ko
-        }
-      }
-
-      "encode" in {
-        val msg = WarpgateRequest(PlanetSideGUID(29), PlanetSideGUID(31), PlanetSideGUID(10003), PlanetSideGUID(31), 0, 0)
-        val pkt = PacketCoding.EncodePacket(msg).require.toByteVector
-
-        pkt mustEqual string
-      }
-    }
-
-    "ContinentalLockUpdateMessage" should {
-      val string = hex"A8 16 00 40"
-=======
     "BugReportMessage" should {
       val string = hex"89 03000000 0F000000 8B4465632020322032303039 1 1 0 19 6C511 656B1 7A11 830610062006300 843100320033003400"
->>>>>>> f8ee593a
 
       "decode" in {
         PacketCoding.DecodePacket(string).require match {
@@ -1515,6 +1485,31 @@
 
       "encode" in {
         val msg = GenericActionMessage(37)
+        val pkt = PacketCoding.EncodePacket(msg).require.toByteVector
+
+        pkt mustEqual string
+      }
+    }
+      
+    "WarpgateRequest" should {
+      val string = hex"A4 1D00 1F00 1327 1F00 00 00" // an Extinction warp gate to a Desolation warp gate
+
+      "decode" in {
+        PacketCoding.DecodePacket(string).require match {
+          case WarpgateRequest(continent_guid, building_guid, dest_building_guid, dest_continent_guid, unk1, unk2) =>
+            continent_guid mustEqual PlanetSideGUID(29)
+            building_guid mustEqual PlanetSideGUID(31)
+            dest_building_guid mustEqual PlanetSideGUID(10003)
+            dest_continent_guid mustEqual PlanetSideGUID(31)
+            unk1 mustEqual 0
+            unk2 mustEqual 0
+          case default =>
+            ko
+        }
+      }
+
+      "encode" in {
+        val msg = WarpgateRequest(PlanetSideGUID(29), PlanetSideGUID(31), PlanetSideGUID(10003), PlanetSideGUID(31), 0, 0)
         val pkt = PacketCoding.EncodePacket(msg).require.toByteVector
 
         pkt mustEqual string
