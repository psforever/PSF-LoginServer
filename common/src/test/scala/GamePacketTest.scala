// Copyright (c) 2016 PSForever.net to present
import java.net.{InetAddress, InetSocketAddress}

import org.specs2.mutable._
import net.psforever.packet._
import net.psforever.packet.game._
import net.psforever.packet.game.objectcreate.{InventoryItem, _}
import net.psforever.types._
import scodec.{Attempt, Err}
import scodec.Attempt.Successful
import scodec.bits._

class GamePacketTest extends Specification {

  "PlanetSide game packet" in {

    "ConnectToWorldRequestMessage" should {
      val string = hex"03 8667656D696E69 0000000000000000 00000000 00000000 00000000 00 00 00 00 00 00 00 00  00 00 00 00 00 00 00 00 00 00 00 00 00 00 00 00  80 00 00 "

      "decode" in {
        PacketCoding.DecodePacket(string).require match {
          case ConnectToWorldRequestMessage(serverName, token, majorVersion, minorVersion, revision, buildDate, unk) =>
            serverName mustEqual "gemini"
            token mustEqual ""
            majorVersion mustEqual 0
            minorVersion mustEqual 0
            revision mustEqual 0
            buildDate mustEqual ""
            unk mustEqual 0
          case default =>
            ko
        }
      }

      "encode" in {
        val msg = ConnectToWorldRequestMessage("gemini", "", 0, 0, 0, "", 0)
        val pkt = PacketCoding.EncodePacket(msg).require.toByteVector

        pkt mustEqual string
      }
    }

    "ConnectToWorldMessage" should {
      val string = hex"04 8667656D696E69  8C36342E33372E3135382E36393C75"

      "decode" in {
        PacketCoding.DecodePacket(string).require match {
          case ConnectToWorldMessage(serverName, serverIp, serverPort) =>
            serverName mustEqual "gemini"
            serverIp mustEqual "64.37.158.69"
            serverPort mustEqual 30012
          case default =>
            ko
        }
      }

      "encode" in {
        val msg = ConnectToWorldMessage("gemini", "64.37.158.69", 30012)
        val pkt = PacketCoding.EncodePacket(msg).require.toByteVector

        pkt mustEqual string
      }
    }

    "VNLWorldStatusMessage" should {
      // NOTE: the ServerType is encoded as 0x03 here, but the real planetside server will encode it as 0x04
      val string = hex"0597570065006c0063006f006d006500200074006f00200050006c0061006e00650074005300690064006500210020000186" ++
              hex"67656d696e69" ++ hex"0100 03 00 01459e2540 3775" ++ bin"01".toByteVector

      "decode" in {
        PacketCoding.DecodePacket(string).require match {
          case VNLWorldStatusMessage(message, worlds) =>
            worlds.length mustEqual 1
            message mustEqual "Welcome to PlanetSide! "
            val world = worlds{0}

            world.name mustEqual "gemini"
            world.empireNeed mustEqual PlanetSideEmpire.NC
            world.status mustEqual WorldStatus.Up
            world.serverType mustEqual ServerType.Released

            world.connections.length mustEqual 1
            world.connections{0}.address.getPort mustEqual 30007
            world.connections{0}.address.getAddress.toString mustEqual "/64.37.158.69"
          case default =>
            ko
        }
      }

      "encode" in {
        val msg = VNLWorldStatusMessage("Welcome to PlanetSide! ",
          Vector(
            WorldInformation("gemini", WorldStatus.Up, ServerType.Released,
              Vector(
                WorldConnectionInfo(new InetSocketAddress(InetAddress.getByName("64.37.158.69"), 30007))
              ), PlanetSideEmpire.NC
            )
          )
        )
        //0100 04 00 01459e2540377540

        val pkt = PacketCoding.EncodePacket(msg).require.toByteVector

        pkt mustEqual string
      }

      "encode and decode multiple worlds" in {
        val msg = VNLWorldStatusMessage("Welcome to PlanetSide! ",
          Vector(
            WorldInformation("PSForever1", WorldStatus.Up, ServerType.Released, Vector(), PlanetSideEmpire.NC),
            WorldInformation("PSForever2", WorldStatus.Down, ServerType.Beta, Vector(), PlanetSideEmpire.TR)
          ))

        val pkt = PacketCoding.EncodePacket(msg).require.toByteVector

        //println(pkt)

        // TODO: actually test something
        ok
      }
    }

    "PlayerStateMessage" should {
      val string_short = hex"08 A006 DFD17 B5AEB 380B 0F80002990"
      val string_mod = hex"08 A006 DFD17 B5AEB 380B 0F80002985" //slightly modified from above to demonstrate active booleans
      val string_vel = hex"08 A006 4DD47 CDB1B 0C0B A8C1A5000403008014A4"

      "decode (short)" in {
        PacketCoding.DecodePacket(string_short).require match {
          case PlayerStateMessage(guid, pos, vel, facingYaw, facingPitch, facingUpper, unk1, crouching, jumping, unk2, unk3) =>
            guid mustEqual PlanetSideGUID(1696)
            pos.x mustEqual 4003.7422f
            pos.y mustEqual 5981.414f
            pos.z mustEqual 44.875f
            vel.isDefined mustEqual false
            facingYaw mustEqual 31
            facingPitch mustEqual 0
            facingUpper mustEqual 0
            unk1 mustEqual 83
            crouching mustEqual false
            jumping mustEqual false
            unk2 mustEqual false
            unk3 mustEqual false
          case default =>
            ko
        }
      }

      "decode (mod)" in {
        PacketCoding.DecodePacket(string_mod).require match {
          case PlayerStateMessage(guid, pos, vel, facingYaw, facingPitch, facingUpper, unk1, crouching, jumping, unk2, unk3) =>
            guid mustEqual PlanetSideGUID(1696)
            pos.x mustEqual 4003.7422f
            pos.y mustEqual 5981.414f
            pos.z mustEqual 44.875f
            vel.isDefined mustEqual false
            facingYaw mustEqual 31
            facingPitch mustEqual 0
            facingUpper mustEqual 0
            unk1 mustEqual 83
            crouching mustEqual false
            jumping mustEqual true
            unk2 mustEqual false
            unk3 mustEqual true
          case default =>
            ko
        }
      }

      "decode (vel)" in {
        PacketCoding.DecodePacket(string_vel).require match {
          case PlayerStateMessage(guid, pos, vel, facingYaw, facingPitch, facingUpper, unk1, crouching, jumping, unk2, unk3) =>
            guid mustEqual PlanetSideGUID(1696)
            pos.x mustEqual 4008.6016f
            pos.y mustEqual 5987.6016f
            pos.z mustEqual 44.1875f
            vel.isDefined mustEqual true
            vel.get.x mustEqual 2.53125f
            vel.get.y mustEqual 6.5625f
            vel.get.z mustEqual 0.0f
            facingYaw mustEqual 24
            facingPitch mustEqual 4
            facingUpper mustEqual 0
            unk1 mustEqual 165
            crouching mustEqual false
            jumping mustEqual false
            unk2 mustEqual false
            unk3 mustEqual false
          case default =>
            ko
        }
      }

      "encode (short)" in {
        val msg = PlayerStateMessage(
          PlanetSideGUID(1696),
          Vector3(4003.7422f, 5981.414f, 44.875f),
          None,
          31, 0, 0, 83,
          false, false, false, false)
        val pkt = PacketCoding.EncodePacket(msg).require.toByteVector

        pkt mustEqual string_short
      }

      "encode (mod)" in {
        val msg = PlayerStateMessage(
          PlanetSideGUID(1696),
          Vector3(4003.7422f, 5981.414f, 44.875f),
          None,
          31, 0, 0, 83,
          false, true, false, true)
        val pkt = PacketCoding.EncodePacket(msg).require.toByteVector

        pkt mustEqual string_mod
      }

      "encode (vel)" in {
        val msg = PlayerStateMessage(
          PlanetSideGUID(1696),
          Vector3(4008.6016f, 5987.6016f, 44.1875f),
          Some(Vector3(2.53125f, 6.5625f, 0f)),
          24, 4, 0, 165,
          false, false, false, false)
        val pkt = PacketCoding.EncodePacket(msg).require.toByteVector

        pkt mustEqual string_vel
      }
    }

    "ActionResultMessage" should {
      "decode" in {
        PacketCoding.DecodePacket(hex"1f 80").require match {
          case ActionResultMessage(okay, code) =>
            okay === true
            code === None
          case default =>
            ko
        }

        PacketCoding.DecodePacket((hex"1f".bits ++ bin"0" ++ hex"01000000".bits).toByteVector).require match {
          case ActionResultMessage(okay, code) =>
            okay === false
            code === Some(1)
          case default =>
            ko
        }
      }

      "encode" in {
        PacketCoding.EncodePacket(ActionResultMessage(true, None)).require.toByteVector === hex"1f 80"
        PacketCoding.EncodePacket(ActionResultMessage(false, Some(1))).require.toByteVector ===
          (hex"1f".bits ++ bin"0" ++ hex"01000000".bits).toByteVector
      }
    }

    "ObjectCreateMessage" should {
      val packet = hex"18 CF 13 00 00 BC 87 00  0A F0 16 C3 43 A1 30 90 00 02 C0 40 00 08 70 43  00 68 00 6F 00 72 00 64 00 54 00 52 00 82 65 1F  F5 9E 80 80 00 00 00 00 00 3F FF C0 00 00 00 20  00 00 00 20 27 03 FF FF FF FF FF FF FF FF FF FF  FF FF FF FF FF FC CC 10 00 03 20 00 00 00 00 00  00 00 00 00 00 00 00 00 00 01 90 01 90 00 00 00  00 01 00 7E C8 00 C8 00 00 00 00 00 00 00 00 00  00 00 00 00 00 00 00 00 00 00 01 C0 00 42 C5 46  86 C7 00 00 02 A0 00 00 12 60 78 70 65 5F 77 61  72 70 5F 67 61 74 65 5F 75 73 61 67 65 92 78 70  65 5F 69 6E 73 74 61 6E 74 5F 61 63 74 69 6F 6E  92 78 70 65 5F 73 61 6E 63 74 75 61 72 79 5F 68  65 6C 70 91 78 70 65 5F 62 61 74 74 6C 65 5F 72  61 6E 6B 5F 32 8E 78 70 65 5F 66 6F 72 6D 5F 73  71 75 61 64 8E 78 70 65 5F 74 68 5F 6E 6F 6E 73  61 6E 63 8B 78 70 65 5F 74 68 5F 61 6D 6D 6F 90  78 70 65 5F 74 68 5F 66 69 72 65 6D 6F 64 65 73  8F 75 73 65 64 5F 63 68 61 69 6E 62 6C 61 64 65  9A 76 69 73 69 74 65 64 5F 62 72 6F 61 64 63 61  73 74 5F 77 61 72 70 67 61 74 65 8E 76 69 73 69  74 65 64 5F 6C 6F 63 6B 65 72 8D 75 73 65 64 5F  70 75 6E 69 73 68 65 72 88 75 73 65 64 5F 72 65  6B 8D 75 73 65 64 5F 72 65 70 65 61 74 65 72 9F  76 69 73 69 74 65 64 5F 64 65 63 6F 6E 73 74 72  75 63 74 69 6F 6E 5F 74 65 72 6D 69 6E 61 6C 8F  75 73 65 64 5F 73 75 70 70 72 65 73 73 6F 72 96  76 69 73 69 74 65 64 5F 6F 72 64 65 72 5F 74 65  72 6D 69 6E 61 6C 85 6D 61 70 31 35 85 6D 61 70  31 34 85 6D 61 70 31 32 85 6D 61 70 30 31 00 00  00 00 00 00 00 00 00 00 00 00 00 00 00 00 00 00  00 00 00 00 00 00 00 00 00 00 00 01 0A 36 13 88  04 00 40 00 00 10 00 04 00 00 4D 6E 40 10 41 00  00 00 40 00 18 08 38 1C C0 20 32 00 00 07 80 15  E1 D0 02 10 20 00 00 08 00 03 01 07 13 A8 04 06  40 00 00 10 03 20 BB 00 42 E4 00 00 01 00 0E 07  70 08 6C 80 00 06 40 01 C0 F0 01 13 90 00 00 C8  00 38 1E 40 23 32 00 00 19 00 07 03 D0 05 0E 40  00 03 20 00 E8 7B 00 A4 C8 00 00 64 00 DA 4F 80  14 E1 00 00 00 40 00 18 08 38 1F 40 20 32 00 00  0A 00 08 " //fake data?
      val packet2 = hex"18 F8 00 00 00 BC 8C 10 90 3B 45 C6 FA 94 00 9F F0 00 00 40 00 08 C0 44 00 69 00 66 00 66 00 45" //fake data
      //val packet2Rest = packet2.bits.drop(8 + 32 + 1 + 11 + 16)
      var string_inventoryItem = hex"46 04 C0 08 08 80 00 00 20 00 0C 04 10 29 A0 10 19 00 00 04 00 00"
      val string_9mm = hex"18 7C000000 2580 0E0 0005 A1 C8000064000"
      val string_gauss = hex"18 DC000000 2580 2C9 B905 82 480000020000C04 1C00C0B0190000078000"
      val string_punisher = hex"18 27010000 2580 612 a706 82 080000020000c08 1c13a0d01900000780 13a4701a072000000800"
      val string_rek = hex"18 97000000 2580 6C2 9F05 81 48000002000080000"
      val string_testchar = hex"18 570C0000 BC8 4B00 6C2D7 65535 CA16 0 00 01 34 40 00 0970 49006C006C006C004900490049006C006C006C0049006C0049006C006C0049006C006C006C0049006C006C004900 84 52 70 76 1E 80 80 00 00 00 00 00 3FFFC 0 00 00 00 20 00 00 0F F6 A7 03 FF FF FF FF FF FF FF FF FF FF FF FF FF FF FF FC 00 00 00 00 00 00 00 00 00 00 00 00 00 00 00 00 00 00 00 01 90 01 90 00 64 00 00 01 00 7E C8 00 C8 00 00 00 00 00 00 00 00 00 00 00 00 00 00 00 00 00 00 00 01 C0 00 42 C5 46  86 C7 00 00 00 80 00 00 12 40 78 70 65 5F 73 61 6E 63 74 75 61 72 79 5F 68 65 6C 70 90 78 70 65 5F 74 68 5F 66 69 72 65 6D 6F 64 65 73 8B 75 73 65 64 5F 62 65 61 6D 65 72 85 6D 61 70 31 33 00 00 00 00 00 00 00 00 00 00 00 00 00 00 00 00 00 00 00 00 00 00 00 00 00 00 00 00 00 01 0A 23 02 60 04 04 40 00 00 10 00 06 02 08 14 D0 08 0C 80 00 02 00 02 6B 4E 00 82 88 00 00 02 00 00 C0 41 C0 9E 01 01 90 00 00 64 00 44 2A 00 10 91 00 00 00 40 00 18 08 38 94 40 20 32 00 00 00 80 19 05 48 02 17 20 00 00 08 00 70 29 80 43 64 00 00 32 00 0E 05 40 08 9C 80 00 06 40 01 C0 AA 01 19 90 00 00 C8 00 3A 15 80 28 72 00 00 19 00 04 0A B8 05 26 40 00 03 20 06 C2 58 00 A7 88 00 00 02 00 00 80 00 00"

      "decode (2)" in {
        //an invalid bit representation will fail to turn into an object
        PacketCoding.DecodePacket(packet2).require match {
          case obj @ ObjectCreateMessage(len, cls, guid, parent, data) =>
            len mustEqual 248
            cls mustEqual 121
            guid mustEqual PlanetSideGUID(2497)
            parent mustEqual None
            data.isDefined mustEqual false
          case default =>
            ko
        }
      }

      "decode (9mm)" in {
        PacketCoding.DecodePacket(string_9mm).require match {
          case obj @ ObjectCreateMessage(len, cls, guid, parent, data) =>
            len mustEqual 124
            cls mustEqual 28
            guid mustEqual PlanetSideGUID(1280)
            parent.isDefined mustEqual true
            parent.get.guid mustEqual PlanetSideGUID(75)
            parent.get.slot mustEqual 33
            data.isDefined mustEqual true
            data.get.asInstanceOf[AmmoBoxData].magazine mustEqual 50
          case default =>
            ko
        }
      }

      "decode (gauss)" in {
        PacketCoding.DecodePacket(string_gauss).require match {
          case obj @ ObjectCreateMessage(len, cls, guid, parent, data) =>
            len mustEqual 220
            cls mustEqual 345
            guid mustEqual PlanetSideGUID(1465)
            parent.isDefined mustEqual true
            parent.get.guid mustEqual PlanetSideGUID(75)
            parent.get.slot mustEqual 2
            data.isDefined mustEqual true
            val obj_wep = data.get.asInstanceOf[WeaponData]
            obj_wep.unk mustEqual 4
            val obj_ammo = obj_wep.ammo
            obj_ammo.objectClass mustEqual 28
            obj_ammo.guid mustEqual PlanetSideGUID(1286)
            obj_ammo.parentSlot mustEqual 0
            obj_ammo.obj.asInstanceOf[AmmoBoxData].magazine mustEqual 30
          case default =>
            ko
        }
      }

      "decode (punisher)" in {
        PacketCoding.DecodePacket(string_punisher).require match {
          case obj @ ObjectCreateMessage(len, cls, guid, parent, data) =>
            len mustEqual 295
            cls mustEqual 706
            guid mustEqual PlanetSideGUID(1703)
            parent.isDefined mustEqual true
            parent.get.guid mustEqual PlanetSideGUID(75)
            parent.get.slot mustEqual 2
            data.isDefined mustEqual true
            val obj_wep = data.get.asInstanceOf[ConcurrentFeedWeaponData]
            obj_wep.unk mustEqual 0
            val obj_ammo = obj_wep.ammo
            obj_ammo.size mustEqual 2
            obj_ammo.head.objectClass mustEqual 28
            obj_ammo.head.guid mustEqual PlanetSideGUID(1693)
            obj_ammo.head.parentSlot mustEqual 0
            obj_ammo.head.obj.asInstanceOf[AmmoBoxData].magazine mustEqual 30
            obj_ammo(1).objectClass mustEqual 413
            obj_ammo(1).guid mustEqual PlanetSideGUID(1564)
            obj_ammo(1).parentSlot mustEqual 1
            obj_ammo(1).obj.asInstanceOf[AmmoBoxData].magazine mustEqual 1
          case _ =>
            ko
          }
        }

      "decode (rek)" in {
        PacketCoding.DecodePacket(string_rek).require match {
          case obj @ ObjectCreateMessage(len, cls, guid, parent, data) =>
            len mustEqual 151
            cls mustEqual 0x2D8
            guid mustEqual PlanetSideGUID(1439)
            parent.isDefined mustEqual true
            parent.get.guid mustEqual PlanetSideGUID(75)
            parent.get.slot mustEqual 1
            data.isDefined mustEqual true
            data.get.asInstanceOf[REKData].unk mustEqual 4
          case _ =>
            ko
        }
      }

      "decode (character)" in {
        PacketCoding.DecodePacket(string_testchar).require match {
          case obj @ ObjectCreateMessage(len, cls, guid, parent, data) =>
            len mustEqual 3159
            cls mustEqual 0x79
            guid mustEqual PlanetSideGUID(75)
            parent.isDefined mustEqual false
            data.isDefined mustEqual true

            val char = data.get.asInstanceOf[CharacterData]
            char.appearance.pos.x mustEqual 3674.8438f
            char.appearance.pos.y mustEqual 2726.789f
            char.appearance.pos.z mustEqual 91.15625f
            char.appearance.objYaw mustEqual 19
            char.appearance.faction mustEqual PlanetSideEmpire.VS
            char.appearance.bops mustEqual false
            char.appearance.unk1 mustEqual 4
            char.appearance.name mustEqual "IlllIIIlllIlIllIlllIllI"
            char.appearance.exosuit mustEqual 4 //standard
            char.appearance.sex mustEqual 2 //female
            char.appearance.face1 mustEqual 2
            char.appearance.face2 mustEqual 9
            char.appearance.voice mustEqual 1 //female 1
            char.appearance.unk2 mustEqual 3
            char.appearance.unk3 mustEqual 118
            char.appearance.unk4 mustEqual 30
            char.appearance.unk5 mustEqual 0x8080
            char.appearance.unk6 mustEqual 0xFFFF
            char.appearance.unk7 mustEqual 2
            char.appearance.viewPitch mustEqual 0xFF
            char.appearance.viewYaw mustEqual 0x6A
            char.appearance.unk8 mustEqual 7
            char.appearance.ribbons.upper mustEqual 0xFFFFFFFFL //none
            char.appearance.ribbons.middle mustEqual 0xFFFFFFFFL //none
            char.appearance.ribbons.lower mustEqual 0xFFFFFFFFL //none
            char.appearance.ribbons.tos mustEqual 0xFFFFFFFFL //none
            char.healthMax mustEqual 100
            char.health mustEqual 100
            char.armor mustEqual 50 //standard exosuit value
            char.unk1 mustEqual 1
            char.unk2 mustEqual 7
            char.unk3 mustEqual 7
            char.staminaMax mustEqual 100
            char.stamina mustEqual 100
            char.unk4 mustEqual 28
            char.unk5 mustEqual 4
            char.unk6 mustEqual 44
            char.unk7 mustEqual 84
            char.unk8 mustEqual 104
            char.unk9 mustEqual 1900
            char.firstTimeEvents.size mustEqual 4
            char.firstTimeEvents.head mustEqual "xpe_sanctuary_help"
            char.firstTimeEvents(1) mustEqual "xpe_th_firemodes"
            char.firstTimeEvents(2) mustEqual "used_beamer"
            char.firstTimeEvents(3) mustEqual "map13"
            char.tutorials.size mustEqual 0
            char.inventory.unk1 mustEqual true
            char.inventory.unk2 mustEqual false
            char.inventory.contents.size mustEqual 10
            val inventory = char.inventory.contents
            //0
            inventory.head.item.objectClass mustEqual 0x8C //beamer
            inventory.head.item.guid mustEqual PlanetSideGUID(76)
            inventory.head.item.parentSlot mustEqual 0
            var wep = inventory.head.item.obj.asInstanceOf[WeaponData]
            wep.ammo.objectClass mustEqual 0x110 //plasma
            wep.ammo.guid mustEqual PlanetSideGUID(77)
            wep.ammo.parentSlot mustEqual 0
            wep.ammo.obj.asInstanceOf[AmmoBoxData].magazine mustEqual 16
            //1
            inventory(1).item.objectClass mustEqual 0x34D //suppressor
            inventory(1).item.guid mustEqual PlanetSideGUID(78)
            inventory(1).item.parentSlot mustEqual 2
            wep = inventory(1).item.obj.asInstanceOf[WeaponData]
            wep.ammo.objectClass mustEqual 0x1C //9mm
            wep.ammo.guid mustEqual PlanetSideGUID(79)
            wep.ammo.parentSlot mustEqual 0
            wep.ammo.obj.asInstanceOf[AmmoBoxData].magazine mustEqual 25
            //2
            inventory(2).item.objectClass mustEqual 0x144 //force blade
            inventory(2).item.guid mustEqual PlanetSideGUID(80)
            inventory(2).item.parentSlot mustEqual 4
            wep = inventory(2).item.obj.asInstanceOf[WeaponData]
            wep.ammo.objectClass mustEqual 0x21C //force blade ammo
            wep.ammo.guid mustEqual PlanetSideGUID(81)
            wep.ammo.parentSlot mustEqual 0
            wep.ammo.obj.asInstanceOf[AmmoBoxData].magazine mustEqual 1
            //3
            inventory(3).item.objectClass mustEqual 0x1C8 //thing
            inventory(3).item.guid mustEqual PlanetSideGUID(82)
            inventory(3).item.parentSlot mustEqual 5
            inventory(3).item.obj.asInstanceOf[AmmoBoxData].magazine mustEqual 1
            //4
            inventory(4).item.objectClass mustEqual 0x1C //9mm
            inventory(4).item.guid mustEqual PlanetSideGUID(83)
            inventory(4).item.parentSlot mustEqual 6
            inventory(4).item.obj.asInstanceOf[AmmoBoxData].magazine mustEqual 50
            //5
            inventory(5).item.objectClass mustEqual 0x1C //9mm
            inventory(5).item.guid mustEqual PlanetSideGUID(84)
            inventory(5).item.parentSlot mustEqual 9
            inventory(5).item.obj.asInstanceOf[AmmoBoxData].magazine mustEqual 50
            //6
            inventory(6).item.objectClass mustEqual 0x1C //9mm
            inventory(6).item.guid mustEqual PlanetSideGUID(85)
            inventory(6).item.parentSlot mustEqual 12
            inventory(6).item.obj.asInstanceOf[AmmoBoxData].magazine mustEqual 50
            //7
            inventory(7).item.objectClass mustEqual 0x1D //9mm ap
            inventory(7).item.guid mustEqual PlanetSideGUID(86)
            inventory(7).item.parentSlot mustEqual 33
            inventory(7).item.obj.asInstanceOf[AmmoBoxData].magazine mustEqual 50
            //8
            inventory(8).item.objectClass mustEqual 0x110 //plasma
            inventory(8).item.guid mustEqual PlanetSideGUID(87)
            inventory(8).item.parentSlot mustEqual 36
            inventory(8).item.obj.asInstanceOf[AmmoBoxData].magazine mustEqual 50
            //9
            inventory(9).item.objectClass mustEqual 0x2D8 //rek
            inventory(9).item.guid mustEqual PlanetSideGUID(88)
            inventory(9).item.parentSlot mustEqual 39
          //the rek has data but none worth testing here
          case default =>
            ko
        }
      }

      "encode (2)" in {
        //the lack of an object will fail to turn into a bad bitstream
        val msg = ObjectCreateMessage(0, 121, PlanetSideGUID(2497), None, None)
        PacketCoding.EncodePacket(msg).isFailure mustEqual true
      }

      "encode (9mm)" in {
        val obj = AmmoBoxData(50)
        val msg = ObjectCreateMessage(0, 28, PlanetSideGUID(1280), ObjectCreateMessageParent(PlanetSideGUID(75), 33), obj)
        val pkt = PacketCoding.EncodePacket(msg).require.toByteVector

        pkt mustEqual string_9mm
      }

      "encode (gauss)" in {
        val obj = WeaponData(4, 28, PlanetSideGUID(1286), 0, AmmoBoxData(30))
        val msg = ObjectCreateMessage(0, 345, PlanetSideGUID(1465), ObjectCreateMessageParent(PlanetSideGUID(75), 2), obj)
        val pkt = PacketCoding.EncodePacket(msg).require.toByteVector

        pkt mustEqual string_gauss
      }

      "encode (punisher)" in {
        val obj = ConcurrentFeedWeaponData(0, AmmoBoxData(28, PlanetSideGUID(1693), 0, AmmoBoxData(30)) :: AmmoBoxData(413, PlanetSideGUID(1564), 1, AmmoBoxData(1)) :: Nil)
        val msg = ObjectCreateMessage(0, 706, PlanetSideGUID(1703), ObjectCreateMessageParent(PlanetSideGUID(75), 2), obj)
        var pkt = PacketCoding.EncodePacket(msg).require.toByteVector

        pkt mustEqual string_punisher
      }

      "encode (rek)" in {
        val obj = REKData(4)
        val msg = ObjectCreateMessage(0, 0x2D8, PlanetSideGUID(1439), ObjectCreateMessageParent(PlanetSideGUID(75), 1), obj)
        val pkt = PacketCoding.EncodePacket(msg).require.toByteVector

        pkt mustEqual string_rek
      }

      "encode (character)" in {
        val app = CharacterAppearanceData(
          Vector3(3674.8438f, 2726.789f, 91.15625f),
          19,
          PlanetSideEmpire.VS,
          false,
          4,
          "IlllIIIlllIlIllIlllIllI",
          4,
          2,
          2,9,
          1,
          3, 118,30, 0x8080, 0xFFFF, 2,
          255, 106, 7,
          RibbonBars()
        )
        val inv = InventoryItem(0x8C, PlanetSideGUID(76), 0, WeaponData(8, 0x110, PlanetSideGUID(77), 0, AmmoBoxData(16))) ::
          InventoryItem(0x34D, PlanetSideGUID(78), 2, WeaponData(8, 0x1C, PlanetSideGUID(79), 0, AmmoBoxData(25))) ::
          InventoryItem(0x144, PlanetSideGUID(80), 4, WeaponData(8, 0x21C, PlanetSideGUID(81), 0, AmmoBoxData(1))) ::
          InventoryItem(0x1C8, PlanetSideGUID(82), 5, AmmoBoxData(1)) ::
          InventoryItem(0x1C, PlanetSideGUID(83), 6, AmmoBoxData(50)) ::
          InventoryItem(0x1C, PlanetSideGUID(84), 9, AmmoBoxData(50)) ::
          InventoryItem(0x1C, PlanetSideGUID(85), 12, AmmoBoxData(50)) ::
          InventoryItem(0x1D, PlanetSideGUID(86), 33, AmmoBoxData(50)) ::
          InventoryItem(0x110, PlanetSideGUID(87), 36, AmmoBoxData(50)) ::
          InventoryItem(0x2D8, PlanetSideGUID(88), 39, REKData(8)) ::
          Nil
        val obj = CharacterData(
          app,
          100, 100,
          50,
          1, 7, 7,
          100, 100,
          28, 4, 44, 84, 104, 1900,
          "xpe_sanctuary_help" :: "xpe_th_firemodes" :: "used_beamer" :: "map13" :: Nil,
          List.empty,
          InventoryData(
            true, false, false, inv
          )
        )
        val msg = ObjectCreateMessage(0, 0x79, PlanetSideGUID(75), obj)
        val pkt = PacketCoding.EncodePacket(msg).require.toByteVector

        pkt mustEqual string_testchar
      }
    }

    "ChatMsg" should {
      val string_local = hex"12 1A C000 83610062006300"
      val string_tell  = hex"12 20 C180640065006600 83610062006300"

      "decode" in {
        PacketCoding.DecodePacket(string_local).require match {
          case ChatMsg(messagetype, has_wide_contents, recipient, contents, note_contents) =>
            messagetype mustEqual ChatMessageType.CMT_OPEN
            has_wide_contents mustEqual true
            recipient mustEqual ""
            contents mustEqual "abc"
            note_contents mustEqual None
          case default =>
            ko
        }

        PacketCoding.DecodePacket(string_tell).require match {
          case ChatMsg(messagetype, has_wide_contents, recipient, contents, note_contents) =>
            messagetype mustEqual ChatMessageType.CMT_TELL
            has_wide_contents mustEqual true
            recipient mustEqual "def"
            contents mustEqual "abc"
            note_contents mustEqual None
          case default =>
            ko
        }
      }

      "encode" in {
        val msg_local = ChatMsg(ChatMessageType.CMT_OPEN, true, "", "abc", None)
        val pkt_local = PacketCoding.EncodePacket(msg_local).require.toByteVector

        pkt_local mustEqual string_local

        val msg_tell = ChatMsg(ChatMessageType.CMT_TELL, true, "def", "abc", None)
        val pkt_tell = PacketCoding.EncodePacket(msg_tell).require.toByteVector

        pkt_tell mustEqual string_tell
      }

      "allow and disallow note" in {
        ChatMsg(ChatMessageType.CMT_ARMOR,
          false,
          "DontCare", "DontCare", Some("Should be here")) must throwA[AssertionError]
        ChatMsg(ChatMessageType.CMT_NOTE,
          false,
          "DontCare", "DontCare", None) must throwA[AssertionError]
      }
    }

    "CharacterNoRecordMessage" should {
      val string = hex"13 00400000" //we have no record of this packet, so here's something fake that works

      "deocde" in {
        PacketCoding.DecodePacket(string).require match {
          case CharacterNoRecordMessage(unk) =>
            unk mustEqual 16384
          case default =>
            ko
        }
      }

      "encode" in {
        val msg = CharacterNoRecordMessage(16384)
        val pkt = PacketCoding.EncodePacket(msg).require.toByteVector

        pkt mustEqual string
      }
    }

    "ChangeFireModeMessage" should {
      val string = hex"46 4C0020"

      "decode" in {
        PacketCoding.DecodePacket(string).require match {
          case ChangeFireModeMessage(item_guid, fire_mode) =>
            item_guid mustEqual PlanetSideGUID(76)
            fire_mode mustEqual 1
          case default =>
            ko
        }
      }

      "encode" in {
        val msg = ChangeFireModeMessage(PlanetSideGUID(76), 1)
        val pkt = PacketCoding.EncodePacket(msg).require.toByteVector

        pkt mustEqual string
      }
    }

    "ChangeFireStateMessage_Start" should {
      val string = hex"39 4C00"

      "decode" in {
        PacketCoding.DecodePacket(string).require match {
          case ChangeFireStateMessage_Start(item_guid) =>
            item_guid mustEqual PlanetSideGUID(76)
          case default =>
            ko
        }
      }

      "encode" in {
        val msg = ChangeFireStateMessage_Start(PlanetSideGUID(76))
        val pkt = PacketCoding.EncodePacket(msg).require.toByteVector

        pkt mustEqual string
      }
    }

    "ChangeFireStateMessage_Stop" should {
      val string = hex"3A 4C00"

      "decode" in {
        PacketCoding.DecodePacket(string).require match {
          case ChangeFireStateMessage_Stop(item_guid) =>
            item_guid mustEqual PlanetSideGUID(76)
          case default =>
            ko
        }
      }

      "encode" in {
        val msg = ChangeFireStateMessage_Stop(PlanetSideGUID(76))
        val pkt = PacketCoding.EncodePacket(msg).require.toByteVector

        pkt mustEqual string
      }
    }

    "EmoteMsg" should {
      val string = hex"25 4B00 15"

      "decode" in {
        PacketCoding.DecodePacket(string).require match {
          case EmoteMsg(avatar_guid, emote) =>
            avatar_guid mustEqual PlanetSideGUID(75)
            emote mustEqual EmoteType.Thumbsdown
          case default =>
            ko
        }
      }

      "encode" in {
        val msg = EmoteMsg(PlanetSideGUID(75), EmoteType.Thumbsdown)
        val pkt = PacketCoding.EncodePacket(msg).require.toByteVector

        pkt mustEqual string
      }
    }

    "CreateShortcutMessage" should {
      val stringMedkit = hex"28 7210 01 00 90 C0 6D65646B6974 80 80"
      val stringMacro = hex"28 4C05 08 00 B1 C0 73686F72746375745F6D6163726F 83 4E00 5400 5500 9B 2F00 7000 6C00 6100 7400 6F00 6F00 6E00 2000 4900 6E00 6300 6F00 6D00 6900 6E00 6700 2000 4E00 5400 5500 2000 7300 7000 6100 6D00 2100"
      val stringRemove = hex"28 4C05 01 00 00"

      "decode (medkit)" in {
        PacketCoding.DecodePacket(stringMedkit).require match {
          case CreateShortcutMessage(player_guid, slot, unk, addShortcut, shortcut) =>
            player_guid mustEqual PlanetSideGUID(4210)
            slot mustEqual 1
            unk mustEqual 0
            addShortcut mustEqual true
            shortcut.isDefined mustEqual true
            shortcut.get.purpose mustEqual 0
            shortcut.get.tile mustEqual "medkit"
            shortcut.get.effect1 mustEqual ""
            shortcut.get.effect2 mustEqual ""
          case _ =>
            ko
        }
      }

      "decode (macro)" in {
        PacketCoding.DecodePacket(stringMacro).require match {
          case CreateShortcutMessage(player_guid, slot, unk, addShortcut, shortcut) =>
            player_guid mustEqual PlanetSideGUID(1356)
            slot mustEqual 8
            unk mustEqual 0
            addShortcut mustEqual true
            shortcut.isDefined mustEqual true
            shortcut.get.purpose mustEqual 1
            shortcut.get.tile mustEqual "shortcut_macro"
            shortcut.get.effect1 mustEqual "NTU"
            shortcut.get.effect2 mustEqual "/platoon Incoming NTU spam!"
          case _ =>
            ko
        }
      }

      "decode (remove)" in {
        PacketCoding.DecodePacket(stringRemove).require match {
          case CreateShortcutMessage(player_guid, slot, unk, addShortcut, shortcut) =>
            player_guid mustEqual PlanetSideGUID(1356)
            slot mustEqual 1
            unk mustEqual 0
            addShortcut mustEqual false
            shortcut.isDefined mustEqual false
          case _ =>
            ko
        }
      }

      "encode (medkit)" in {
        val msg = CreateShortcutMessage(PlanetSideGUID(4210), 1, 0, true, Some(Shortcut(0, "medkit")))
        val pkt = PacketCoding.EncodePacket(msg).require.toByteVector

        pkt mustEqual stringMedkit
      }

      "encode (macro)" in {
        val msg = CreateShortcutMessage(PlanetSideGUID(1356), 8, 0, true, Some(Shortcut(1, "shortcut_macro", "NTU", "/platoon Incoming NTU spam!")))
        val pkt = PacketCoding.EncodePacket(msg).require.toByteVector

        pkt mustEqual stringMacro
      }

      "encode (remove)" in {
        val msg = CreateShortcutMessage(PlanetSideGUID(1356), 1, 0, false)
        val pkt = PacketCoding.EncodePacket(msg).require.toByteVector

        pkt mustEqual stringRemove
      }

      "macro" in {
        val MACRO : Some[Shortcut] = Shortcut.MACRO("NTU", "/platoon Incoming NTU spam!")
        MACRO.get.purpose mustEqual 1
        MACRO.get.tile mustEqual "shortcut_macro"
        MACRO.get.effect1 mustEqual "NTU"
        MACRO.get.effect2 mustEqual "/platoon Incoming NTU spam!"
      }

      "presets" in {
        Shortcut.AUDIO_AMPLIFIER.get.purpose mustEqual 2
        Shortcut.AUDIO_AMPLIFIER.get.tile mustEqual "audio_amplifier"
        Shortcut.DARKLIGHT_VISION.get.purpose mustEqual 2
        Shortcut.DARKLIGHT_VISION.get.tile mustEqual "darklight_vision"
        Shortcut.ENHANCED_TARGETING.get.purpose mustEqual 2
        Shortcut.ENHANCED_TARGETING.get.tile mustEqual "targeting"
        Shortcut.MEDKIT.get.purpose mustEqual 0
        Shortcut.MEDKIT.get.tile mustEqual "medkit"
        Shortcut.MELEE_BOOSTER.get.purpose mustEqual 2
        Shortcut.MELEE_BOOSTER.get.tile mustEqual "melee_booster"
        Shortcut.PERSONAL_SHIELD.get.purpose mustEqual 2
        Shortcut.PERSONAL_SHIELD.get.tile mustEqual "personal_shield"
        Shortcut.RANGE_MAGNIFIER.get.purpose mustEqual 2
        Shortcut.RANGE_MAGNIFIER.get.tile mustEqual "range_magnifier"
        Shortcut.REGENERATION.get.purpose mustEqual 2
        Shortcut.REGENERATION.get.tile mustEqual "advanced_regen"
        Shortcut.SECOND_WIND.get.purpose mustEqual 2
        Shortcut.SECOND_WIND.get.tile mustEqual "second_wind"
        Shortcut.SENSOR_SHIELD.get.purpose mustEqual 2
        Shortcut.SENSOR_SHIELD.get.tile mustEqual "silent_run"
        Shortcut.SURGE.get.purpose mustEqual 2
        Shortcut.SURGE.get.tile mustEqual "surge"
      }
    }

    "ObjectAttachMessage" should {
      val stringToInventory = hex"2A 9F05 D405 86"
      val stringToCursor = hex"2A 9F05 D405 00FA"

      "decode (inventory 1,1)" in {
        PacketCoding.DecodePacket(stringToInventory).require match {
          case ObjectAttachMessage(player_guid, item_guid, index) =>
            player_guid mustEqual PlanetSideGUID(1439)
            item_guid mustEqual PlanetSideGUID(1492)
            index mustEqual 6
          case default =>
            ko
        }
      }

      "decode (cursor)" in {
        PacketCoding.DecodePacket(stringToCursor).require match {
          case ObjectAttachMessage(player_guid, item_guid, index) =>
            player_guid mustEqual PlanetSideGUID(1439)
            item_guid mustEqual PlanetSideGUID(1492)
            index mustEqual 250
          case default =>
            ko
        }
      }

      "encode (inventory 1,1)" in {
        val msg = ObjectAttachMessage(PlanetSideGUID(1439), PlanetSideGUID(1492), 6)
        val pkt = PacketCoding.EncodePacket(msg).require.toByteVector

        pkt mustEqual stringToInventory
      }

      "encode (cursor)" in {
        val msg = ObjectAttachMessage(PlanetSideGUID(1439), PlanetSideGUID(1492), 250)
        val pkt = PacketCoding.EncodePacket(msg).require.toByteVector

        pkt mustEqual stringToCursor
      }
    }

    "ChangeShortcutBankMessage" should {
      val string = hex"29 4B00 20"

      "decode" in {
        PacketCoding.DecodePacket(string).require match {
          case ChangeShortcutBankMessage(player_guid, bank) =>
            player_guid mustEqual PlanetSideGUID(75)
            bank mustEqual 2
          case default =>
            ko
        }
      }

      "encode" in {
        val msg = ChangeShortcutBankMessage(PlanetSideGUID(75), 2)
        val pkt = PacketCoding.EncodePacket(msg).require.toByteVector

        pkt mustEqual string
      }
    }

    "DropItemMessage" should {
      val string = hex"37 4C00"

      "decode" in {
        PacketCoding.DecodePacket(string).require match {
          case DropItemMessage(item_guid) =>
            item_guid mustEqual PlanetSideGUID(76)
          case default =>
            ko
        }
      }

      "encode" in {
        val msg = DropItemMessage(PlanetSideGUID(76))
        val pkt = PacketCoding.EncodePacket(msg).require.toByteVector

        pkt mustEqual string
      }
    }

    "ReloadMessage" should {
      val string = hex"0D 4C00 7B000000 FFFFFFFF"

      "decode" in {
        PacketCoding.DecodePacket(string).require match {
          case ReloadMessage(item_guid, ammo_clip, unk1) =>
            item_guid mustEqual PlanetSideGUID(76)
            ammo_clip mustEqual 123
            unk1 mustEqual -1
          case default =>
            ko
        }
      }

      "encode" in {
        val msg = ReloadMessage(PlanetSideGUID(76), 123, -1)
        val pkt = PacketCoding.EncodePacket(msg).require.toByteVector

        pkt mustEqual string
      }
    }

    "MountVehicleMsg" should {
      val string = hex"0E E104 6704 06"

      "decode" in {
        PacketCoding.DecodePacket(string).require match {
          case MountVehicleMsg(player_guid, vehicle_guid, entry) =>
            player_guid mustEqual PlanetSideGUID(1249)
            vehicle_guid mustEqual PlanetSideGUID(1127)
            entry mustEqual 6
          case default =>
            ko
        }
      }

      "encode" in {
        val msg = MountVehicleMsg(PlanetSideGUID(1249), PlanetSideGUID(1127), 6)
        val pkt = PacketCoding.EncodePacket(msg).require.toByteVector

        pkt mustEqual string
      }
    }

    "ObjectHeldMessage" should {
      val string = hex"33 4B00 02 00"

      "decode" in {
        PacketCoding.DecodePacket(string).require match {
          case ObjectHeldMessage(avatar_guid, held_holsters, unk1) =>
            avatar_guid mustEqual PlanetSideGUID(75)
            held_holsters mustEqual (1 << 1)
            unk1 mustEqual false
          case default =>
            ko
        }
      }

      "encode" in {
        val msg = ObjectHeldMessage(PlanetSideGUID(75), (1 << 1), false)
        val pkt = PacketCoding.EncodePacket(msg).require.toByteVector

        pkt mustEqual string
      }
    }

    "AvatarJumpMessage" should {
      val string = hex"35 80"

      "decode" in {
        PacketCoding.DecodePacket(string).require match {
          case AvatarJumpMessage(state) =>
            state mustEqual true
          case default =>
            ko
        }
      }

      "encode" in {
        val msg = AvatarJumpMessage(true)
        val pkt = PacketCoding.EncodePacket(msg).require.toByteVector

        pkt mustEqual string
      }
    }

    "RequestDestroyMessage" should {
      val string = hex"2D A49C"

      "decode" in {
        PacketCoding.DecodePacket(string).require match {
          case RequestDestroyMessage(object_guid) =>
            object_guid mustEqual PlanetSideGUID(40100)
          case default =>
            ko
        }
      }

      "encode" in {
        val msg = RequestDestroyMessage(PlanetSideGUID(40100))
        val pkt = PacketCoding.EncodePacket(msg).require.toByteVector

        pkt mustEqual string
      }
    }

    "ObjectDeleteMessage" should {
      val string = hex"19 4C00 00"

      "decode" in {
        PacketCoding.DecodePacket(string).require match {
          case ObjectDeleteMessage(object_guid, unk1) =>
            object_guid mustEqual PlanetSideGUID(76)
            unk1 mustEqual 0
          case default =>
            ko
        }
      }

      "encode" in {
        val msg = ObjectDeleteMessage(PlanetSideGUID(76), 0)
        val pkt = PacketCoding.EncodePacket(msg).require.toByteVector

        pkt mustEqual string
      }
    }

    "MoveItemMessage" should {
      val string = hex"11 4C00 4B00 4B00 0900 0100"

      "decode" in {
        PacketCoding.DecodePacket(string).require match {
          case MoveItemMessage(item_guid, avatar_guid_1, avatar_guid_2, dest, unk1) =>
            item_guid mustEqual PlanetSideGUID(76)
            avatar_guid_1 mustEqual PlanetSideGUID(75)
            avatar_guid_2 mustEqual PlanetSideGUID(75)
            dest mustEqual 9
            unk1 mustEqual 1
          case default =>
            ko
        }
      }

      "encode" in {
        val msg = MoveItemMessage(PlanetSideGUID(76), PlanetSideGUID(75), PlanetSideGUID(75), 9, 1)
        val pkt = PacketCoding.EncodePacket(msg).require.toByteVector

        pkt mustEqual string
      }
    }

    "ChangeAmmoMessage" should {
      val string = hex"47 4E00 00000000"

      "decode" in {
        PacketCoding.DecodePacket(string).require match {
          case ChangeAmmoMessage(item_guid, unk1) =>
            item_guid mustEqual PlanetSideGUID(78)
            unk1 mustEqual 0
          case default =>
            ko
        }
      }

      "encode" in {
        val msg = ChangeAmmoMessage(PlanetSideGUID(78), 0)
        val pkt = PacketCoding.EncodePacket(msg).require.toByteVector

        pkt mustEqual string
      }
    }

    "TimeOfDayMessage" should {
      val string = hex"48 00 00 00 47 00 00 20 41"

      "decode" in {
        PacketCoding.DecodePacket(string).require match {
          case TimeOfDayMessage(time, unk) =>
            time mustEqual 1191182336
            unk mustEqual 1092616192
          case default =>
            ko
        }
      }

      "encode" in {
        val msg = TimeOfDayMessage(1191182336)
        val pkt = PacketCoding.EncodePacket(msg).require.toByteVector

        pkt mustEqual string
      }
    }

    "PlayerStateMessageUpstream" should {
      val string = hex"BD 4B000 E377BA575B616C640A70004014060110007000000"

      "decode" in {
        PacketCoding.DecodePacket(string).require match {
          case PlayerStateMessageUpstream(avatar_guid, pos, vel, unk1, aim_pitch, unk2, seq_time, unk3, is_crouching, unk4, unk5, is_cloaking, unk6, unk7) =>
            avatar_guid mustEqual PlanetSideGUID(75)
            pos mustEqual Vector3(3694.1094f, 2735.4531f, 90.84375f)
            vel mustEqual Some(Vector3(4.375f, 2.59375f, 0.0f))
            unk1 mustEqual 10
            aim_pitch mustEqual 3
            unk2 mustEqual 0
            seq_time mustEqual 136
            unk3 mustEqual 0
            is_crouching mustEqual false
            unk4 mustEqual false
            unk5 mustEqual false
            is_cloaking mustEqual false
            unk6 mustEqual 112
            unk7 mustEqual 0
          case default =>
            ko
        }
      }

      "encode" in {
        val msg = PlayerStateMessageUpstream(PlanetSideGUID(75), Vector3(3694.1094f, 2735.4531f, 90.84375f), Some(Vector3(4.375f, 2.59375f, 0.0f)), 10, 3, 0, 136, 0, false, false, false, false, 112, 0)
        val pkt = PacketCoding.EncodePacket(msg).require.toByteVector

        pkt mustEqual string
      }
    }

    "ZipLineMessage" should {
      val string = hex"BF 4B00 19 80000010 5bb4089c 52116881 cf76e840"

      "decode" in {
        PacketCoding.DecodePacket(string).require match {
          case ZipLineMessage(player_guid, origin_side, action, uid, x, y, z) =>
            player_guid mustEqual PlanetSideGUID(75)
            origin_side mustEqual false
            action mustEqual 0
            uid mustEqual 204
            x mustEqual 1286.9221f
            y mustEqual 1116.5276f
            z mustEqual 91.74034f
          case _ =>
            ko
        }
      }

      "encode" in {
        val msg = ZipLineMessage(PlanetSideGUID(75), false, 0, 204, 1286.9221f, 1116.5276f, 91.74034f)
        val pkt = PacketCoding.EncodePacket(msg).require.toByteVector

        pkt mustEqual string
      }
    }

    "PlayerStateShiftMessage" should {
      val string_short = hex"BE 68"
      val string_pos = hex"BE 95 A0 89 13 91 B8 B0 BF F0"
      val string_posAndVel = hex"BE AE 01 29 CD 59 B9 40 C0 EA D4 00 0F 86 40"

      "decode (short)" in {
        PacketCoding.DecodePacket(string_short).require match {
          case PlayerStateShiftMessage(state, unk) =>
            state.isDefined mustEqual false
            unk.isDefined mustEqual true
            unk.get mustEqual 5
          case _ =>
            ko
        }
      }

      "decode (pos)" in {
        PacketCoding.DecodePacket(string_pos).require match {
          case PlayerStateShiftMessage(state, unk) =>
            state.isDefined mustEqual true
            state.get.unk mustEqual 1
            state.get.pos.x mustEqual 4624.703f
            state.get.pos.y mustEqual 5922.1484f
            state.get.pos.z mustEqual 46.171875f
            state.get.viewYawLim mustEqual 255
            state.get.vel.isDefined mustEqual false
            unk.isDefined mustEqual false
          case _ =>
            ko
        }
      }

      "decode (pos and vel)" in {
        PacketCoding.DecodePacket(string_posAndVel).require match {
          case PlayerStateShiftMessage(state, unk) =>
            state.isDefined mustEqual true
            state.get.unk mustEqual 2
            state.get.pos.x mustEqual 4645.75f
            state.get.pos.y mustEqual 5811.6016f
            state.get.pos.z mustEqual 50.3125f
            state.get.viewYawLim mustEqual 14
            state.get.vel.isDefined mustEqual true
            state.get.vel.get.x mustEqual 2.8125f
            state.get.vel.get.y mustEqual -8.0f
            state.get.vel.get.z mustEqual 0.375f
            unk.isDefined mustEqual false
          case _ =>
            ko
        }
      }

      "encode (short)" in {
        val msg = PlayerStateShiftMessage(5)
        val pkt = PacketCoding.EncodePacket(msg).require.toByteVector

        pkt mustEqual string_short
      }

      "encode (pos)" in {
        val msg = PlayerStateShiftMessage(ShiftState(1, Vector3(4624.703f, 5922.1484f, 46.171875f), 255))
        val pkt = PacketCoding.EncodePacket(msg).require.toByteVector

        pkt mustEqual string_pos
      }

      "encode (pos and vel)" in {
        val msg = PlayerStateShiftMessage(ShiftState(2, Vector3(4645.75f, 5811.6016f, 50.3125f), 14, Vector3(2.8125f, -8.0f, 0.375f)))
        val pkt = PacketCoding.EncodePacket(msg).require.toByteVector

        pkt mustEqual string_posAndVel
      }
    }

    "ProximityTerminalUseMessage" should {
      val string = hex"C3 4B00 A700 80"
      "decode" in {
        PacketCoding.DecodePacket(string).require match {
          case ProximityTerminalUseMessage(player_guid, object_guid, unk) =>
            player_guid mustEqual PlanetSideGUID(75)
            object_guid mustEqual PlanetSideGUID(167)
            unk mustEqual true
          case _ =>
            ko
        }
      }
      "encode" in {
        val msg = ProximityTerminalUseMessage(PlanetSideGUID(75), PlanetSideGUID(167), true)
        val pkt = PacketCoding.EncodePacket(msg).require.toByteVector
        pkt mustEqual string
      }
    }

    "UseItemMessage" should {
      val string = hex"10 4B00 0000 7401 FFFFFFFF 4001000000000000000000000000058C803600800000"

      "decode" in {
        PacketCoding.DecodePacket(string).require match {
          case UseItemMessage(avatar_guid, unk1, object_guid, unk2, unk3, unk4, unk5, unk6, unk7, unk8, unk9) =>
            avatar_guid mustEqual PlanetSideGUID(75)
            unk1 mustEqual 0
            object_guid mustEqual PlanetSideGUID(372)
            unk2 mustEqual 0xFFFFFFFFL
            unk3 mustEqual false
            unk4 mustEqual Vector3(5.0f, 0.0f, 0.0f)
            unk5 mustEqual Vector3(0.0f, 0.0f, 0.0f)
            unk6 mustEqual 11
            unk7 mustEqual 25
            unk8 mustEqual 0
            unk9 mustEqual 364
          case default =>
            ko
        }
      }

      "encode" in {
        val msg = UseItemMessage(PlanetSideGUID(75), 0, PlanetSideGUID(372), 0xFFFFFFFFL, false, Vector3(5.0f, 0.0f, 0.0f), Vector3(0.0f, 0.0f, 0.0f), 11, 25, 0, 364)
        val pkt = PacketCoding.EncodePacket(msg).require.toByteVector

        pkt mustEqual string
      }
    }

    "GenericObjectStateMsg" should {
      val string = hex"1D 6401 10000000"

      "decode" in {
        PacketCoding.DecodePacket(string).require match {
          case GenericObjectStateMsg(object_guid, state) =>
            object_guid mustEqual PlanetSideGUID(356)
            state mustEqual 16
          case default =>
            ko
        }
      }

      "encode" in {
        val msg = GenericObjectStateMsg(PlanetSideGUID(356), 16)
        val pkt = PacketCoding.EncodePacket(msg).require.toByteVector

        pkt mustEqual string
      }
    }

    "ItemTransactionMessage" should {
      val string_buy = hex"44 4C03 4000110070756E6973686572000000"
      val string_sell = hex"44 5303 60001000004E00"
      val string_forget = hex"44 BA00 600011006861726173736572000000"

      "decode" in {
        PacketCoding.DecodePacket(string_buy).require match {
          case ItemTransactionMessage(terminal_guid, transaction_type, item_page, item_name, unk1, item_guid) =>
            terminal_guid mustEqual PlanetSideGUID(844)
            transaction_type mustEqual TransactionType.Buy
            item_page mustEqual 0
            item_name mustEqual "punisher"
            unk1 mustEqual 0
            item_guid mustEqual PlanetSideGUID(0)
          case default =>
            ko
        }

        PacketCoding.DecodePacket(string_sell).require match {
          case ItemTransactionMessage(terminal_guid, transaction_type, item_page, item_name, unk1, item_guid) =>
            terminal_guid mustEqual PlanetSideGUID(851)
            transaction_type mustEqual TransactionType.Sell
            item_page mustEqual 0
            item_name mustEqual ""
            unk1 mustEqual 0
            item_guid mustEqual PlanetSideGUID(78)
          case default =>
            ko
        }

        PacketCoding.DecodePacket(string_forget).require match {
          case ItemTransactionMessage(terminal_guid, transaction_type, item_page, item_name, unk1, item_guid) =>
            terminal_guid mustEqual PlanetSideGUID(186)
            transaction_type mustEqual TransactionType.Sell
            item_page mustEqual 0
            item_name mustEqual "harasser"
            unk1 mustEqual 0
            item_guid mustEqual PlanetSideGUID(0)
          case default =>
            ko
        }
      }

      "encode" in {
        val msg_buy = ItemTransactionMessage(PlanetSideGUID(844), TransactionType.Buy, 0, "punisher", 0, PlanetSideGUID(0))
        val pkt_buy = PacketCoding.EncodePacket(msg_buy).require.toByteVector

        pkt_buy mustEqual string_buy

        val msg_sell = ItemTransactionMessage(PlanetSideGUID(851), TransactionType.Sell, 0, "", 0, PlanetSideGUID(78))
        val pkt_sell = PacketCoding.EncodePacket(msg_sell).require.toByteVector

        pkt_sell mustEqual string_sell

        val msg_forget = ItemTransactionMessage(PlanetSideGUID(186), TransactionType.Sell, 0, "harasser", 0, PlanetSideGUID(0))
        val pkt_forget = PacketCoding.EncodePacket(msg_forget).require.toByteVector

        pkt_forget mustEqual string_forget
      }
    }

    "DestroyDisplayMessage" should {
      val string = hex"81 87 41006E00670065006C006C006F00 35BCD801 8 F201 9207 0A 0 48004D00460049004300 B18ED901 00" // Angello-VS (???) HMFIC-TR

      "decode" in {
        PacketCoding.DecodePacket(string).require match {
          case DestroyDisplayMessage(killer, killer_unk, killer_empire, killer_inVehicle, unk, method, victim, victim_unk, victim_empire, victim_inVehicle) =>
            killer mustEqual "Angello"
            killer_unk mustEqual 30981173
            killer_empire mustEqual PlanetSideEmpire.VS
            killer_inVehicle mustEqual false
            unk mustEqual 121
            method mustEqual 969
            victim mustEqual "HMFIC"
            victim_unk mustEqual 31035057
            victim_empire mustEqual PlanetSideEmpire.TR
            victim_inVehicle mustEqual false
          case default =>
            ko
        }
      }

      "encode" in {
<<<<<<< HEAD
        val msg = DestroyDisplayMessage("Angello", 30981173,PlanetSideEmpire.VS, false, 121, 969, "HMFIC", 31035057, PlanetSideEmpire.TR, false)
=======
        val msg = DestroyDisplayMessage("Angello", 30981173, PlanetSideEmpire.VS, false, 121, 969, "HMFIC", 31035057, PlanetSideEmpire.TR, false)
>>>>>>> 52977fd3
        val pkt = PacketCoding.EncodePacket(msg).require.toByteVector
        pkt mustEqual string
      }
    }

    "WeaponDelayFireMessage" should {
      val string = hex"88 A3140000"

      "decode" in {
        PacketCoding.DecodePacket(string).require match {
          case WeaponDelayFireMessage(seq_time, weapon_guid) =>
            seq_time mustEqual 163
            weapon_guid mustEqual PlanetSideGUID(80)
          case default =>
            ko
        }
      }

      "encode" in {
        val msg = WeaponDelayFireMessage(163, PlanetSideGUID(80))
        val pkt = PacketCoding.EncodePacket(msg).require.toByteVector

        pkt mustEqual string
      }
    }

    "BugReportMessage" should {
      val string = hex"89 03000000 0F000000 8B4465632020322032303039 1 1 0 19 6C511 656B1 7A11 830610062006300 843100320033003400"

      "decode" in {
        PacketCoding.DecodePacket(string).require match {
          case BugReportMessage(major, minor, date, btype, repeat, unk, zone, loc, summary, desc) =>
            major mustEqual 3
            minor mustEqual 15
            date mustEqual "Dec  2 2009"
            btype mustEqual BugType.GAMEPLAY
            repeat mustEqual true
            zone mustEqual 25
            loc.x mustEqual 674.84375f
            loc.y mustEqual 726.78906f
            loc.z mustEqual 69.90625f
            summary mustEqual "abc"
            desc mustEqual "1234"
          case default =>
            ko
        }
      }

      "encode" in {
        val msg = BugReportMessage(3, 15, "Dec  2 2009",
          BugType.GAMEPLAY, true, 0, 25, Vector3(674.84375f, 726.78906f, 69.90625f),
          "abc", "1234")
        val pkt = PacketCoding.EncodePacket(msg).require.toByteVector

        pkt mustEqual string
      }
    }

    "PlayerStasisMessage" should {
      val string = hex"8A 4B 00 80"

      "decode" in {
        PacketCoding.DecodePacket(string).require match {
          case PlayerStasisMessage(player_guid, stasis) =>
            player_guid mustEqual PlanetSideGUID(75)
            stasis mustEqual true
          case default =>
            ko
        }
      }

      "encode" in {
        val msg = PlayerStasisMessage(PlanetSideGUID(75))
        val pkt = PacketCoding.EncodePacket(msg).require.toByteVector

        pkt mustEqual string
      }
    }

    "ContinentalLockUpdateMessage" should {
      val string = hex"A8 16 00 40"

      "decode" in {
        PacketCoding.DecodePacket(string).require match {
          case ContinentalLockUpdateMessage(continent_guid, empire) =>
            continent_guid mustEqual PlanetSideGUID(22)
            empire mustEqual PlanetSideEmpire.NC
          case default =>
            ko
        }
      }

      "encode" in {
        val msg = ContinentalLockUpdateMessage(PlanetSideGUID(22), PlanetSideEmpire.NC)
        val pkt = PacketCoding.EncodePacket(msg).require.toByteVector

        pkt mustEqual string
      }
    }

    "AvatarGrenadeStateMessage" should {
      val string = hex"A9 DA11 01"

      "decode" in {
        PacketCoding.DecodePacket(string).require match {
          case AvatarGrenadeStateMessage(player_guid, state) =>
            player_guid mustEqual PlanetSideGUID(4570)
            state mustEqual GrenadeState.PRIMED
          case default =>
            ko
        }
      }

      "encode" in {
        val msg = AvatarGrenadeStateMessage(PlanetSideGUID(4570), GrenadeState.PRIMED)
        val pkt = PacketCoding.EncodePacket(msg).require.toByteVector

        pkt mustEqual string
      }
    }

    "BroadcastWarpgateUpdateMessage" should {
      val string = hex"D9 0D 00 01 00 20"

      "decode" in {
        PacketCoding.DecodePacket(string).require match {
          case BroadcastWarpgateUpdateMessage(continent_guid, building_guid, state1, state2, state3) =>
            continent_guid mustEqual PlanetSideGUID(13)
            building_guid mustEqual PlanetSideGUID(1)
            state1 mustEqual false
            state2 mustEqual false
            state3 mustEqual true
          case default =>
            ko
        }
      }

      "encode" in {
        val msg = BroadcastWarpgateUpdateMessage(PlanetSideGUID(13), PlanetSideGUID(1), false, false, true)
        val pkt = PacketCoding.EncodePacket(msg).require.toByteVector

        pkt mustEqual string
      }
    }

    "ReplicationStreamMessage" should {
      val stringListClear = hex"E6 B9 FE"
      val stringListOne = hex"E6 B8 01 06 01 00 8B 46007200610067004C0041004E00640049004E004300 84 4600720061006700 0A00 00 00 0A FF"
      val stringListTwo = hex"E6 B8 01 06 06 00 8E 470065006E006500720061006C0047006F0072006700750074007A00 A1 46004C0059002C0041006C006C002000770065006C0063006F006D0065002C0063006E0020006C0061007300740020006E0069006700680074002100210021002100 0400 00 00 7A 01 83 02 00 45 80 4B004F004B006B006900610073004D00460043004E00 87 5300710075006100640020003200 0400 00 00 6A FF"
      val stringListThree = hex"E6 B8 01 06 06 00 8E 470065006E006500720061006C0047006F0072006700750074007A00 A1 46004C0059002C0041006C006C002000770065006C0063006F006D0065002C0063006E0020006C0061007300740020006E0069006700680074002100210021002100 0400 00 00 7A 01 83 01 80 4600 4E0049004700480054003800380052004100560045004E00 8B 41006C006C002000570065006C0063006F006D006500 0A 00 00 00 4A 02 83 02 00 45 80 4B004F004B006B006900610073004D00460043004E00 87 5300710075006100640020003200 0400 00 00 6A FF"
      val stringListRemove = hex"E6 20 A0 19 FE"
      val stringUpdateLeader = hex"E6 C0 28 08 C4 00 46006100740065004A0048004E004300 FF"
      val stringUpdateTask = hex"E6 C0 58 094E00 52004900500020005000530031002C0020007600690073006900740020005000530046006F00720065007600650072002E006E0065007400 FF"
      val stringUpdateContinent = hex"E6 C0 38 09 85000000 7F80"
      val stringUpdateSize = hex"E6 C0 18 0A 37 F8"
      val stringUpdateLeaderSize = hex"E6 C0 58 10 C3 00 4A0069006D006D0079006E00 43 FF"
      val stringUpdateTaskContinent = hex"E6 C0 58 11 40 80 3200 3 04000000 FF0"
      val stringUpdateAll = hex"E6 C0 78 30 58 0430 6D00610064006D0075006A00 80 040000000A FF"
      //failing conditions
      val stringCodecFail = hex"E6 20 A1 19 FE"
      val stringListOneFail = hex"E6 B8 01 06 01 00 8B 46007200610067004C0041004E00640049004E004300 84 4600720061006700 0A00 00 01 0A FF"
      val stringListTwoFail = hex"E6 B8 01 06 06 00 8E 470065006E006500720061006C0047006F0072006700750074007A00 A1 46004C0059002C0041006C006C002000770065006C0063006F006D0065002C0063006E0020006C0061007300740020006E0069006700680074002100210021002100 0400 00 00 7A 01 83 02 00 45 80 4B004F004B006B006900610073004D00460043004E00 87 5300710075006100640020003200 0400 00 01 6A FF"
      val stringUpdateLeaderFail = hex"E6 C0 28 08 44 00 46006100740065004A0048004E004300 FF"
      val stringUpdateTaskFail = hex"E6 C0 58 09CE00 52004900500020005000530031002C0020007600690073006900740020005000530046006F00720065007600650072002E006E0065007400 FF"
      val stringUpdateContinentFail = hex"E6 C0 38 09 85000001 7F80"
      val stringUpdateSizeFail = hex"E6 C0 18 0A B7 F8"
      val stringUpdateLeaderSizeFail = hex"E6 C0 58 10 43 00 4A0069006D006D0079006E00 43 FF"
      val stringUpdateTaskContinentFail = hex"E6 C0 58 11 C0 80 3200 3 04000000 FF0"
      val stringUpdateAllFail = hex"E6 C0 78 30 58 0430 6D00610064006D0075006A00 80 04000001 0A FF"

      "SquadInfo (w/ squad_guid)" in {
        val o = SquadInfo("FragLANdINC", "Frag", PlanetSideZoneID(10), 0, 10)
        o.leader.isDefined mustEqual true
        o.leader.get mustEqual "FragLANdINC"
        o.task.isDefined mustEqual true
        o.task.get mustEqual "Frag"
        o.zone_id.isDefined mustEqual true
        o.zone_id.get mustEqual PlanetSideZoneID(10)
        o.size.isDefined mustEqual true
        o.size.get mustEqual 0
        o.capacity.isDefined mustEqual true
        o.capacity.get mustEqual 10
      }

      "SquadInfo (capacity)" in {
        val o = SquadInfo(None, 7)
        o.leader.isDefined mustEqual false
        o.task.isDefined mustEqual false
        o.zone_id.isDefined mustEqual false
        o.size.isDefined mustEqual false
        o.capacity.isDefined mustEqual true
        o.capacity.get mustEqual 7
      }

      "decode (clear)" in {
        PacketCoding.DecodePacket(stringListClear).require match {
          case ReplicationStreamMessage(behavior, behavior2, entries) =>
            behavior mustEqual 5
            behavior2.isDefined mustEqual true
            behavior2.get mustEqual 6
            entries.length mustEqual 1
            entries.head.index mustEqual 255
            entries.head.listing.isDefined mustEqual false
          case _ =>
            ko
        }
      }

      "decode (one)" in {
        PacketCoding.DecodePacket(stringListOne).require match {
          case ReplicationStreamMessage(behavior, behavior2, entries) =>
            behavior mustEqual 5
            behavior2.get mustEqual 6
            entries.length mustEqual 2
            entries.head.index mustEqual 0
            entries.head.listing.isDefined mustEqual true
            entries.head.listing.get.unk1 mustEqual 131
            entries.head.listing.get.unk2 mustEqual false
            entries.head.listing.get.unk3.isDefined mustEqual false
            entries.head.listing.get.info.isDefined mustEqual true
            entries.head.listing.get.info.get.leader.isDefined mustEqual true
            entries.head.listing.get.info.get.leader.get mustEqual "FragLANdINC"
            entries.head.listing.get.info.get.task.isDefined mustEqual true
            entries.head.listing.get.info.get.task.get mustEqual "Frag"
            entries.head.listing.get.info.get.zone_id.isDefined mustEqual true
            entries.head.listing.get.info.get.zone_id.get mustEqual PlanetSideZoneID(10)
            entries.head.listing.get.info.get.size.isDefined mustEqual true
            entries.head.listing.get.info.get.size.get mustEqual 0
            entries.head.listing.get.info.get.capacity.isDefined mustEqual true
            entries.head.listing.get.info.get.capacity.get mustEqual 10
            entries.head.listing.get.info.get.squad_guid.isDefined mustEqual true
            entries.head.listing.get.info.get.squad_guid.get mustEqual PlanetSideGUID(1)
            entries(1).index mustEqual 255
            entries(1).listing.isDefined mustEqual false
          case _ =>
            ko
        }
      }

      "decode (two)" in {
        PacketCoding.DecodePacket(stringListTwo).require match {
          case ReplicationStreamMessage(behavior, behavior2, entries) =>
            behavior mustEqual 5
            behavior2.get mustEqual 6
            entries.length mustEqual 3
            entries.head.index mustEqual 0
            entries.head.listing.get.unk1 mustEqual 131
            entries.head.listing.get.unk2 mustEqual false
            entries.head.listing.get.unk3.isDefined mustEqual false
            entries.head.listing.get.info.get.leader.get mustEqual "GeneralGorgutz"
            entries.head.listing.get.info.get.task.get mustEqual "FLY,All welcome,cn last night!!!!"
            entries.head.listing.get.info.get.zone_id.get mustEqual PlanetSideZoneID(4)
            entries.head.listing.get.info.get.size.get mustEqual 7
            entries.head.listing.get.info.get.capacity.get mustEqual 10
            entries.head.listing.get.info.get.squad_guid.get mustEqual PlanetSideGUID(6)
            entries(1).index mustEqual 1
            entries(1).listing.get.unk1 mustEqual 131
            entries(1).listing.get.unk2 mustEqual false
            entries(1).listing.get.unk3.isDefined mustEqual false
            entries(1).listing.get.info.get.leader.get mustEqual "KOKkiasMFCN"
            entries(1).listing.get.info.get.task.get mustEqual "Squad 2"
            entries(1).listing.get.info.get.zone_id.get mustEqual PlanetSideZoneID(4)
            entries(1).listing.get.info.get.size.get mustEqual 6
            entries(1).listing.get.info.get.capacity.get mustEqual 10
            entries(1).listing.get.info.get.squad_guid.get mustEqual PlanetSideGUID(4)
            entries(2).index mustEqual 255
          case _ =>
            ko
        }
      }

      "decode (three)" in {
        PacketCoding.DecodePacket(stringListThree).require match {
          case ReplicationStreamMessage(behavior, behavior2, entries) =>
            behavior mustEqual 5
            behavior2.get mustEqual 6
            entries.length mustEqual 4
            entries.head.index mustEqual 0
            entries.head.listing.get.unk1 mustEqual 131
            entries.head.listing.get.unk2 mustEqual false
            entries.head.listing.get.unk3.isDefined mustEqual false
            entries.head.listing.get.info.get.leader.get mustEqual "GeneralGorgutz"
            entries.head.listing.get.info.get.task.get mustEqual "FLY,All welcome,cn last night!!!!"
            entries.head.listing.get.info.get.zone_id.get mustEqual PlanetSideZoneID(4)
            entries.head.listing.get.info.get.size.get mustEqual 7
            entries.head.listing.get.info.get.capacity.get mustEqual 10
            entries.head.listing.get.info.get.squad_guid.get mustEqual PlanetSideGUID(6)
            entries(1).index mustEqual 1
            entries(1).listing.get.unk1 mustEqual 131
            entries(1).listing.get.unk2 mustEqual false
            entries(1).listing.get.unk3.isDefined mustEqual false
            entries(1).listing.get.info.get.leader.get mustEqual "NIGHT88RAVEN"
            entries(1).listing.get.info.get.task.get mustEqual "All Welcome"
            entries(1).listing.get.info.get.zone_id.get mustEqual PlanetSideZoneID(10)
            entries(1).listing.get.info.get.size.get mustEqual 4
            entries(1).listing.get.info.get.capacity.get mustEqual 10
            entries(1).listing.get.info.get.squad_guid.get mustEqual PlanetSideGUID(3)
            entries(2).index mustEqual 2
            entries(2).listing.get.unk1 mustEqual 131
            entries(2).listing.get.unk2 mustEqual false
            entries(2).listing.get.unk3.isDefined mustEqual false
            entries(2).listing.get.info.get.leader.get mustEqual "KOKkiasMFCN"
            entries(2).listing.get.info.get.task.get mustEqual "Squad 2"
            entries(2).listing.get.info.get.zone_id.get mustEqual PlanetSideZoneID(4)
            entries(2).listing.get.info.get.size.get mustEqual 6
            entries(2).listing.get.info.get.capacity.get mustEqual 10
            entries(2).listing.get.info.get.squad_guid.get mustEqual PlanetSideGUID(4)
            entries(3).index mustEqual 255
          case _ =>
            ko
        }
      }

      "decode (remove)" in {
        PacketCoding.DecodePacket(stringListRemove).require match {
          case ReplicationStreamMessage(behavior, behavior2, entries) =>
            behavior mustEqual 1
            behavior2.isDefined mustEqual false
            entries.length mustEqual 2
            entries.head.index mustEqual 5
            entries.head.listing.isDefined mustEqual true
            entries.head.listing.get.unk1 mustEqual 0
            entries.head.listing.get.unk2 mustEqual true
            entries.head.listing.get.unk3.isDefined mustEqual true
            entries.head.listing.get.unk3.get mustEqual 4
            entries.head.listing.get.info.isDefined mustEqual false
            entries(1).index mustEqual 255
          case _ =>
            ko
        }
      }

      "decode (update leader)" in {
        PacketCoding.DecodePacket(stringUpdateLeader).require match {
          case ReplicationStreamMessage(behavior, behavior2, entries) =>
            behavior mustEqual 6
            behavior2.isDefined mustEqual false
            entries.length mustEqual 2
            entries.head.index mustEqual 2
            entries.head.listing.isDefined mustEqual true
            entries.head.listing.get.unk1 mustEqual 128
            entries.head.listing.get.unk2 mustEqual true
            entries.head.listing.get.unk3.isDefined mustEqual true
            entries.head.listing.get.unk3.get mustEqual 0
            entries.head.listing.get.info.isDefined mustEqual true
            entries.head.listing.get.info.get.leader.isDefined mustEqual true
            entries.head.listing.get.info.get.leader.get mustEqual "FateJHNC"
            entries.head.listing.get.info.get.task.isDefined mustEqual false
            entries.head.listing.get.info.get.zone_id.isDefined mustEqual false
            entries.head.listing.get.info.get.size.isDefined mustEqual false
            entries.head.listing.get.info.get.capacity.isDefined mustEqual false
            entries.head.listing.get.info.get.squad_guid.isDefined mustEqual false
            entries(1).index mustEqual 255
          case _ =>
            ko
        }
      }

      "decode (update task)" in {
        PacketCoding.DecodePacket(stringUpdateTask).require match {
          case ReplicationStreamMessage(behavior, behavior2, entries) =>
            behavior mustEqual 6
            behavior2.isDefined mustEqual false
            entries.length mustEqual 2
            entries.head.index mustEqual 5
            entries.head.listing.isDefined mustEqual true
            entries.head.listing.get.unk1 mustEqual 128
            entries.head.listing.get.unk2 mustEqual true
            entries.head.listing.get.unk3.isDefined mustEqual true
            entries.head.listing.get.unk3.get mustEqual 1
            entries.head.listing.get.info.isDefined mustEqual true
            entries.head.listing.get.info.get.leader.isDefined mustEqual false
            entries.head.listing.get.info.get.task.isDefined mustEqual true
            entries.head.listing.get.info.get.task.get mustEqual "RIP PS1, visit PSForever.net"
            entries.head.listing.get.info.get.zone_id.isDefined mustEqual false
            entries.head.listing.get.info.get.size.isDefined mustEqual false
            entries.head.listing.get.info.get.capacity.isDefined mustEqual false
            entries.head.listing.get.info.get.squad_guid.isDefined mustEqual false
            entries(1).index mustEqual 255
          case _ =>
            ko
        }
      }

      "decode (update continent)" in {
        PacketCoding.DecodePacket(stringUpdateContinent).require match {
          case ReplicationStreamMessage(behavior, behavior2, entries) =>
            behavior mustEqual 6
            behavior2.isDefined mustEqual false
            entries.length mustEqual 2
            entries.head.index mustEqual 3
            entries.head.listing.isDefined mustEqual true
            entries.head.listing.get.unk1 mustEqual 128
            entries.head.listing.get.unk2 mustEqual true
            entries.head.listing.get.unk3.isDefined mustEqual true
            entries.head.listing.get.unk3.get mustEqual 1
            entries.head.listing.get.info.isDefined mustEqual true
            entries.head.listing.get.info.get.leader.isDefined mustEqual false
            entries.head.listing.get.info.get.task.isDefined mustEqual false
            entries.head.listing.get.info.get.zone_id.isDefined mustEqual true
            entries.head.listing.get.info.get.zone_id.get mustEqual PlanetSideZoneID(10)
            entries.head.listing.get.info.get.size.isDefined mustEqual false
            entries.head.listing.get.info.get.capacity.isDefined mustEqual false
            entries.head.listing.get.info.get.squad_guid.isDefined mustEqual false
            entries(1).index mustEqual 255
          case _ =>
            ko
        }
      }

      "decode (update size)" in {
        PacketCoding.DecodePacket(stringUpdateSize).require match {
          case ReplicationStreamMessage(behavior, behavior2, entries) =>
            behavior mustEqual 6
            behavior2.isDefined mustEqual false
            entries.length mustEqual 2
            entries.head.index mustEqual 1
            entries.head.listing.isDefined mustEqual true
            entries.head.listing.get.unk1 mustEqual 128
            entries.head.listing.get.unk2 mustEqual true
            entries.head.listing.get.unk3.isDefined mustEqual true
            entries.head.listing.get.unk3.get mustEqual 2
            entries.head.listing.get.info.isDefined mustEqual true
            entries.head.listing.get.info.get.leader.isDefined mustEqual false
            entries.head.listing.get.info.get.task.isDefined mustEqual false
            entries.head.listing.get.info.get.zone_id.isDefined mustEqual false
            entries.head.listing.get.info.get.size.isDefined mustEqual true
            entries.head.listing.get.info.get.size.get mustEqual 6
            entries.head.listing.get.info.get.capacity.isDefined mustEqual false
            entries.head.listing.get.info.get.squad_guid.isDefined mustEqual false
            entries(1).index mustEqual 255
          case _ =>
            ko
        }
      }

      "decode (update leader and size)" in {
        PacketCoding.DecodePacket(stringUpdateLeaderSize).require match {
          case ReplicationStreamMessage(behavior, behavior2, entries) =>
            behavior mustEqual 6
            behavior2.isDefined mustEqual false
            entries.length mustEqual 2
            entries.head.index mustEqual 5
            entries.head.listing.isDefined mustEqual true
            entries.head.listing.get.unk1 mustEqual 129
            entries.head.listing.get.unk2 mustEqual false
            entries.head.listing.get.unk3.isDefined mustEqual true
            entries.head.listing.get.unk3.get mustEqual 0
            entries.head.listing.get.info.isDefined mustEqual true
            entries.head.listing.get.info.get.leader.isDefined mustEqual true
            entries.head.listing.get.info.get.leader.get mustEqual "Jimmyn"
            entries.head.listing.get.info.get.task.isDefined mustEqual false
            entries.head.listing.get.info.get.zone_id.isDefined mustEqual false
            entries.head.listing.get.info.get.size.isDefined mustEqual true
            entries.head.listing.get.info.get.size.get mustEqual 3
            entries.head.listing.get.info.get.capacity.isDefined mustEqual false
            entries.head.listing.get.info.get.squad_guid.isDefined mustEqual false
            entries(1).index mustEqual 255
          case _ =>
            ko
        }
      }

      "decode (update task and continent)" in {
        PacketCoding.DecodePacket(stringUpdateTaskContinent).require match {
          case ReplicationStreamMessage(behavior, behavior2, entries) =>
            behavior mustEqual 6
            behavior2.isDefined mustEqual false
            entries.length mustEqual 2
            entries.head.index mustEqual 5
            entries.head.listing.isDefined mustEqual true
            entries.head.listing.get.unk1 mustEqual 129
            entries.head.listing.get.unk2 mustEqual false
            entries.head.listing.get.unk3.isDefined mustEqual true
            entries.head.listing.get.unk3.get mustEqual 1
            entries.head.listing.get.info.isDefined mustEqual true
            entries.head.listing.get.info.get.leader.isDefined mustEqual false
            entries.head.listing.get.info.get.task.isDefined mustEqual true
            entries.head.listing.get.info.get.task.get mustEqual "2"
            entries.head.listing.get.info.get.zone_id.isDefined mustEqual true
            entries.head.listing.get.info.get.zone_id.get mustEqual PlanetSideZoneID(4)
            entries.head.listing.get.info.get.size.isDefined mustEqual false
            entries.head.listing.get.info.get.capacity.isDefined mustEqual false
            entries.head.listing.get.info.get.squad_guid.isDefined mustEqual false
            entries(1).index mustEqual 255
          case _ =>
            ko
        }
      }

      "decode (update all)" in {
        PacketCoding.DecodePacket(stringUpdateAll).require match {
          case ReplicationStreamMessage(behavior, behavior2, entries) =>
            behavior mustEqual 6
            behavior2.isDefined mustEqual false
            entries.length mustEqual 2
            entries.head.index mustEqual 7
            entries.head.listing.isDefined mustEqual true
            entries.head.listing.get.unk1 mustEqual 131
            entries.head.listing.get.unk2 mustEqual false
            entries.head.listing.get.unk3.isDefined mustEqual false
            entries.head.listing.get.info.isDefined mustEqual true
            entries.head.listing.get.info.get.leader.isDefined mustEqual true
            entries.head.listing.get.info.get.leader.get mustEqual "madmuj"
            entries.head.listing.get.info.get.task.isDefined mustEqual true
            entries.head.listing.get.info.get.task.get mustEqual ""
            entries.head.listing.get.info.get.zone_id.isDefined mustEqual true
            entries.head.listing.get.info.get.zone_id.get mustEqual PlanetSideZoneID(4)
            entries.head.listing.get.info.get.size.isDefined mustEqual true
            entries.head.listing.get.info.get.size.get mustEqual 0
            entries.head.listing.get.info.get.capacity.isDefined mustEqual true
            entries.head.listing.get.info.get.capacity.get mustEqual 10
            entries.head.listing.get.info.get.squad_guid.isDefined mustEqual true
            entries.head.listing.get.info.get.squad_guid.get mustEqual PlanetSideGUID(11)
            entries(1).index mustEqual 255
          case _ =>
            ko
        }
      }

      "decode (fails)" in {
        PacketCoding.DecodePacket(stringCodecFail).isFailure mustEqual true
        //PacketCoding.DecodePacket(stringListOneFail).isFailure mustEqual true -> used to fail
        //PacketCoding.DecodePacket(stringListTwoFail).isFailure mustEqual true -> used to fail
        PacketCoding.DecodePacket(stringUpdateLeaderFail).isFailure mustEqual true
        PacketCoding.DecodePacket(stringUpdateTaskFail).isFailure mustEqual true
        //PacketCoding.DecodePacket(stringUpdateContinentFail).isFailure mustEqual true -> used to fail
        PacketCoding.DecodePacket(stringUpdateSizeFail).isFailure mustEqual true
        PacketCoding.DecodePacket(stringUpdateLeaderSizeFail).isFailure mustEqual true
        PacketCoding.DecodePacket(stringUpdateTaskContinentFail).isFailure mustEqual true
        //PacketCoding.DecodePacket(stringUpdateAllFail).isFailure mustEqual true -> used to fail
      }

      "encode (clear)" in {
        val msg = ReplicationStreamMessage(5, Some(6),
          Vector(
            SquadListing(255)
          )
        )
        val pkt = PacketCoding.EncodePacket(msg).require.toByteVector

        pkt mustEqual stringListClear
      }

      "encode (one)" in {
        val msg = ReplicationStreamMessage(5, Some(6),
          Vector(
            SquadListing(0, Some(SquadHeader(131, false, None, SquadInfo("FragLANdINC", "Frag", PlanetSideZoneID(10), 0, 10, PlanetSideGUID(1))))),
            SquadListing(255)
          )
        )
        val pkt = PacketCoding.EncodePacket(msg).require.toByteVector

        pkt mustEqual stringListOne
      }

      "encode (two)" in {
        val msg = ReplicationStreamMessage(5, Some(6),
          Vector(
            SquadListing(0, Some(SquadHeader(131, false, None, SquadInfo("GeneralGorgutz", "FLY,All welcome,cn last night!!!!", PlanetSideZoneID(4), 7, 10, PlanetSideGUID(6))))),
            SquadListing(1, Some(SquadHeader(131, false, None, SquadInfo("KOKkiasMFCN", "Squad 2", PlanetSideZoneID(4), 6, 10, PlanetSideGUID(4))))),
            SquadListing(255)
          )
        )
        val pkt = PacketCoding.EncodePacket(msg).require.toByteVector

        pkt mustEqual stringListTwo
      }

      "encode (three)" in {
        val msg = ReplicationStreamMessage(5, Some(6),
          Vector(
            SquadListing(0, Some(SquadHeader(131, false, None, SquadInfo("GeneralGorgutz", "FLY,All welcome,cn last night!!!!", PlanetSideZoneID(4), 7, 10, PlanetSideGUID(6))))),
            SquadListing(1, Some(SquadHeader(131, false, None, SquadInfo("NIGHT88RAVEN", "All Welcome", PlanetSideZoneID(10), 4, 10, PlanetSideGUID(3))))),
            SquadListing(2, Some(SquadHeader(131, false, None, SquadInfo("KOKkiasMFCN", "Squad 2", PlanetSideZoneID(4), 6, 10, PlanetSideGUID(4))))),
            SquadListing(255)
          )
        )
        val pkt = PacketCoding.EncodePacket(msg).require.toByteVector

        pkt mustEqual stringListThree
      }

      "encode (remove)" in {
        val msg = ReplicationStreamMessage(1, None,
          Vector(
            SquadListing(5, Some(SquadHeader(0, true, Some(4)))),
            SquadListing(255)
          )
        )
        val pkt = PacketCoding.EncodePacket(msg).require.toByteVector

        pkt mustEqual stringListRemove
      }

      "encode (update leader)" in {
        val msg = ReplicationStreamMessage(6, None,
          Vector(
            SquadListing(2, Some(SquadHeader(128, true, Some(0), SquadInfo("FateJHNC", None)))),
            SquadListing(255)
          )
        )
        val pkt = PacketCoding.EncodePacket(msg).require.toByteVector

        pkt mustEqual stringUpdateLeader
      }

      "encode (update task)" in {
        val msg = ReplicationStreamMessage(6, None,
          Vector(
            SquadListing(5, Some(SquadHeader(128, true, Some(1), SquadInfo(None, "RIP PS1, visit PSForever.net")))),
            SquadListing(255)
          )
        )
        val pkt = PacketCoding.EncodePacket(msg).require.toByteVector

        pkt mustEqual stringUpdateTask
      }

      "encode (update continent)" in {
        val msg = ReplicationStreamMessage(6, None,
          Vector(
            SquadListing(3, Some(SquadHeader(128, true, Some(1), SquadInfo(PlanetSideZoneID(10))))),
            SquadListing(255)
          )
        )
        val pkt = PacketCoding.EncodePacket(msg).require.toByteVector

        pkt mustEqual stringUpdateContinent
      }

      "encode (update size)" in {
        val msg = ReplicationStreamMessage(6, None,
          Vector(
            SquadListing(1, Some(SquadHeader(128, true, Some(2), SquadInfo(6, None)))),
            SquadListing(255)
          )
        )
        val pkt = PacketCoding.EncodePacket(msg).require.toByteVector

        pkt mustEqual stringUpdateSize
      }

      "encode (update leader and size)" in {
        val msg = ReplicationStreamMessage(6, None,
          Vector(
            SquadListing(5, Some(SquadHeader(129, false, Some(0), SquadInfo("Jimmyn", 3)))),
            SquadListing(255)
          )
        )
        val pkt = PacketCoding.EncodePacket(msg).require.toByteVector

        pkt mustEqual stringUpdateLeaderSize
      }

      "encode (update task and continent)" in {
        val msg = ReplicationStreamMessage(6, None,
          Vector(
            SquadListing(5, Some(SquadHeader(129, false, Some(1), SquadInfo("2", PlanetSideZoneID(4))))),
            SquadListing(255)
          )
        )
        val pkt = PacketCoding.EncodePacket(msg).require.toByteVector

        pkt mustEqual stringUpdateTaskContinent
      }

      "encode (update all)" in {
        val msg = ReplicationStreamMessage(6, None,
          Vector(
            SquadListing(7, Some(SquadHeader(131, false, None, SquadInfo("madmuj", "", PlanetSideZoneID(4), 0, 10, PlanetSideGUID(11))))),
            SquadListing(255)
          )
        )
        val pkt = PacketCoding.EncodePacket(msg).require.toByteVector

        pkt mustEqual stringUpdateAll
      }

      "encode (fails)" in {
        //encode codec fail
        PacketCoding.EncodePacket(
          ReplicationStreamMessage(1, None,
            Vector(
              SquadListing(5, Some(SquadHeader(0, false, Some(4)))),
              SquadListing(255)
            )
          )
        ).isFailure mustEqual true

        //encode one
        PacketCoding.EncodePacket(
          ReplicationStreamMessage(5, Some(6),
            Vector(
              SquadListing(0, Some(SquadHeader(131, false, None, Some(SquadInfo(Some("FragLANdINC"), Some("Frag"), None, Some(0),Some(10), Some(PlanetSideGUID(1))))))),
              SquadListing(255)
            )
          )
        ).isFailure mustEqual true

        //encode two
        PacketCoding.EncodePacket(
          ReplicationStreamMessage(5, Some(6),
            Vector(
              SquadListing(0, Some(SquadHeader(131, false, None, SquadInfo("GeneralGorgutz", "FLY,All welcome,cn last night!!!!", PlanetSideZoneID(4), 7, 10, PlanetSideGUID(6))))),
              SquadListing(1, Some(SquadHeader(131, false, None, Some(SquadInfo(Some("KOKkiasMFCN"), Some("Squad 2"), None, Some(6), Some(10), Some(PlanetSideGUID(4))))))),
              SquadListing(255)
            )
          )
        ).isFailure mustEqual true

        //encode leader
        PacketCoding.EncodePacket(
          ReplicationStreamMessage(6, None,
            Vector(
              SquadListing(2, Some(SquadHeader(128, true, Some(0), Some(SquadInfo(None, None, None, None, None, None))))),
              SquadListing(255)
            )
          )
        ).isFailure mustEqual true

        //encode task
        PacketCoding.EncodePacket(
          ReplicationStreamMessage(6, None,
            Vector(
              SquadListing(5, Some(SquadHeader(128, true, Some(1), Some(SquadInfo(None, None, None, None, None, None))))),
              SquadListing(255)
            )
          )
        ).isFailure mustEqual true

        //encode continent
        PacketCoding.EncodePacket(
          ReplicationStreamMessage(6, None,
            Vector(
              SquadListing(3, Some(SquadHeader(128, true, Some(1), Some(SquadInfo(None, None, None, None, None, None))))),
              SquadListing(255)
            )
          )
        ).isFailure mustEqual true

        //encode task or continent
        PacketCoding.EncodePacket(
          ReplicationStreamMessage(6, None,
            Vector(
              SquadListing(3, Some(SquadHeader(128, true, Some(1), Some(SquadInfo(None, Some(""), Some(PlanetSideZoneID(10)), None, None, None))))),
              SquadListing(255)
            )
          )
        ).isFailure mustEqual true

        //encode size
        PacketCoding.EncodePacket(
          ReplicationStreamMessage(6, None,
            Vector(
              SquadListing(1, Some(SquadHeader(128, true, Some(2), Some(SquadInfo(None, None, None, None, None, None))))),
              SquadListing(255)
            )
          )
        ).isFailure mustEqual true

        //encode leader and size
        PacketCoding.EncodePacket(
          ReplicationStreamMessage(6, None,
            Vector(
              SquadListing(5, Some(SquadHeader(129, false, Some(0), Some(SquadInfo(None, None, None, None, None, None))))),
              SquadListing(255)
            )
          )
        ).isFailure mustEqual true

        //encode task and continent
        PacketCoding.EncodePacket(
          ReplicationStreamMessage(6, None,
            Vector(
              SquadListing(5, Some(SquadHeader(129, false, Some(1), Some(SquadInfo(None, None, None, None, None, None))))),
              SquadListing(255)
            )
          )
        ).isFailure mustEqual true

        //encode all
        PacketCoding.EncodePacket(
          ReplicationStreamMessage(6, None,
            Vector(
              SquadListing(7, Some(SquadHeader(131, false, None, Some(SquadInfo(None, None, None, None, None, None))))),
              SquadListing(255)
            )
          )
        ).isFailure mustEqual true
      }
    }

    "ZoneLockInfoMesage" should {
      val string = hex"DF 1B 00 40"

      "decode" in {
        PacketCoding.DecodePacket(string).require match {
          case ZoneLockInfoMessage(zone, locked, unk) =>
            zone mustEqual PlanetSideGUID(27)
            locked mustEqual false
            unk mustEqual true
          case default =>
            ko
        }
      }

      "encode" in {
        val msg = ZoneLockInfoMessage(PlanetSideGUID(27), false, true)
        val pkt = PacketCoding.EncodePacket(msg).require.toByteVector

        pkt mustEqual string
      }
    }

    "BattleExperienceMessage" should {
      val string = hex"B4 8A0A E7030000 00"

      "decode" in {
        PacketCoding.DecodePacket(string).require match {
          case BattleExperienceMessage(player_guid, experience, unk) =>
            player_guid mustEqual PlanetSideGUID(2698)
            experience mustEqual 999
            unk mustEqual 0
          case default =>
            ko
        }
      }

      "encode" in {
        val msg = BattleExperienceMessage(PlanetSideGUID(2698), 999, 0)
        val pkt = PacketCoding.EncodePacket(msg).require.toByteVector

        pkt mustEqual string
      }
    }

    "ZonePopulationUpdateMessage" should {
      val string = hex"B6 0400 9E010000 8A000000 25000000 8A000000 25000000 8A000000 25000000 8A000000 25000000"

      "decode" in {
        PacketCoding.DecodePacket(string).require match {
          case ZonePopulationUpdateMessage(continent_guid, zone_queue, tr_queue, tr_pop, nc_queue, nc_pop, vs_queue, vs_pop, bo_queue, bo_pop) =>
            continent_guid mustEqual PlanetSideGUID(4)
            zone_queue mustEqual 414
            tr_queue mustEqual 138
            tr_pop mustEqual 37
            nc_queue mustEqual 138
            nc_pop mustEqual 37
            vs_queue mustEqual 138
            vs_pop mustEqual 37
            bo_queue mustEqual 138
            bo_pop mustEqual 37
          case default =>
            ko
        }
      }

      "encode" in {
        val msg = ZonePopulationUpdateMessage(PlanetSideGUID(4), 414, 138, 37, 138, 37, 138, 37, 138, 37)
        val pkt = PacketCoding.EncodePacket(msg).require.toByteVector

        pkt mustEqual string
      }
    }

    "DisconnectMessage" should {
      val string = hex"B7 85 46 69 72 73 74 86 53 65 63 6F 6E 64 8E 46 69 72 73 74 20 26 20 73 65 63 6F 6E 64"

      "decode" in {
        PacketCoding.DecodePacket(string).require match {
          case DisconnectMessage(unk1, unk2, unk3) =>
            unk1 mustEqual "First"
            unk2 mustEqual "Second"
            unk3 mustEqual "First & second"
          case default =>
            ko
        }
      }

      "encode" in {
        val msg = DisconnectMessage("First", "Second", "First & second")
        val pkt = PacketCoding.EncodePacket(msg).require.toByteVector

        pkt mustEqual string
      }
    }

    "OrbitalStrikeWaypointMessage" should {
      val string_on = hex"B9 46 0C AA E3 D2 2A 92 00"
      val string_off = hex"B9 46 0C 00"

      "decode (on)" in {
        PacketCoding.DecodePacket(string_on).require match {
          case OrbitalStrikeWaypointMessage(guid, coords) =>
            guid mustEqual PlanetSideGUID(3142)
            coords.isDefined mustEqual true
            coords.get.x mustEqual 5518.664f
            coords.get.y mustEqual 2212.539f
          case default =>
            ko
        }
      }

      "decode (off)" in {
        PacketCoding.DecodePacket(string_off).require match {
          case OrbitalStrikeWaypointMessage(guid, coords) =>
            guid mustEqual PlanetSideGUID(3142)
            coords.isDefined mustEqual false
          case default =>
            ko
        }
      }

      "encode (on)" in {
        val msg = OrbitalStrikeWaypointMessage(PlanetSideGUID(3142), 5518.664f, 2212.539f)
        val pkt = PacketCoding.EncodePacket(msg).require.toByteVector

        pkt mustEqual string_on
      }

      "encode (off)" in {
        val msg = OrbitalStrikeWaypointMessage(PlanetSideGUID(3142))
        val pkt = PacketCoding.EncodePacket(msg).require.toByteVector

        pkt mustEqual string_off
      }
    }

    "ExperienceAddedMessage" should {
      val string = hex"B8 04 03"

      "decode" in {
        PacketCoding.DecodePacket(string).require match {
          case ExperienceAddedMessage(exp, unk) =>
            exp mustEqual 260 //0x104
            unk mustEqual true
          case default =>
            ko
        }
      }

      "encode" in {
        val msg = ExperienceAddedMessage(260)
        val pkt = PacketCoding.EncodePacket(msg).require.toByteVector

        pkt mustEqual string
      }
    }

    "WeaponFireMessage" should {
      val string = hex"34 44130029272F0B5DFD4D4EC5C00009BEF78172003FC0"

      "decode" in {
        PacketCoding.DecodePacket(string).require match {
          case WeaponFireMessage(seq_time, weapon_guid, projectile_guid, shot_origin, unk1, unk2, unk3, unk4, unk5, unk6, unk7) =>
            seq_time mustEqual 68
            weapon_guid mustEqual PlanetSideGUID(76)
            projectile_guid mustEqual PlanetSideGUID(40100)
            shot_origin mustEqual Vector3(3675.4688f, 2726.9922f, 92.921875f)
            unk1 mustEqual 0
            unk2 mustEqual 64294
            unk3 mustEqual 1502
            unk4 mustEqual 200
            unk5 mustEqual 255
            unk6 mustEqual 0
            unk7 mustEqual None
          case default =>
            ko
        }
      }

      "encode" in {
        val msg = WeaponFireMessage(68, PlanetSideGUID(76), PlanetSideGUID(40100), Vector3(3675.4688f, 2726.9922f, 92.921875f), 0, 64294, 1502, 200, 255, 0, None)
        val pkt = PacketCoding.EncodePacket(msg).require.toByteVector

        pkt mustEqual string
      }
    }

    "HitMessage" should {
      val string_hitgeneric = hex"09 09E9A70200"
      val string_hitobj = hex"09 99292705F4B1FB9514585F08BDD3D454CC5EE80300"

      "decode" in {
        PacketCoding.DecodePacket(string_hitgeneric).require match {
          case HitMessage(seq_time, projectile_guid, unk1, hit_info, unk2, unk3, unk4) =>
            seq_time mustEqual 777
            projectile_guid mustEqual PlanetSideGUID(40102)
            unk1 mustEqual 0
            hit_info mustEqual None
            unk2 mustEqual true
            unk3 mustEqual false
            unk4 mustEqual None
          case default =>
            ko
        }

        PacketCoding.DecodePacket(string_hitobj).require match {
          case HitMessage(seq_time, projectile_guid, unk1, hit_info, unk2, unk3, unk4) =>
            seq_time mustEqual 153
            projectile_guid mustEqual PlanetSideGUID(40100)
            unk1 mustEqual 0
            hit_info mustEqual Some(HitInfo(Vector3(3672.9766f, 2729.8594f, 92.34375f), Vector3(3679.5156f, 2722.6172f, 92.796875f), Some(PlanetSideGUID(372))))
            unk2 mustEqual true
            unk3 mustEqual false
            unk4 mustEqual None
          case default =>
            ko
        }
      }

      "encode" in {
        val msg_hitgeneric = HitMessage(777, PlanetSideGUID(40102), 0, None, true, false, None)
        val pkt_hitgeneric = PacketCoding.EncodePacket(msg_hitgeneric).require.toByteVector

        pkt_hitgeneric mustEqual string_hitgeneric

        val msg_hitobj = HitMessage(153, PlanetSideGUID(40100), 0, Some(HitInfo(Vector3(3672.9766f, 2729.8594f, 92.34375f), Vector3(3679.5156f, 2722.6172f, 92.796875f), Some(PlanetSideGUID(372)))), true, false, None)
        val pkt_hitobj = PacketCoding.EncodePacket(msg_hitobj).require.toByteVector

        pkt_hitobj mustEqual string_hitobj
      }
    }

    "AvatarFirstTimeEventMessage" should {
      val string = hex"69 4b00 c000 01000000 9e 766973697465645f63657274696669636174696f6e5f7465726d696e616c"
    
      "decode" in {
        PacketCoding.DecodePacket(string).require match {
          case AvatarFirstTimeEventMessage(avatar_guid, object_guid, unk1, event_name) =>
            avatar_guid mustEqual PlanetSideGUID(75)
            object_guid mustEqual PlanetSideGUID(192)
            unk1 mustEqual 1
            event_name mustEqual "visited_certification_terminal"
          case default =>
            ko
        }
      }
      
      "encode" in {
        val msg = AvatarFirstTimeEventMessage(PlanetSideGUID(75), PlanetSideGUID(192), 1, "visited_certification_terminal")
        val pkt = PacketCoding.EncodePacket(msg).require.toByteVector

        pkt mustEqual string
      }
    }
    
    "FriendsResponse" should {
      val stringOneFriend = hex"73 61 8C 60 4B007500720074004800650063007400690063002D004700 00"
      val stringManyFriends = hex"73 01 AC 48 4100 6E00 6700 6500 6C00 6C00 6F00 2D00 5700 47 00 7400 6800 6500 7000 6800 6100 7400 7400 7000 6800 7200 6F00 6700 6700 46 80 4B00 6900 6D00 7000 6F00 7300 7300 6900 6200 6C00 6500 3100 3200 45 00 5A00 6500 6100 7200 7400 6800 6C00 6900 6E00 6700 46 00 4B00 7500 7200 7400 4800 6500 6300 7400 6900 6300 2D00 4700 00"
      val stringShort = hex"73 81 80"

      "decode (one friend)" in {
        PacketCoding.DecodePacket(stringOneFriend).require match {
          case FriendsResponse(action, unk2, unk3, unk4, list) =>
            action mustEqual 3
            unk2 mustEqual 0
            unk3 mustEqual true
            unk4 mustEqual true
            list.size mustEqual 1
            list.head.name mustEqual "KurtHectic-G"
            list.head.online mustEqual false
          case default =>
            ko
        }
      }

      "decode (multiple friends)" in {
        PacketCoding.DecodePacket(stringManyFriends).require match {
          case FriendsResponse(action, unk2, unk3, unk4, list) =>
            action mustEqual 0
            unk2 mustEqual 0
            unk3 mustEqual true
            unk4 mustEqual true
            list.size mustEqual 5
            list.head.name mustEqual "Angello-W"
            list.head.online mustEqual false
            list(1).name mustEqual "thephattphrogg"
            list(1).online mustEqual false
            list(2).name mustEqual "Kimpossible12"
            list(2).online mustEqual false
            list(3).name mustEqual "Zearthling"
            list(3).online mustEqual false
            list(4).name mustEqual "KurtHectic-G"
            list(4).online mustEqual false
          case default =>
            ko
        }
      }

      "decode (short)" in {
        PacketCoding.DecodePacket(stringShort).require match {
          case FriendsResponse(action, unk2, unk3, unk4, list) =>
            action mustEqual 4
            unk2 mustEqual 0
            unk3 mustEqual true
            unk4 mustEqual true
            list.size mustEqual 0
          case default =>
            ko
        }
      }

      "encode (one friend)" in {
        val msg = FriendsResponse(3, 0, true, true, Friend("KurtHectic-G", false) :: Nil)
        val pkt = PacketCoding.EncodePacket(msg).require.toByteVector

        pkt mustEqual stringOneFriend
      }

      "encode (multiple friends)" in {
        val msg = FriendsResponse(0, 0, true, true, Friend("Angello-W", false) ::
          Friend("thephattphrogg", false) ::
          Friend("Kimpossible12", false) ::
          Friend("Zearthling", false) ::
          Friend("KurtHectic-G", false) :: Nil)
        val pkt = PacketCoding.EncodePacket(msg).require.toByteVector

        pkt mustEqual stringManyFriends
      }

      "encode (short)" in {
        val msg = FriendsResponse(4, 0, true, true)
        val pkt = PacketCoding.EncodePacket(msg).require.toByteVector

        pkt mustEqual stringShort
      }
    }

    "FriendsRequest" should {
      val string = hex"72 3 0A0 46004A0048004E004300"

      "decode" in {
        PacketCoding.DecodePacket(string).require match {
          case FriendsRequest(action, friend) =>
            action mustEqual 1
            friend.length mustEqual 5
            friend mustEqual "FJHNC"
          case default =>
            ko
        }
      }

      "encode" in {
        val msg = FriendsRequest(1, "FJHNC")
        val pkt = PacketCoding.EncodePacket(msg).require.toByteVector

        pkt mustEqual string
      }
    }

    "TrainingZoneMessage" should {
      val string = hex"75 13 000000"

      "decode" in {
        PacketCoding.DecodePacket(string).require match {
          case TrainingZoneMessage(zone, unk) =>
            zone mustEqual PlanetSideGUID(19)
          case default =>
            ko
        }
      }

      "encode" in {
        val msg = TrainingZoneMessage(PlanetSideGUID(19))
        val pkt = PacketCoding.EncodePacket(msg).require.toByteVector

        pkt mustEqual string
      }
    }

    "WeaponDryFireMessage" should {
      val string = hex"52 4C00"

      "decode" in {
        PacketCoding.DecodePacket(string).require match {
          case WeaponDryFireMessage(weapon_guid) =>
            weapon_guid mustEqual PlanetSideGUID(76)
          case default =>
            ko
        }
      }

      "encode" in {
        val msg = WeaponDryFireMessage(PlanetSideGUID(76))
        val pkt = PacketCoding.EncodePacket(msg).require.toByteVector

        pkt mustEqual string
      }
    }

    "FavoritesMessage" should {
      val stringVehicles = hex"60	5C 84	02 20 5300 6B00 7900 6700 7500 6100 7200 6400"
      val stringInfantry = hex"60 2C 03 82 34 4100 6700 6900 6C00 6500 2000 2800 6200 6100 7300 6900 6300 2900 20"

      "decode (for infantry)" in {
        PacketCoding.DecodePacket(stringInfantry).require match {
          case FavoritesMessage(list, player_guid, line, label, armor) =>
            list mustEqual 0
            player_guid mustEqual PlanetSideGUID(3760)
            line mustEqual 0
            label mustEqual "Agile (basic)"
            armor.isDefined mustEqual true
            armor.get mustEqual 1
          case default =>
            ko
        }
      }

      "encode (for infantry)" in {
        val msg = FavoritesMessage(0, PlanetSideGUID(3760), 0, "Agile (basic)", Option(1))
        val pkt = PacketCoding.EncodePacket(msg).require.toByteVector

        pkt mustEqual stringInfantry
      }

      "decode (for vehicles)" in {
        PacketCoding.DecodePacket(stringVehicles).require match {
          case FavoritesMessage(list, player_guid, line, label, armor) =>
            list mustEqual 1
            player_guid mustEqual PlanetSideGUID(4210)
            line mustEqual 0
            label mustEqual "Skyguard"
            armor.isDefined mustEqual false
          case default =>
            ko
        }
      }

      "encode (for vehicles)" in {
        val msg = FavoritesMessage(1, PlanetSideGUID(4210), 0, "Skyguard")
        val pkt = PacketCoding.EncodePacket(msg).require.toByteVector

        pkt mustEqual stringVehicles
      }
    }

    "WeaponJammedMessage" should {
      val string = hex"66 4C00"

      "decode" in {
        PacketCoding.DecodePacket(string).require match {
          case WeaponJammedMessage(weapon_guid) =>
            weapon_guid mustEqual PlanetSideGUID(76)
          case default =>
            ko
        }
      }

      "encode" in {
        val msg = WeaponJammedMessage(PlanetSideGUID(76))
        val pkt = PacketCoding.EncodePacket(msg).require.toByteVector

        pkt mustEqual string
      }
    }

    "SetEmpireMessage" should {
      val string = hex"24 02 00 80"

      "decode" in {
        PacketCoding.DecodePacket(string).require match {
          case SetEmpireMessage(object_guid, empire) =>
            object_guid mustEqual PlanetSideGUID(2)
            empire mustEqual PlanetSideEmpire.VS
          case default =>
            ko
        }
      }

      "encode" in {
        val msg = SetEmpireMessage(PlanetSideGUID(2), PlanetSideEmpire.VS)
        val pkt = PacketCoding.EncodePacket(msg).require.toByteVector

        pkt mustEqual string
      }
    }

    "LoadMapMessage" should {
      val string = hex"31 85 6D61703130 83 7A3130 0FA0 19000000 F6 F1 60 86 80"

      "decode" in {
        PacketCoding.DecodePacket(string).require match {
          case LoadMapMessage(map_name, nav_map_name, unk1, unk2, weapons_unlocked, unk3) =>
            map_name mustEqual "map10"
            nav_map_name mustEqual "z10"
            unk1 mustEqual 40975
            unk2 mustEqual 25
            weapons_unlocked mustEqual true
            unk3 mustEqual 230810349
          case default =>
            ko
        }
      }

      "encode" in {
        val msg = LoadMapMessage("map10","z10",40975,25,true,230810349)
        val pkt = PacketCoding.EncodePacket(msg).require.toByteVector
        pkt mustEqual string
      }
    }

    "HotSpotInfo" should {
      val string = hex"00 D0 70 08 CA 80 00 00" // note: completing that last byte is required to avoid it being placed at the start of the vector
      "decode" in {
        HotSpotInfo.codec.decode(string.toBitVector) match {
          case Attempt.Successful(decoded) =>
            decoded.value.x mustEqual 4000.0f
            decoded.value.y mustEqual 5400.0f
            decoded.value.scale mustEqual 64.0f
          case _ =>
            ko
        }
      }

      "encode" in {
        val msg = HotSpotInfo(4000.0f, 5400.0f, 64.0f)
        val pkt = HotSpotInfo.codec.encode(msg).require.toByteVector

        pkt mustEqual string
      }
    }

    "HotSpotUpdateMessage" should {
      val stringClear = hex"9F 0500 1 00 0"
      val stringOne = hex"9F 0500 1 01 0 00 2E9 00 145 80000 0"
      val stringTwo = hex"9F 0500 5 02 0 00 D07 00 8CA 80000 00 BEA 00 4C4 80000"

      "decode (clear)" in {
        PacketCoding.DecodePacket(stringClear).require match {
          case HotSpotUpdateMessage(continent_guid, unk, spots) =>
            continent_guid mustEqual PlanetSideGUID(5)
            unk mustEqual 1
            spots.size mustEqual 0
          case _ =>
            ko
        }
      }

      "decode (one)" in {
        PacketCoding.DecodePacket(stringOne).require match {
          case HotSpotUpdateMessage(continent_guid, unk, spots) =>
            continent_guid mustEqual PlanetSideGUID(5)
            unk mustEqual 1
            spots.size mustEqual 1
            spots.head.x mustEqual 4700.0f
            spots.head.y mustEqual 2600.0f
            spots.head.scale mustEqual 64.0f
          case _ =>
            ko
        }
      }

      "decode (two)" in {
        PacketCoding.DecodePacket(stringTwo).require match {
          case HotSpotUpdateMessage(continent_guid, unk, spots) =>
            continent_guid mustEqual PlanetSideGUID(5)
            unk mustEqual 5
            spots.size mustEqual 2
            spots.head.x mustEqual 4000.0f
            spots.head.y mustEqual 5400.0f
            spots.head.scale mustEqual 64.0f
            spots(1).x mustEqual 5500.0f
            spots(1).y mustEqual 2200.0f
            spots(1).scale mustEqual 64.0f
          case _ =>
            ko
        }
      }

      "encode (clear)" in {
        val msg = HotSpotUpdateMessage(PlanetSideGUID(5),1)
        val pkt = PacketCoding.EncodePacket(msg).require.toByteVector
        pkt mustEqual stringClear
      }

      "encode (one)" in {
        val msg = HotSpotUpdateMessage(PlanetSideGUID(5),1, HotSpotInfo(4700.0f, 2600.0f, 64.0f)::Nil)
        val pkt = PacketCoding.EncodePacket(msg).require.toByteVector
        pkt mustEqual stringOne
      }

      "encode (two)" in {
        val msg = HotSpotUpdateMessage(PlanetSideGUID(5),5, HotSpotInfo(4000.0f, 5400.0f, 64.0f)::HotSpotInfo(5500.0f, 2200.0f, 64.0f)::Nil)
        val pkt = PacketCoding.EncodePacket(msg).require.toByteVector
        pkt mustEqual stringTwo
      }
    }

    "BuildingInfoUpdateMessage" should {
      val string = hex"a0 04 00 09 00 16 00 00 00 00 80 00 00 00 17 00  00 00 00 00 00 40"

      "decode" in {
        PacketCoding.DecodePacket(string).require match {
          case BuildingInfoUpdateMessage(continent_guid : PlanetSideGUID,
                                         building_guid : PlanetSideGUID,
                                         ntu_level : Int,
                                         is_hacked : Boolean,
                                         empire_hack : PlanetSideEmpire.Value,
                                         hack_time_remaining : Long,
                                         empire_own : PlanetSideEmpire.Value,
                                         unk1 : Long,
                                         unk1x : Option[Additional1],
                                         generator_state : PlanetSideGeneratorState.Value,
                                         spawn_tubes_normal : Boolean,
                                         force_dome_active : Boolean,
                                         lattice_benefit : Int,
                                         unk3 : Int,
                                         unk4 : List[Additional2],
                                         unk5 : Long,
                                         unk6 : Boolean,
                                         unk7 : Int,
                                         unk7x : Option[Additional3],
                                         boost_spawn_pain : Boolean,
                                         boost_generator_pain : Boolean) =>
            continent_guid mustEqual PlanetSideGUID(4)
            building_guid mustEqual PlanetSideGUID(9)
            ntu_level mustEqual 1
            is_hacked mustEqual false
            empire_hack mustEqual PlanetSideEmpire.NEUTRAL
            hack_time_remaining mustEqual 0
            empire_own mustEqual PlanetSideEmpire.NC
            unk1 mustEqual 0
            unk1x mustEqual None
            generator_state mustEqual PlanetSideGeneratorState.Normal
            spawn_tubes_normal mustEqual true
            force_dome_active mustEqual false
            lattice_benefit mustEqual 28
            unk3 mustEqual 0
            unk4.size mustEqual 0
            unk4.isEmpty mustEqual true
            unk5 mustEqual 0
            unk6 mustEqual false
            unk7 mustEqual 8
            unk7x mustEqual None
            boost_spawn_pain mustEqual false
            boost_generator_pain mustEqual false
          case default =>
            ko
        }
      }

      "encode" in {
        val msg = BuildingInfoUpdateMessage(PlanetSideGUID(4),
                                            PlanetSideGUID(9),
                                            1,
                                            false,
                                            PlanetSideEmpire.NEUTRAL,
                                            0,
                                            PlanetSideEmpire.NC,
                                            0,
                                            None,
                                            PlanetSideGeneratorState.Normal,
                                            true,
                                            false,
                                            28,
                                            0,
                                            Nil,
                                            0,
                                            false,
                                            8,
                                            None,
                                            false,
                                            false)
        val pkt = PacketCoding.EncodePacket(msg).require.toByteVector

        pkt mustEqual string
      }
    }

    "QuantityUpdateMessage" should {
      val string = hex"3D 5300 7B000000"

      "decode" in {
        PacketCoding.DecodePacket(string).require match {
          case QuantityUpdateMessage(item_guid, quantity) =>
            item_guid mustEqual PlanetSideGUID(83)
            quantity mustEqual 123
          case default =>
            ko
        }
      }

      "encode" in {
        val msg = QuantityUpdateMessage(PlanetSideGUID(83), 123)
        val pkt = PacketCoding.EncodePacket(msg).require.toByteVector

        pkt mustEqual string
      }
    }

    "ArmorChangedMessage" should {
      val string = hex"3E 11 01 4C"

      "decode" in {
        PacketCoding.DecodePacket(string).require match {
          case ArmorChangedMessage(player_guid, armor, subtype) =>
            player_guid mustEqual PlanetSideGUID(273)
            armor mustEqual 2
            subtype mustEqual 3
          case default =>
            ko
        }
      }

      "encode" in {
        val msg = ArmorChangedMessage(PlanetSideGUID(273), 2, 3)
        val pkt = PacketCoding.EncodePacket(msg).require.toByteVector

        pkt mustEqual string
      }
    }

    "QuantityDeltaUpdateMessage" should {
      val string = hex"C4 5300 FBFFFFFF"

      "decode" in {
        PacketCoding.DecodePacket(string).require match {
          case QuantityDeltaUpdateMessage(item_guid, quantity) =>
            item_guid mustEqual PlanetSideGUID(83)
            quantity mustEqual -5
          case default =>
            ko
        }
      }

      "encode" in {
        val msg = QuantityDeltaUpdateMessage(PlanetSideGUID(83), -5)
        val pkt = PacketCoding.EncodePacket(msg).require.toByteVector

        pkt mustEqual string
      }
    }

    "ZoneInfoMessage" should {
      val string = hex"C6 0C 00 80 00 00 00 00"
      val string_cavern = hex"C6 1B 00 1D F9 F3 00 00"

      "decode (normal)" in {
        PacketCoding.DecodePacket(string).require match {
          case ZoneInfoMessage(zone, empire_status, unk) =>
            zone mustEqual 12
            empire_status mustEqual true
            unk mustEqual 0
          case default =>
            ko
        }
      }

      "decode (cavern)" in {
        PacketCoding.DecodePacket(string_cavern).require match {
          case ZoneInfoMessage(zone, empire_status, unk) =>
            zone mustEqual 27
            empire_status mustEqual false
            unk mustEqual 15135547
          case default =>
            ko
        }
      }

      "encode (normal)" in {
        val msg = ZoneInfoMessage(12, true, 0)
        val pkt = PacketCoding.EncodePacket(msg).require.toByteVector

        pkt mustEqual string
      }

      "encode (cavern)" in {
        val msg = ZoneInfoMessage(27, false, 15135547)
        val pkt = PacketCoding.EncodePacket(msg).require.toByteVector

        pkt mustEqual string_cavern
      }
    }

    "PingMsg" should  {
      val packet = hex"1a 00000000 b0360000"

      "decode" in {
        PacketCoding.DecodePacket(packet).require match {
          case PingMsg(unk1, unk2) =>
            unk1 === 0
            unk2 === 14000
          case default =>
            ko
        }
      }

      "encode" in {
        val msg = PingMsg(0, 14000)
        PacketCoding.EncodePacket(msg).require.toByteVector === packet
      }
    }
  }

  "SquadDefinitionActionMessage" should {
    //local test data; note that the second field - unk1 - is always blank for now, but that probably changes
    val string_03 = hex"E7 0c 0000c0" //index: 3
    val string_08 = hex"E7 20 000000"
    val string_10 = hex"E7 28 000004" //index: 1
    val string_19 = hex"E7 4c 0000218041002d005400650061006d00" //"A-Team"
    val string_20 = hex"E7 50 0000004000"
    val string_21 = hex"E7 54 000008" //index: 2
    val string_22 = hex"E7 58 000008" //index: 2
    val string_23 = hex"E7 5c 0000061842004c00550046004f005200" //"BLUFOR", index: 1
    val string_24 = hex"E7 60 000006386b0069006c006c002000620061006400200064007500640065007300" //"kill bad dudes", index: 1
    val string_25 = hex"E7 64 000004400000800000" //"Anti-Vehicular" (former), "Infiltration Suit" (latter), index: 1
    val string_26 = hex"E7 68 000000"
    val string_28 = hex"E7 70 000020" //On
    val string_31 = hex"E7 7c 000020" //On
    val string_34a = hex"E7 88 00002180420061006400610073007300000000000000040000" //"Badass", Solsar, Any matching position
    val string_34b = hex"E7 88 00002180420061006400610073007300000000000000080000" //"Badass", Hossin, Any matching position
    val string_34c = hex"E7 88 00002180420061006400610073007300000000000000080080" //"Badass", Hossin, Any position
    val string_34d = hex"E7 88 00002180420061006400610073007300100000200000080100" //"Badass", Hossin, Some("Anti-Vehicular", "Infiltration Suit")
    val string_34e = hex"E7 88 00002180420061006400610073007300100000200000080180" //"Badass", Hossin, All("Anti-Vehicular", "Infiltration Suit")
    val string_35 = hex"E7 8c 000000"
    val string_40 = hex"E7 a0 000004" //index: 1
    val string_41 = hex"E7 a4 000000"

    "decode (03)" in {
      PacketCoding.DecodePacket(string_03).require match {
        case SquadDefinitionActionMessage(action, unk1, unk2, str, int1, int2, long1, long2, bool) =>
          action mustEqual 3
          unk1 mustEqual 0
          unk2 mustEqual 3
          str.isDefined mustEqual false
          int1.isDefined mustEqual false
          int2.isDefined mustEqual false
          long1.isDefined mustEqual false
          long2.isDefined mustEqual false
          bool.isDefined mustEqual false
        case default =>
          ko
      }
    }

    "decode (08)" in {
      PacketCoding.DecodePacket(string_08).require match {
        case SquadDefinitionActionMessage(action, unk1, unk2, str, int1, int2, long1, long2, bool) =>
          action mustEqual 8
          unk1 mustEqual 0
          unk2 mustEqual 0
          str.isDefined mustEqual false
          int1.isDefined mustEqual false
          int2.isDefined mustEqual false
          long1.isDefined mustEqual false
          long2.isDefined mustEqual false
          bool.isDefined mustEqual false
        case default =>
          ko
      }
    }

    "decode (10)" in {
      PacketCoding.DecodePacket(string_10).require match {
        case SquadDefinitionActionMessage(action, unk1, unk2, str, int1, int2, long1, long2, bool) =>
          action mustEqual 10
          unk1 mustEqual 0
          unk2 mustEqual 0
          str.isDefined mustEqual false
          int1.isDefined mustEqual true
          int1.get mustEqual 1
          int2.isDefined mustEqual false
          long1.isDefined mustEqual false
          long2.isDefined mustEqual false
          bool.isDefined mustEqual false
        case default =>
          ko
      }
    }

    "decode (19)" in {
      PacketCoding.DecodePacket(string_19).require match {
        case SquadDefinitionActionMessage(action, unk1, unk2, str, int1, int2, long1, long2, bool) =>
          action mustEqual 19
          unk1 mustEqual 0
          unk2 mustEqual 0
          str.isDefined mustEqual true
          str.get mustEqual "A-Team"
          int1.isDefined mustEqual false
          int2.isDefined mustEqual false
          long1.isDefined mustEqual false
          long2.isDefined mustEqual false
          bool.isDefined mustEqual false
        case default =>
          ko
      }
    }

    "decode (20)" in {
      PacketCoding.DecodePacket(string_20).require match {
        case SquadDefinitionActionMessage(action, unk1, unk2, str, int1, int2, long1, long2, bool) =>
          action mustEqual 20
          unk1 mustEqual 0
          unk2 mustEqual 0
          str.isDefined mustEqual false
          int1.isDefined mustEqual true
          int1.get mustEqual 1
          int2.isDefined mustEqual false
          long1.isDefined mustEqual false
          long2.isDefined mustEqual false
          bool.isDefined mustEqual false
        case default =>
          ko
      }
    }

    "decode (21)" in {
      PacketCoding.DecodePacket(string_21).require match {
        case SquadDefinitionActionMessage(action, unk1, unk2, str, int1, int2, long1, long2, bool) =>
          action mustEqual 21
          unk1 mustEqual 0
          unk2 mustEqual 0
          str.isDefined mustEqual false
          int1.isDefined mustEqual true
          int1.get mustEqual 2
          int2.isDefined mustEqual false
          long1.isDefined mustEqual false
          long2.isDefined mustEqual false
          bool.isDefined mustEqual false
        case default =>
          ko
      }
    }

    "decode (22)" in {
      PacketCoding.DecodePacket(string_22).require match {
        case SquadDefinitionActionMessage(action, unk1, unk2, str, int1, int2, long1, long2, bool) =>
          action mustEqual 22
          unk1 mustEqual 0
          unk2 mustEqual 0
          str.isDefined mustEqual false
          int1.isDefined mustEqual true
          int1.get mustEqual 2
          int2.isDefined mustEqual false
          long1.isDefined mustEqual false
          long2.isDefined mustEqual false
          bool.isDefined mustEqual false
        case default =>
          ko
      }
    }

    "decode (23)" in {
      PacketCoding.DecodePacket(string_23).require match {
        case SquadDefinitionActionMessage(action, unk1, unk2, str, int1, int2, long1, long2, bool) =>
          action mustEqual 23
          unk1 mustEqual 0
          unk2 mustEqual 0
          str.isDefined mustEqual true
          str.get mustEqual "BLUFOR"
          int1.isDefined mustEqual true
          int1.get mustEqual 1
          int2.isDefined mustEqual false
          long1.isDefined mustEqual false
          long2.isDefined mustEqual false
          bool.isDefined mustEqual false
        case default =>
          ko
      }
    }

    "decode (24)" in {
      PacketCoding.DecodePacket(string_24).require match {
        case SquadDefinitionActionMessage(action, unk1, unk2, str, int1, int2, long1, long2, bool) =>
          action mustEqual 24
          unk1 mustEqual 0
          unk2 mustEqual 0
          str.isDefined mustEqual true
          str.get mustEqual "kill bad dudes"
          int1.isDefined mustEqual true
          int1.get mustEqual 1
          int2.isDefined mustEqual false
          long1.isDefined mustEqual false
          long2.isDefined mustEqual false
          bool.isDefined mustEqual false
        case default =>
          ko
      }
    }

    "decode (25)" in {
      PacketCoding.DecodePacket(string_25).require match {
        case SquadDefinitionActionMessage(action, unk1, unk2, str, int1, int2, long1, long2, bool) =>
          action mustEqual 25
          unk1 mustEqual 0
          unk2 mustEqual 0
          str.isDefined mustEqual false
          int1.isDefined mustEqual true
          int1.get mustEqual 1
          int2.isDefined mustEqual false
          long1.isDefined mustEqual true
          long1.get mustEqual 536870928L
          long2.isDefined mustEqual false
          bool.isDefined mustEqual false
        case default =>
          ko
      }
    }

    "decode (26)" in {
      PacketCoding.DecodePacket(string_26).require match {
        case SquadDefinitionActionMessage(action, unk1, unk2, str, int1, int2, long1, long2, bool) =>
          action mustEqual 26
          unk1 mustEqual 0
          unk2 mustEqual 0
          str.isDefined mustEqual false
          int1.isDefined mustEqual false
          int2.isDefined mustEqual false
          long1.isDefined mustEqual false
          long2.isDefined mustEqual false
          bool.isDefined mustEqual false
        case default =>
          ko
      }
    }

    "decode (28)" in {
      PacketCoding.DecodePacket(string_28).require match {
        case SquadDefinitionActionMessage(action, unk1, unk2, str, int1, int2, long1, long2, bool) =>
          action mustEqual 28
          unk1 mustEqual 0
          unk2 mustEqual 0
          str.isDefined mustEqual false
          int1.isDefined mustEqual false
          int2.isDefined mustEqual false
          long1.isDefined mustEqual false
          long2.isDefined mustEqual false
          bool.isDefined mustEqual true
          bool.get mustEqual true
        case default =>
          ko
      }
    }

    "decode (31)" in {
      PacketCoding.DecodePacket(string_31).require match {
        case SquadDefinitionActionMessage(action, unk1, unk2, str, int1, int2, long1, long2, bool) =>
          action mustEqual 31
          unk1 mustEqual 0
          unk2 mustEqual 0
          str.isDefined mustEqual false
          int1.isDefined mustEqual false
          int2.isDefined mustEqual false
          long1.isDefined mustEqual false
          long2.isDefined mustEqual false
          bool.isDefined mustEqual true
          bool.get mustEqual true
        case default =>
          ko
      }
    }

    "decode (34a)" in {
      PacketCoding.DecodePacket(string_34a).require match {
        case SquadDefinitionActionMessage(action, unk1, unk2, str, int1, int2, long1, long2, bool) =>
          action mustEqual 34
          unk1 mustEqual 0
          unk2 mustEqual 0
          str.isDefined mustEqual true
          str.get mustEqual "Badass"
          int1.isDefined mustEqual true
          int1.get mustEqual 1
          int2.isDefined mustEqual true
          int2.get mustEqual 0
          long1.isDefined mustEqual true
          long1.get mustEqual 0
          long2.isDefined mustEqual false
          bool.isDefined mustEqual false
        case default =>
          ko
      }
    }

    "decode (34b)" in {
      PacketCoding.DecodePacket(string_34b).require match {
        case SquadDefinitionActionMessage(action, unk1, unk2, str, int1, int2, long1, long2, bool) =>
          action mustEqual 34
          unk1 mustEqual 0
          unk2 mustEqual 0
          str.isDefined mustEqual true
          str.get mustEqual "Badass"
          int1.isDefined mustEqual true
          int1.get mustEqual 2
          int2.isDefined mustEqual true
          int2.get mustEqual 0
          long1.isDefined mustEqual true
          long1.get mustEqual 0
          long2.isDefined mustEqual false
          bool.isDefined mustEqual false
        case default =>
          ko
      }
    }

    "decode (34c)" in {
      PacketCoding.DecodePacket(string_34c).require match {
        case SquadDefinitionActionMessage(action, unk1, unk2, str, int1, int2, long1, long2, bool) =>
          action mustEqual 34
          unk1 mustEqual 0
          unk2 mustEqual 0
          str.isDefined mustEqual true
          str.get mustEqual "Badass"
          int1.isDefined mustEqual true
          int1.get mustEqual 2
          int2.isDefined mustEqual true
          int2.get mustEqual 1
          long1.isDefined mustEqual true
          long1.get mustEqual 0
          long2.isDefined mustEqual false
          bool.isDefined mustEqual false
        case default =>
          ko
      }
    }

    "decode (34d)" in {
      PacketCoding.DecodePacket(string_34d).require match {
        case SquadDefinitionActionMessage(action, unk1, unk2, str, int1, int2, long1, long2, bool) =>
          action mustEqual 34
          unk1 mustEqual 0
          unk2 mustEqual 0
          str.isDefined mustEqual true
          str.get mustEqual "Badass"
          int1.isDefined mustEqual true
          int1.get mustEqual 2
          int2.isDefined mustEqual true
          int2.get mustEqual 2
          long1.isDefined mustEqual true
          long1.get mustEqual 536870928L
          long2.isDefined mustEqual false
          bool.isDefined mustEqual false
        case default =>
          ko
      }
    }

    "decode (34e)" in {
      PacketCoding.DecodePacket(string_34e).require match {
        case SquadDefinitionActionMessage(action, unk1, unk2, str, int1, int2, long1, long2, bool) =>
          action mustEqual 34
          unk1 mustEqual 0
          unk2 mustEqual 0
          str.isDefined mustEqual true
          str.get mustEqual "Badass"
          int1.isDefined mustEqual true
          int1.get mustEqual 2
          int2.isDefined mustEqual true
          int2.get mustEqual 3
          long1.isDefined mustEqual true
          long1.get mustEqual 536870928L
          long2.isDefined mustEqual false
          bool.isDefined mustEqual false
        case default =>
          ko
      }
    }

    "decode (35)" in {
      PacketCoding.DecodePacket(string_35).require match {
        case SquadDefinitionActionMessage(action, unk1, unk2, str, int1, int2, long1, long2, bool) =>
          action mustEqual 35
          unk1 mustEqual 0
          unk2 mustEqual 0
          str.isDefined mustEqual false
          int1.isDefined mustEqual false
          int2.isDefined mustEqual false
          long1.isDefined mustEqual false
          long2.isDefined mustEqual false
          bool.isDefined mustEqual false
        case default =>
          ko
      }
    }

    "decode (40)" in {
      PacketCoding.DecodePacket(string_40).require match {
        case SquadDefinitionActionMessage(action, unk1, unk2, str, int1, int2, long1, long2, bool) =>
          action mustEqual 40
          unk1 mustEqual 0
          unk2 mustEqual 0
          str.isDefined mustEqual false
          int1.isDefined mustEqual true
          int1.get mustEqual 1
          int2.isDefined mustEqual false
          long1.isDefined mustEqual false
          long2.isDefined mustEqual false
          bool.isDefined mustEqual false
        case default =>
          ko
      }
    }

    "decode (41)" in {
      PacketCoding.DecodePacket(string_41).require match {
        case SquadDefinitionActionMessage(action, unk1, unk2, str, int1, int2, long1, long2, bool) =>
          action mustEqual 41
          unk1 mustEqual 0
          unk2 mustEqual 0
          str.isDefined mustEqual false
          int1.isDefined mustEqual false
          int2.isDefined mustEqual false
          long1.isDefined mustEqual false
          long2.isDefined mustEqual false
          bool.isDefined mustEqual false
        case default =>
          ko
      }
    }

    "encode (03)" in {
      val msg = SquadDefinitionActionMessage(3, 0, 3, None, None, None, None, None, None)
      val pkt = PacketCoding.EncodePacket(msg).require.toByteVector

      pkt mustEqual string_03
    }

    "encode (08)" in {
      val msg = SquadDefinitionActionMessage(8, 0, 0, None, None, None, None, None, None)
      val pkt = PacketCoding.EncodePacket(msg).require.toByteVector

      pkt mustEqual string_08
    }

    "encode (10)" in {
      val msg = SquadDefinitionActionMessage(10, 0, 0, None, Some(1), None, None, None, None)
      val pkt = PacketCoding.EncodePacket(msg).require.toByteVector

      pkt mustEqual string_10
    }

    "encode (19)" in {
      val msg = SquadDefinitionActionMessage(19, 0, 0, Some("A-Team"), None, None, None, None, None)
      val pkt = PacketCoding.EncodePacket(msg).require.toByteVector

      pkt mustEqual string_19
    }

    "encode (20)" in {
      val msg = SquadDefinitionActionMessage(20, 0, 0, None, Some(1), None, None, None, None)
      val pkt = PacketCoding.EncodePacket(msg).require.toByteVector

      pkt mustEqual string_20
    }

    "encode (21)" in {
      val msg = SquadDefinitionActionMessage(21, 0, 0, None, Some(2), None, None, None, None)
      val pkt = PacketCoding.EncodePacket(msg).require.toByteVector

      pkt mustEqual string_21
    }

    "encode (22)" in {
      val msg = SquadDefinitionActionMessage(22, 0, 0, None, Some(2), None, None, None, None)
      val pkt = PacketCoding.EncodePacket(msg).require.toByteVector

      pkt mustEqual string_22
    }

    "encode (23)" in {
      val msg = SquadDefinitionActionMessage(23, 0, 0, Some("BLUFOR"), Some(1), None, None, None, None)
      val pkt = PacketCoding.EncodePacket(msg).require.toByteVector

      pkt mustEqual string_23
    }

    "encode (24)" in {
      val msg = SquadDefinitionActionMessage(24, 0, 0, Some("kill bad dudes"), Some(1), None, None, None, None)
      val pkt = PacketCoding.EncodePacket(msg).require.toByteVector

      pkt mustEqual string_24
    }

    "encode (25)" in {
      val msg = SquadDefinitionActionMessage(25, 0, 0, None, Some(1), None, Some(536870928L), None, None)
      val pkt = PacketCoding.EncodePacket(msg).require.toByteVector

      pkt mustEqual string_25
    }

    "encode (26)" in {
      val msg = SquadDefinitionActionMessage(26, 0, 0, None, None, None, None, None, None)
      val pkt = PacketCoding.EncodePacket(msg).require.toByteVector

      pkt mustEqual string_26
    }

    "encode (28)" in {
      val msg = SquadDefinitionActionMessage(28, 0, 0, None, None, None, None, None, Some(true))
      val pkt = PacketCoding.EncodePacket(msg).require.toByteVector

      pkt mustEqual string_28
    }

    "encode (31)" in {
      val msg = SquadDefinitionActionMessage(31, 0, 0, None, None, None, None, None, Some(true))
      val pkt = PacketCoding.EncodePacket(msg).require.toByteVector

      pkt mustEqual string_31
    }

    "encode (34a)" in {
      val msg = SquadDefinitionActionMessage(34, 0, 0, Some("Badass"), Some(1), Some(0), Some(0L), None, None)
      val pkt = PacketCoding.EncodePacket(msg).require.toByteVector

      pkt mustEqual string_34a
    }

    "encode (34b)" in {
      val msg = SquadDefinitionActionMessage(34, 0, 0, Some("Badass"), Some(2), Some(0), Some(0L), None, None)
      val pkt = PacketCoding.EncodePacket(msg).require.toByteVector

      pkt mustEqual string_34b
    }

    "encode (34c)" in {
      val msg = SquadDefinitionActionMessage(34, 0, 0, Some("Badass"), Some(2), Some(1), Some(0L), None, None)
      val pkt = PacketCoding.EncodePacket(msg).require.toByteVector

      pkt mustEqual string_34c
    }

    "encode (34d)" in {
      val msg = SquadDefinitionActionMessage(34, 0, 0, Some("Badass"), Some(2), Some(2), Some(536870928L), None, None)
      val pkt = PacketCoding.EncodePacket(msg).require.toByteVector

      pkt mustEqual string_34d
    }

    "encode (34e)" in {
      val msg = SquadDefinitionActionMessage(34, 0, 0, Some("Badass"), Some(2), Some(3), Some(536870928L), None, None)
      val pkt = PacketCoding.EncodePacket(msg).require.toByteVector

      pkt mustEqual string_34e
    }

    "encode (35)" in {
      val msg = SquadDefinitionActionMessage(35, 0, 0, None, None, None, None, None, None)
      val pkt = PacketCoding.EncodePacket(msg).require.toByteVector

      pkt mustEqual string_35
    }

    "encode (40)" in {
      val msg = SquadDefinitionActionMessage(40, 0, 0, None, Some(1), None, None, None, None)
      val pkt = PacketCoding.EncodePacket(msg).require.toByteVector

      pkt mustEqual string_40
    }

    "encode (41)" in {
      val msg = SquadDefinitionActionMessage(41, 0, 0, None, None, None, None, None, None)
      val pkt = PacketCoding.EncodePacket(msg).require.toByteVector

      pkt mustEqual string_41
    }
  }
}<|MERGE_RESOLUTION|>--- conflicted
+++ resolved
@@ -1391,11 +1391,7 @@
       }
 
       "encode" in {
-<<<<<<< HEAD
-        val msg = DestroyDisplayMessage("Angello", 30981173,PlanetSideEmpire.VS, false, 121, 969, "HMFIC", 31035057, PlanetSideEmpire.TR, false)
-=======
         val msg = DestroyDisplayMessage("Angello", 30981173, PlanetSideEmpire.VS, false, 121, 969, "HMFIC", 31035057, PlanetSideEmpire.TR, false)
->>>>>>> 52977fd3
         val pkt = PacketCoding.EncodePacket(msg).require.toByteVector
         pkt mustEqual string
       }
