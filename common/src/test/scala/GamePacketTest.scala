--- conflicted
+++ resolved
@@ -1345,7 +1345,6 @@
       }
     }
 
-<<<<<<< HEAD
     "BugReportMessage" should {
       val string = hex"89 03000000 0F000000 8B4465632020322032303039 1 1 0 19 6C511 656B1 7A11 830610062006300 843100320033003400"
 
@@ -1363,7 +1362,21 @@
             loc.z mustEqual 69.90625f
             summary mustEqual "abc"
             desc mustEqual "1234"
-=======
+          case default =>
+            ko
+        }
+      }
+
+      "encode" in {
+        val msg = BugReportMessage(3, 15, "Dec  2 2009",
+          BugType.GAMEPLAY, true, 0, 25, Vector3(674.84375f, 726.78906f, 69.90625f),
+          "abc", "1234")
+        val pkt = PacketCoding.EncodePacket(msg).require.toByteVector
+
+        pkt mustEqual string
+      }
+    }
+
     "PlayerStasisMessage" should {
       val string = hex"8A 4B 00 80"
 
@@ -1372,28 +1385,16 @@
           case PlayerStasisMessage(player_guid, stasis) =>
             player_guid mustEqual PlanetSideGUID(75)
             stasis mustEqual true
->>>>>>> a3d8d891
-          case default =>
-            ko
-        }
-      }
-
-      "encode" in {
-<<<<<<< HEAD
-        val msg = BugReportMessage(3, 15, "Dec  2 2009",
-          BugType.GAMEPLAY, true, 0, 25, Vector3(674.84375f, 726.78906f, 69.90625f),
-          "abc", "1234")
-        val pkt = PacketCoding.EncodePacket(msg).require.toByteVector
-
-        pkt mustEqual string
-=======
-        "encode" in {
-          val msg = PlayerStasisMessage(PlanetSideGUID(75))
-          val pkt = PacketCoding.EncodePacket(msg).require.toByteVector
-
-          pkt mustEqual string
-        }
->>>>>>> a3d8d891
+          case default =>
+            ko
+        }
+      }
+
+      "encode" in {
+        val msg = PlayerStasisMessage(PlanetSideGUID(75))
+        val pkt = PacketCoding.EncodePacket(msg).require.toByteVector
+
+        pkt mustEqual string
       }
     }
 
