// Copyright (c) 2016 PSForever.net to present
import java.net.{InetAddress, InetSocketAddress}

import org.specs2.mutable._
import net.psforever.packet._
import net.psforever.packet.game._
import net.psforever.types._
import scodec.Attempt.Successful
import scodec.bits._

class GamePacketTest extends Specification {

  "PlanetSide game packet" in {

    "ConnectToWorldRequestMessage" should {
      val string = hex"03 8667656D696E69 0000000000000000 00000000 00000000 00000000 00 00 00 00 00 00 00 00  00 00 00 00 00 00 00 00 00 00 00 00 00 00 00 00  80 00 00 "

      "decode" in {
        PacketCoding.DecodePacket(string).require match {
          case ConnectToWorldRequestMessage(serverName, token, majorVersion, minorVersion, revision, buildDate, unk) =>
            serverName mustEqual "gemini"
            token mustEqual ""
            majorVersion mustEqual 0
            minorVersion mustEqual 0
            revision mustEqual 0
            buildDate mustEqual ""
            unk mustEqual 0
          case default =>
            ko
        }
      }

      "encode" in {
        val msg = ConnectToWorldRequestMessage("gemini", "", 0, 0, 0, "", 0)
        val pkt = PacketCoding.EncodePacket(msg).require.toByteVector

        pkt mustEqual string
      }
    }

    "ConnectToWorldMessage" should {
      val string = hex"04 8667656D696E69  8C36342E33372E3135382E36393C75"

      "decode" in {
        PacketCoding.DecodePacket(string).require match {
          case ConnectToWorldMessage(serverName, serverIp, serverPort) =>
            serverName mustEqual "gemini"
            serverIp mustEqual "64.37.158.69"
            serverPort mustEqual 30012
          case default =>
            ko
        }
      }

      "encode" in {
        val msg = ConnectToWorldMessage("gemini", "64.37.158.69", 30012)
        val pkt = PacketCoding.EncodePacket(msg).require.toByteVector

        pkt mustEqual string
      }
    }

    "VNLWorldStatusMessage" should {
      // NOTE: the ServerType is encoded as 0x03 here, but the real planetside server will encode it as 0x04
      val string = hex"0597570065006c0063006f006d006500200074006f00200050006c0061006e00650074005300690064006500210020000186" ++
              hex"67656d696e69" ++ hex"0100 03 00 01459e2540 3775" ++ bin"01".toByteVector

      "decode" in {
        PacketCoding.DecodePacket(string).require match {
          case VNLWorldStatusMessage(message, worlds) =>
            worlds.length mustEqual 1
            message mustEqual "Welcome to PlanetSide! "
            val world = worlds{0}

            world.name mustEqual "gemini"
            world.empireNeed mustEqual PlanetSideEmpire.NC
            world.status mustEqual WorldStatus.Up
            world.serverType mustEqual ServerType.Released

            world.connections.length mustEqual 1
            world.connections{0}.address.getPort mustEqual 30007
            world.connections{0}.address.getAddress.toString mustEqual "/64.37.158.69"
          case default =>
            ko
        }
      }

      "encode" in {
        val msg = VNLWorldStatusMessage("Welcome to PlanetSide! ",
          Vector(
            WorldInformation("gemini", WorldStatus.Up, ServerType.Released,
              Vector(
                WorldConnectionInfo(new InetSocketAddress(InetAddress.getByName("64.37.158.69"), 30007))
              ), PlanetSideEmpire.NC
            )
          )
        )
        //0100 04 00 01459e2540377540

        val pkt = PacketCoding.EncodePacket(msg).require.toByteVector

        pkt mustEqual string
      }

      "encode and decode multiple worlds" in {
        val msg = VNLWorldStatusMessage("Welcome to PlanetSide! ",
          Vector(
            WorldInformation("PSForever1", WorldStatus.Up, ServerType.Released, Vector(), PlanetSideEmpire.NC),
            WorldInformation("PSForever2", WorldStatus.Down, ServerType.Beta, Vector(), PlanetSideEmpire.TR)
          ))

        val pkt = PacketCoding.EncodePacket(msg).require.toByteVector

        //println(pkt)

        // TODO: actually test something
        ok
      }
    }

    "ActionResultMessage" should {
      "decode" in {
        PacketCoding.DecodePacket(hex"1f 80").require match {
          case ActionResultMessage(okay, code) =>
            okay === true
            code === None
          case default =>
            ko
        }

        PacketCoding.DecodePacket((hex"1f".bits ++ bin"0" ++ hex"01000000".bits).toByteVector).require match {
          case ActionResultMessage(okay, code) =>
            okay === false
            code === Some(1)
          case default =>
            ko
        }
      }

      "encode" in {
        PacketCoding.EncodePacket(ActionResultMessage(true, None)).require.toByteVector === hex"1f 80"
        PacketCoding.EncodePacket(ActionResultMessage(false, Some(1))).require.toByteVector ===
          (hex"1f".bits ++ bin"0" ++ hex"01000000".bits).toByteVector
      }
    }

    "ObjectCreateMessage" should {
      val packet = hex"18 CF 13 00 00 BC 87 00  0A F0 16 C3 43 A1 30 90 00 02 C0 40 00 08 70 43  00 68 00 6F 00 72 00 64 00 54 00 52 00 82 65 1F  F5 9E 80 80 00 00 00 00 00 3F FF C0 00 00 00 20  00 00 00 20 27 03 FF FF FF FF FF FF FF FF FF FF  FF FF FF FF FF FC CC 10 00 03 20 00 00 00 00 00  00 00 00 00 00 00 00 00 00 01 90 01 90 00 00 00  00 01 00 7E C8 00 C8 00 00 00 00 00 00 00 00 00  00 00 00 00 00 00 00 00 00 00 01 C0 00 42 C5 46  86 C7 00 00 02 A0 00 00 12 60 78 70 65 5F 77 61  72 70 5F 67 61 74 65 5F 75 73 61 67 65 92 78 70  65 5F 69 6E 73 74 61 6E 74 5F 61 63 74 69 6F 6E  92 78 70 65 5F 73 61 6E 63 74 75 61 72 79 5F 68  65 6C 70 91 78 70 65 5F 62 61 74 74 6C 65 5F 72  61 6E 6B 5F 32 8E 78 70 65 5F 66 6F 72 6D 5F 73  71 75 61 64 8E 78 70 65 5F 74 68 5F 6E 6F 6E 73  61 6E 63 8B 78 70 65 5F 74 68 5F 61 6D 6D 6F 90  78 70 65 5F 74 68 5F 66 69 72 65 6D 6F 64 65 73  8F 75 73 65 64 5F 63 68 61 69 6E 62 6C 61 64 65  9A 76 69 73 69 74 65 64 5F 62 72 6F 61 64 63 61  73 74 5F 77 61 72 70 67 61 74 65 8E 76 69 73 69  74 65 64 5F 6C 6F 63 6B 65 72 8D 75 73 65 64 5F  70 75 6E 69 73 68 65 72 88 75 73 65 64 5F 72 65  6B 8D 75 73 65 64 5F 72 65 70 65 61 74 65 72 9F  76 69 73 69 74 65 64 5F 64 65 63 6F 6E 73 74 72  75 63 74 69 6F 6E 5F 74 65 72 6D 69 6E 61 6C 8F  75 73 65 64 5F 73 75 70 70 72 65 73 73 6F 72 96  76 69 73 69 74 65 64 5F 6F 72 64 65 72 5F 74 65  72 6D 69 6E 61 6C 85 6D 61 70 31 35 85 6D 61 70  31 34 85 6D 61 70 31 32 85 6D 61 70 30 31 00 00  00 00 00 00 00 00 00 00 00 00 00 00 00 00 00 00  00 00 00 00 00 00 00 00 00 00 00 01 0A 36 13 88  04 00 40 00 00 10 00 04 00 00 4D 6E 40 10 41 00  00 00 40 00 18 08 38 1C C0 20 32 00 00 07 80 15  E1 D0 02 10 20 00 00 08 00 03 01 07 13 A8 04 06  40 00 00 10 03 20 BB 00 42 E4 00 00 01 00 0E 07  70 08 6C 80 00 06 40 01 C0 F0 01 13 90 00 00 C8  00 38 1E 40 23 32 00 00 19 00 07 03 D0 05 0E 40  00 03 20 00 E8 7B 00 A4 C8 00 00 64 00 DA 4F 80  14 E1 00 00 00 40 00 18 08 38 1F 40 20 32 00 00  0A 00 08 "
      val packet2 = hex"18 17 74 00 00 BC 8C 10  90 3B 45 C6 FA 94 00 9F F0 00 00 40 00 08 C0 44  00 69 00 66 00 66 00 45"

      "decode" in {
        PacketCoding.DecodePacket(packet2).require match {
          case obj @ ObjectCreateMessage(len, cls, guid, parent, rest) =>
            val manualRest = packet2.bits.drop(32 + 1 + 0xb + 16)
            len === 29719
            cls === 121
            guid === 2497
            rest === manualRest
            parent === None
          case default =>
            ko
        }
      }

      "encode" in {
        ok
      }
    }

    "ChatMsg" should {
      val string_local = hex"12 1A C000 83610062006300"
      val string_tell  = hex"12 20 C180640065006600 83610062006300"

      "decode" in {
        PacketCoding.DecodePacket(string_local).require match {
          case ChatMsg(messagetype, has_wide_contents, recipient, contents, note_contents) =>
            messagetype mustEqual ChatMessageType.CMT_OPEN
            has_wide_contents mustEqual true
            recipient mustEqual ""
            contents mustEqual "abc"
            note_contents mustEqual None
          case default =>
            ko
        }

        PacketCoding.DecodePacket(string_tell).require match {
          case ChatMsg(messagetype, has_wide_contents, recipient, contents, note_contents) =>
            messagetype mustEqual ChatMessageType.CMT_TELL
            has_wide_contents mustEqual true
            recipient mustEqual "def"
            contents mustEqual "abc"
            note_contents mustEqual None
          case default =>
            ko
        }
      }

      "encode" in {
        val msg_local = ChatMsg(ChatMessageType.CMT_OPEN, true, "", "abc", None)
        val pkt_local = PacketCoding.EncodePacket(msg_local).require.toByteVector

        pkt_local mustEqual string_local

        val msg_tell = ChatMsg(ChatMessageType.CMT_TELL, true, "def", "abc", None)
        val pkt_tell = PacketCoding.EncodePacket(msg_tell).require.toByteVector

        pkt_tell mustEqual string_tell
      }

      "allow and disallow note" in {
        ChatMsg(ChatMessageType.CMT_ARMOR,
          false,
          "DontCare", "DontCare", Some("Should be here")) must throwA[AssertionError]
        ChatMsg(ChatMessageType.CMT_NOTE,
          false,
          "DontCare", "DontCare", None) must throwA[AssertionError]
      }
    }

    "ChangeFireModeMessage" should {
      val string = hex"46 4C0020"

      "decode" in {
        PacketCoding.DecodePacket(string).require match {
          case ChangeFireModeMessage(item_guid, fire_mode) =>
            item_guid mustEqual PlanetSideGUID(76)
            fire_mode mustEqual 1
          case default =>
            ko
        }
      }

      "encode" in {
        val msg = ChangeFireModeMessage(PlanetSideGUID(76), 1)
        val pkt = PacketCoding.EncodePacket(msg).require.toByteVector

        pkt mustEqual string
      }
    }

    "ChangeFireStateMessage_Start" should {
      val string = hex"39 4C00"

      "decode" in {
        PacketCoding.DecodePacket(string).require match {
          case ChangeFireStateMessage_Start(item_guid) =>
            item_guid mustEqual PlanetSideGUID(76)
          case default =>
            ko
        }
      }

      "encode" in {
        val msg = ChangeFireStateMessage_Start(PlanetSideGUID(76))
        val pkt = PacketCoding.EncodePacket(msg).require.toByteVector

        pkt mustEqual string
      }
    }

    "ChangeFireStateMessage_Stop" should {
      val string = hex"3A 4C00"

      "decode" in {
        PacketCoding.DecodePacket(string).require match {
          case ChangeFireStateMessage_Stop(item_guid) =>
            item_guid mustEqual PlanetSideGUID(76)
          case default =>
            ko
        }
      }

      "encode" in {
        val msg = ChangeFireStateMessage_Stop(PlanetSideGUID(76))
        val pkt = PacketCoding.EncodePacket(msg).require.toByteVector

        pkt mustEqual string
      }
    }

    "EmoteMsg" should {
      val string = hex"25 4B00 15"

      "decode" in {
        PacketCoding.DecodePacket(string).require match {
          case EmoteMsg(avatar_guid, emote) =>
            avatar_guid mustEqual PlanetSideGUID(75)
            emote mustEqual EmoteType.Thumbsdown
          case default =>
            ko
        }
      }

      "encode" in {
        val msg = EmoteMsg(PlanetSideGUID(75), EmoteType.Thumbsdown)
        val pkt = PacketCoding.EncodePacket(msg).require.toByteVector

        pkt mustEqual string
      }
    }

    "DropItemMessage" should {
      val string = hex"37 4C00"

      "decode" in {
        PacketCoding.DecodePacket(string).require match {
          case DropItemMessage(item_guid) =>
            item_guid mustEqual PlanetSideGUID(76)
          case default =>
            ko
        }
      }

      "encode" in {
        val msg = DropItemMessage(PlanetSideGUID(76))
        val pkt = PacketCoding.EncodePacket(msg).require.toByteVector

        pkt mustEqual string
      }
    }

    "ReloadMessage" should {
      val string = hex"0D 4C00 7B000000 FFFFFFFF"

      "decode" in {
        PacketCoding.DecodePacket(string).require match {
          case ReloadMessage(item_guid, ammo_clip, unk1) =>
            item_guid mustEqual PlanetSideGUID(76)
            ammo_clip mustEqual 123
            unk1 mustEqual -1
          case default =>
            ko
        }
      }

      "encode" in {
        val msg = ReloadMessage(PlanetSideGUID(76), 123, -1)
        val pkt = PacketCoding.EncodePacket(msg).require.toByteVector

        pkt mustEqual string
      }
    }

    "ObjectHeldMessage" should {
      val string = hex"33 4B00 02 00"

      "decode" in {
        PacketCoding.DecodePacket(string).require match {
          case ObjectHeldMessage(avatar_guid, held_holsters, unk1) =>
            avatar_guid mustEqual PlanetSideGUID(75)
            held_holsters mustEqual (1 << 1)
            unk1 mustEqual false
          case default =>
            ko
        }
      }

      "encode" in {
        val msg = ObjectHeldMessage(PlanetSideGUID(75), (1 << 1), false)
        val pkt = PacketCoding.EncodePacket(msg).require.toByteVector

        pkt mustEqual string
      }
    }

    "AvatarJumpMessage" should {
      val string = hex"35 80"

      "decode" in {
        PacketCoding.DecodePacket(string).require match {
          case AvatarJumpMessage(state) =>
            state mustEqual true
          case default =>
            ko
        }
      }

      "encode" in {
        val msg = AvatarJumpMessage(true)
        val pkt = PacketCoding.EncodePacket(msg).require.toByteVector

        pkt mustEqual string
      }
    }

    "RequestDestroyMessage" should {
      val string = hex"2D A49C"

      "decode" in {
        PacketCoding.DecodePacket(string).require match {
          case RequestDestroyMessage(object_guid) =>
            object_guid mustEqual PlanetSideGUID(40100)
          case default =>
            ko
        }
      }

      "encode" in {
        val msg = RequestDestroyMessage(PlanetSideGUID(40100))
        val pkt = PacketCoding.EncodePacket(msg).require.toByteVector

        pkt mustEqual string
      }
    }

    "ObjectDeleteMessage" should {
      val string = hex"19 4C00 00"

      "decode" in {
        PacketCoding.DecodePacket(string).require match {
          case ObjectDeleteMessage(object_guid, unk1) =>
            object_guid mustEqual PlanetSideGUID(76)
            unk1 mustEqual 0
          case default =>
            ko
        }
      }

      "encode" in {
        val msg = ObjectDeleteMessage(PlanetSideGUID(76), 0)
        val pkt = PacketCoding.EncodePacket(msg).require.toByteVector

        pkt mustEqual string
      }
    }

    "MoveItemMessage" should {
      val string = hex"11 4C00 4B00 4B00 0900 0100"

      "decode" in {
        PacketCoding.DecodePacket(string).require match {
          case MoveItemMessage(item_guid, avatar_guid_1, avatar_guid_2, dest, unk1) =>
            item_guid mustEqual PlanetSideGUID(76)
            avatar_guid_1 mustEqual PlanetSideGUID(75)
            avatar_guid_2 mustEqual PlanetSideGUID(75)
            dest mustEqual 9
            unk1 mustEqual 1
          case default =>
            ko
        }
      }

      "encode" in {
        val msg = MoveItemMessage(PlanetSideGUID(76), PlanetSideGUID(75), PlanetSideGUID(75), 9, 1)
        val pkt = PacketCoding.EncodePacket(msg).require.toByteVector

        pkt mustEqual string
      }
    }

    "ChangeAmmoMessage" should {
      val string = hex"47 4E00 00000000"

      "decode" in {
        PacketCoding.DecodePacket(string).require match {
          case ChangeAmmoMessage(item_guid, unk1) =>
            item_guid mustEqual PlanetSideGUID(78)
            unk1 mustEqual 0
          case default =>
            ko
        }
      }

      "encode" in {
        val msg = ChangeAmmoMessage(PlanetSideGUID(78), 0)
        val pkt = PacketCoding.EncodePacket(msg).require.toByteVector

        pkt mustEqual string
      }
    }

    "PlayerStateMessageUpstream" should {
      val string = hex"BD 4B000 E377BA575B616C640A70004014060110007000000"

      "decode" in {
        PacketCoding.DecodePacket(string).require match {
          case PlayerStateMessageUpstream(avatar_guid, pos, vel, unk1, aim_pitch, unk2, seq_time, unk3, is_crouching, unk4, unk5, unk6, unk7, unk8) =>
            avatar_guid mustEqual PlanetSideGUID(75)
            pos mustEqual Vector3(3694.1094f, 2735.4531f, 90.84375f)
            vel mustEqual Some(Vector3(4.375f, 2.59375f, 0.0f))
            unk1 mustEqual 10
            aim_pitch mustEqual 3
            unk2 mustEqual 0
            seq_time mustEqual 136
            unk3 mustEqual 0
            is_crouching mustEqual false
            unk4 mustEqual false
            unk5 mustEqual false
            unk6 mustEqual false
            unk7 mustEqual 112
            unk8 mustEqual 0
          case default =>
            ko
        }
      }

      "encode" in {
        val msg = PlayerStateMessageUpstream(PlanetSideGUID(75), Vector3(3694.1094f, 2735.4531f, 90.84375f), Some(Vector3(4.375f, 2.59375f, 0.0f)), 10, 3, 0, 136, 0, false, false, false, false, 112, 0)
        val pkt = PacketCoding.EncodePacket(msg).require.toByteVector

        pkt mustEqual string
      }
    }

    "UseItemMessage" should {
      val string = hex"10 4B00 0000 7401 FFFFFFFF 4001000000000000000000000000058C803600800000"

      "decode" in {
        PacketCoding.DecodePacket(string).require match {
          case UseItemMessage(avatar_guid, unk1, object_guid, unk2, unk3, unk4, unk5, unk6, unk7, unk8, unk9) =>
            avatar_guid mustEqual PlanetSideGUID(75)
            unk1 mustEqual 0
            object_guid mustEqual PlanetSideGUID(372)
            unk2 mustEqual 0xFFFFFFFFL
            unk3 mustEqual false
            unk4 mustEqual Vector3(5.0f, 0.0f, 0.0f)
            unk5 mustEqual Vector3(0.0f, 0.0f, 0.0f)
            unk6 mustEqual 11
            unk7 mustEqual 25
            unk8 mustEqual 0
            unk9 mustEqual 364
          case default =>
            ko
        }
      }

      "encode" in {
        val msg = UseItemMessage(PlanetSideGUID(75), 0, PlanetSideGUID(372), 0xFFFFFFFFL, false, Vector3(5.0f, 0.0f, 0.0f), Vector3(0.0f, 0.0f, 0.0f), 11, 25, 0, 364)
        val pkt = PacketCoding.EncodePacket(msg).require.toByteVector

        pkt mustEqual string
      }
    }

    "GenericObjectStateMsg" should {
      val string = hex"1D 6401 10000000"

      "decode" in {
        PacketCoding.DecodePacket(string).require match {
          case GenericObjectStateMsg(object_guid, state) =>
            object_guid mustEqual PlanetSideGUID(356)
            state mustEqual 16
          case default =>
            ko
        }
      }

      "encode" in {
        val msg = GenericObjectStateMsg(PlanetSideGUID(356), 16)
        val pkt = PacketCoding.EncodePacket(msg).require.toByteVector

        pkt mustEqual string
      }
    }

    "ItemTransactionMessage" should {
      val string_buy = hex"44 4C03 4000110070756E6973686572000000"
      val string_sell = hex"44 5303 60001000004E00"
      val string_forget = hex"44 BA00 600011006861726173736572000000"

      "decode" in {
        PacketCoding.DecodePacket(string_buy).require match {
          case ItemTransactionMessage(terminal_guid, transaction_type, item_page, item_name, unk1, item_guid) =>
            terminal_guid mustEqual PlanetSideGUID(844)
            transaction_type mustEqual TransactionType.Buy
            item_page mustEqual 0
            item_name mustEqual "punisher"
            unk1 mustEqual 0
            item_guid mustEqual PlanetSideGUID(0)
          case default =>
            ko
        }

        PacketCoding.DecodePacket(string_sell).require match {
          case ItemTransactionMessage(terminal_guid, transaction_type, item_page, item_name, unk1, item_guid) =>
            terminal_guid mustEqual PlanetSideGUID(851)
            transaction_type mustEqual TransactionType.Sell
            item_page mustEqual 0
            item_name mustEqual ""
            unk1 mustEqual 0
            item_guid mustEqual PlanetSideGUID(78)
          case default =>
            ko
        }

        PacketCoding.DecodePacket(string_forget).require match {
          case ItemTransactionMessage(terminal_guid, transaction_type, item_page, item_name, unk1, item_guid) =>
            terminal_guid mustEqual PlanetSideGUID(186)
            transaction_type mustEqual TransactionType.Sell
            item_page mustEqual 0
            item_name mustEqual "harasser"
            unk1 mustEqual 0
            item_guid mustEqual PlanetSideGUID(0)
          case default =>
            ko
        }
      }

      "encode" in {
        val msg_buy = ItemTransactionMessage(PlanetSideGUID(844), TransactionType.Buy, 0, "punisher", 0, PlanetSideGUID(0))
        val pkt_buy = PacketCoding.EncodePacket(msg_buy).require.toByteVector

        pkt_buy mustEqual string_buy

        val msg_sell = ItemTransactionMessage(PlanetSideGUID(851), TransactionType.Sell, 0, "", 0, PlanetSideGUID(78))
        val pkt_sell = PacketCoding.EncodePacket(msg_sell).require.toByteVector

        pkt_sell mustEqual string_sell

        val msg_forget = ItemTransactionMessage(PlanetSideGUID(186), TransactionType.Sell, 0, "harasser", 0, PlanetSideGUID(0))
        val pkt_forget = PacketCoding.EncodePacket(msg_forget).require.toByteVector

        pkt_forget mustEqual string_forget
      }
    }

    "WeaponDelayFireMessage" should {
      val string = hex"88 A3140000"

      "decode" in {
        PacketCoding.DecodePacket(string).require match {
          case WeaponDelayFireMessage(seq_time, weapon_guid) =>
            seq_time mustEqual 163
            weapon_guid mustEqual PlanetSideGUID(80)
          case default =>
            ko
        }
      }

      "encode" in {
        val msg = WeaponDelayFireMessage(163, PlanetSideGUID(80))
        val pkt = PacketCoding.EncodePacket(msg).require.toByteVector

        pkt mustEqual string
      }
    }

    "ContinentalLockUpdateMessage" should {
      val string = hex"A8 16 00 40"

      "decode" in {
        PacketCoding.DecodePacket(string).require match {
          case ContinentalLockUpdateMessage(continent_guid, empire) =>
            continent_guid mustEqual PlanetSideGUID(22)
            empire mustEqual PlanetSideEmpire.NC
          case default =>
            ko
        }
      }

      "encode" in {
        val msg = ContinentalLockUpdateMessage(PlanetSideGUID(22), PlanetSideEmpire.NC)
        val pkt = PacketCoding.EncodePacket(msg).require.toByteVector

        pkt mustEqual string
      }
    }

    "BroadcastWarpgateUpdateMessage" should {
      val string = hex"D9 0D 00 01 00 20"

      "decode" in {
        PacketCoding.DecodePacket(string).require match {
          case BroadcastWarpgateUpdateMessage(continent_guid, building_guid, state) =>
            continent_guid mustEqual PlanetSideGUID(13)
            building_guid mustEqual PlanetSideGUID(1)
            state mustEqual 32
          case default =>
            ko
        }
      }

      "encode" in {
        val msg = BroadcastWarpgateUpdateMessage(PlanetSideGUID(13), PlanetSideGUID(1), 32)
        val pkt = PacketCoding.EncodePacket(msg).require.toByteVector

        pkt mustEqual string
      }
    }

    "WeaponFireMessage" should {
      val string = hex"34 44130029272F0B5DFD4D4EC5C00009BEF78172003FC0"

      "decode" in {
        PacketCoding.DecodePacket(string).require match {
          case WeaponFireMessage(seq_time, weapon_guid, projectile_guid, shot_origin, unk1, unk2, unk3, unk4, unk5, unk6, unk7) =>
            seq_time mustEqual 68
            weapon_guid mustEqual PlanetSideGUID(76)
            projectile_guid mustEqual PlanetSideGUID(40100)
            shot_origin mustEqual Vector3(3675.4688f, 2726.9922f, 92.921875f)
            unk1 mustEqual 0
            unk2 mustEqual 64294
            unk3 mustEqual 1502
            unk4 mustEqual 200
            unk5 mustEqual 255
            unk6 mustEqual 0
            unk7 mustEqual None
          case default =>
            ko
        }
      }

      "encode" in {
        val msg = WeaponFireMessage(68, PlanetSideGUID(76), PlanetSideGUID(40100), Vector3(3675.4688f, 2726.9922f, 92.921875f), 0, 64294, 1502, 200, 255, 0, None)
        val pkt = PacketCoding.EncodePacket(msg).require.toByteVector

        pkt mustEqual string
      }
    }

    "HitMessage" should {
      val string_hitgeneric = hex"09 09E9A70200"
      val string_hitobj = hex"09 99292705F4B1FB9514585F08BDD3D454CC5EE80300"

      "decode" in {
        PacketCoding.DecodePacket(string_hitgeneric).require match {
          case HitMessage(seq_time, projectile_guid, unk1, hit_info, unk2, unk3, unk4) =>
            seq_time mustEqual 777
            projectile_guid mustEqual PlanetSideGUID(40102)
            unk1 mustEqual 0
            hit_info mustEqual None
            unk2 mustEqual true
            unk3 mustEqual false
            unk4 mustEqual None
          case default =>
            ko
        }

        PacketCoding.DecodePacket(string_hitobj).require match {
          case HitMessage(seq_time, projectile_guid, unk1, hit_info, unk2, unk3, unk4) =>
            seq_time mustEqual 153
            projectile_guid mustEqual PlanetSideGUID(40100)
            unk1 mustEqual 0
            hit_info mustEqual Some(HitInfo(Vector3(3672.9766f, 2729.8594f, 92.34375f), Vector3(3679.5156f, 2722.6172f, 92.796875f), Some(PlanetSideGUID(372))))
            unk2 mustEqual true
            unk3 mustEqual false
            unk4 mustEqual None
          case default =>
            ko
        }
      }

      "encode" in {
        val msg_hitgeneric = HitMessage(777, PlanetSideGUID(40102), 0, None, true, false, None)
        val pkt_hitgeneric = PacketCoding.EncodePacket(msg_hitgeneric).require.toByteVector

        pkt_hitgeneric mustEqual string_hitgeneric

        val msg_hitobj = HitMessage(153, PlanetSideGUID(40100), 0, Some(HitInfo(Vector3(3672.9766f, 2729.8594f, 92.34375f), Vector3(3679.5156f, 2722.6172f, 92.796875f), Some(PlanetSideGUID(372)))), true, false, None)
        val pkt_hitobj = PacketCoding.EncodePacket(msg_hitobj).require.toByteVector

        pkt_hitobj mustEqual string_hitobj
      }
    }

    "AvatarFirstTimeEventMessage" should {
      val string = hex"69 4b00 c000 01000000 9e 766973697465645f63657274696669636174696f6e5f7465726d696e616c"
    
      "decode" in {
        PacketCoding.DecodePacket(string).require match {
          case AvatarFirstTimeEventMessage(avatar_guid, object_guid, unk1, event_name) =>
            avatar_guid mustEqual PlanetSideGUID(75)
            object_guid mustEqual PlanetSideGUID(192)
            unk1 mustEqual 1
            event_name mustEqual "visited_certification_terminal"
          case default =>
            ko
        }
      }
      
      "encode" in {
        val msg = AvatarFirstTimeEventMessage(PlanetSideGUID(75), PlanetSideGUID(192), 1, "visited_certification_terminal")
        val pkt = PacketCoding.EncodePacket(msg).require.toByteVector

        pkt mustEqual string
      }
    }

<<<<<<< HEAD
    "WeaponDryFireMessage" should {
      val string = hex"52 4C00"

      "decode" in {
        PacketCoding.DecodePacket(string).require match {
          case WeaponDryFireMessage(weapon_guid) =>
=======
    "WeaponJammedMessage" should {
      val string = hex"66 4C00"

      "decode" in {
        PacketCoding.DecodePacket(string).require match {
          case WeaponJammedMessage(weapon_guid) =>
>>>>>>> 0212272a
            weapon_guid mustEqual PlanetSideGUID(76)
          case default =>
            ko
        }
      }

      "encode" in {
<<<<<<< HEAD
        val msg = WeaponDryFireMessage(PlanetSideGUID(76))
=======
        val msg = WeaponJammedMessage(PlanetSideGUID(76))
>>>>>>> 0212272a
        val pkt = PacketCoding.EncodePacket(msg).require.toByteVector

        pkt mustEqual string
      }
    }

    "PingMsg" should  {
      val packet = hex"1a 00000000 b0360000"

      "decode" in {
        PacketCoding.DecodePacket(packet).require match {
          case PingMsg(unk1, unk2) =>
            unk1 === 0
            unk2 === 14000
          case default =>
            ko
        }
      }

      "encode" in {
        val msg = PingMsg(0, 14000)
        PacketCoding.EncodePacket(msg).require.toByteVector === packet
      }
    }
  }
}<|MERGE_RESOLUTION|>--- conflicted
+++ resolved
@@ -776,21 +776,32 @@
       }
     }
 
-<<<<<<< HEAD
     "WeaponDryFireMessage" should {
       val string = hex"52 4C00"
 
       "decode" in {
         PacketCoding.DecodePacket(string).require match {
           case WeaponDryFireMessage(weapon_guid) =>
-=======
+            weapon_guid mustEqual PlanetSideGUID(76)
+          case default =>
+            ko
+        }
+      }
+
+      "encode" in {
+        val msg = WeaponDryFireMessage(PlanetSideGUID(76))
+        val pkt = PacketCoding.EncodePacket(msg).require.toByteVector
+
+        pkt mustEqual string
+      }
+    }
+
     "WeaponJammedMessage" should {
       val string = hex"66 4C00"
 
       "decode" in {
         PacketCoding.DecodePacket(string).require match {
           case WeaponJammedMessage(weapon_guid) =>
->>>>>>> 0212272a
             weapon_guid mustEqual PlanetSideGUID(76)
           case default =>
             ko
@@ -798,11 +809,7 @@
       }
 
       "encode" in {
-<<<<<<< HEAD
-        val msg = WeaponDryFireMessage(PlanetSideGUID(76))
-=======
         val msg = WeaponJammedMessage(PlanetSideGUID(76))
->>>>>>> 0212272a
         val pkt = PacketCoding.EncodePacket(msg).require.toByteVector
 
         pkt mustEqual string
