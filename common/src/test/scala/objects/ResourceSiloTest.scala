--- conflicted
+++ resolved
@@ -103,18 +103,13 @@
 }
 
 class ResourceSiloControlNtuWarningTest extends ActorTest {
+  val obj = ResourceSilo()
+  obj.GUID = PlanetSideGUID(1)
+  obj.Actor = system.actorOf(Props(classOf[ResourceSiloControl], obj), "test-silo")
+  obj.Actor ! "startup"
   val zone = new Zone("nowhere", new ZoneMap("nowhere-map"), 0)
-  val bldg = new Building(building_guid = 6, map_id = 0, zone, StructureType.Building, GlobalDefinitions.building)
-  val obj = ResourceSilo()
-  obj.GUID = PlanetSideGUID(1)
-  obj.Actor = system.actorOf(Props(classOf[ResourceSiloControl], obj), "test-silo")
-  obj.Actor ! "startup"
-<<<<<<< HEAD
   obj.Owner = new Building("Building", building_guid = 6, map_id = 0, Zone.Nowhere, StructureType.Building, GlobalDefinitions.building)
-=======
-  obj.Owner = bldg
   val zoneEvents = TestProbe("zone-events")
->>>>>>> 28beea4e
 
   "Resource silo" should {
     "announce high ntu" in {
@@ -139,18 +134,12 @@
 }
 
 class ResourceSiloControlUpdate1Test extends ActorTest {
+  val obj = ResourceSilo()
+  obj.GUID = PlanetSideGUID(1)
+  obj.Actor = system.actorOf(Props(classOf[ResourceSiloControl], obj), "test-silo")
+  obj.Actor ! "startup"
   val zone = new Zone("nowhere", new ZoneMap("nowhere-map"), 0)
-  val bldg = new Building(building_guid = 6, map_id = 0, zone, StructureType.Building, GlobalDefinitions.building)
-  val obj = ResourceSilo()
-  obj.GUID = PlanetSideGUID(1)
-  obj.Actor = system.actorOf(Props(classOf[ResourceSiloControl], obj), "test-silo")
-  obj.Actor ! "startup"
-<<<<<<< HEAD
   val bldg = new Building("Building", building_guid = 6, map_id = 0, Zone.Nowhere, StructureType.Building, GlobalDefinitions.building)
-  val probe2 = TestProbe()
-  bldg.Actor = system.actorOf(Props(classOf[ResourceSiloTest.ProbedBuildingControl], probe2), "test-bldg")
-=======
->>>>>>> 28beea4e
   obj.Owner = bldg
   val zoneEvents = TestProbe("zone-events")
   val buildingEvents = TestProbe("building-events")
@@ -210,18 +199,12 @@
 }
 
 class ResourceSiloControlUpdate2Test extends ActorTest {
+  val obj = ResourceSilo()
+  obj.GUID = PlanetSideGUID(1)
+  obj.Actor = system.actorOf(Props(classOf[ResourceSiloControl], obj), "test-silo")
+  obj.Actor ! "startup"
   val zone = new Zone("nowhere", new ZoneMap("nowhere-map"), 0)
-  val bldg = new Building(building_guid = 6, map_id = 0, zone, StructureType.Building, GlobalDefinitions.building)
-  val obj = ResourceSilo()
-  obj.GUID = PlanetSideGUID(1)
-  obj.Actor = system.actorOf(Props(classOf[ResourceSiloControl], obj), "test-silo")
-  obj.Actor ! "startup"
-<<<<<<< HEAD
   val bldg = new Building("Building", building_guid = 6, map_id = 0, Zone.Nowhere, StructureType.Building, GlobalDefinitions.building)
-  val probe2 = TestProbe()
-  bldg.Actor = system.actorOf(Props(classOf[ResourceSiloTest.ProbedBuildingControl], probe2), "test-bldg")
-=======
->>>>>>> 28beea4e
   obj.Owner = bldg
   val zoneEvents = TestProbe("zone-events")
   val buildingEvents = TestProbe("building-events")
@@ -273,18 +256,12 @@
 }
 
 class ResourceSiloControlNoUpdateTest extends ActorTest {
+  val obj = ResourceSilo()
+  obj.GUID = PlanetSideGUID(1)
+  obj.Actor = system.actorOf(Props(classOf[ResourceSiloControl], obj), "test-silo")
+  obj.Actor ! "startup"
   val zone = new Zone("nowhere", new ZoneMap("nowhere-map"), 0)
-  val bldg = new Building(building_guid = 6, map_id = 0, zone, StructureType.Building, GlobalDefinitions.building)
-  val obj = ResourceSilo()
-  obj.GUID = PlanetSideGUID(1)
-  obj.Actor = system.actorOf(Props(classOf[ResourceSiloControl], obj), "test-silo")
-  obj.Actor ! "startup"
-<<<<<<< HEAD
-  val bldg = new Building("Building", building_guid = 6, map_id = 6, Zone.Nowhere, StructureType.Building, GlobalDefinitions.building)
-  val probe2 = TestProbe()
-  bldg.Actor = system.actorOf(Props(classOf[ResourceSiloTest.ProbedBuildingControl], probe2), "test-bldg")
-=======
->>>>>>> 28beea4e
+  val bldg = new Building("Building", building_guid = 6, map_id = 0, Zone.Nowhere, StructureType.Building, GlobalDefinitions.building)
   obj.Owner = bldg
   val zoneEvents = TestProbe("zone-events")
   val buildingEvents = TestProbe("building-events")
