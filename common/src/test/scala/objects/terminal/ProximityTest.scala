// Copyright (c) 2017 PSForever
package objects.terminal

import akka.actor.Props
import akka.testkit.TestProbe
import base.ActorTest
import net.psforever.objects.serverobject.CommonMessages
import net.psforever.objects.serverobject.structures.{Building, StructureType}
import net.psforever.objects.serverobject.terminals.{ProximityTerminal, ProximityTerminalControl, ProximityUnit, Terminal}
import net.psforever.objects.zones.{Zone, ZoneActor, ZoneMap}
import net.psforever.objects.{Avatar, GlobalDefinitions, Player}
import net.psforever.packet.game.PlanetSideGUID
import net.psforever.types.{CharacterGender, CharacterVoice, PlanetSideEmpire}
import org.specs2.mutable.Specification
import services.Service
import services.local.LocalService

import scala.concurrent.duration._

class ProximityTest extends Specification {
  "ProximityUnit" should {
    "construct (with a Terminal object)" in {
      val obj = new ProximityTest.SampleTerminal()
      obj.NumberUsers mustEqual 0
    }

    "keep track of users (add)" in {
      val avatar1 = Player(Avatar("TestCharacter1", PlanetSideEmpire.VS, CharacterGender.Female, 1, CharacterVoice.Voice1))
      avatar1.Spawn
      avatar1.Health = 50
      val avatar2 = Player(Avatar("TestCharacter2", PlanetSideEmpire.VS, CharacterGender.Female, 1, CharacterVoice.Voice1))
      avatar2.Spawn
      avatar2.Health = 50

      val obj = new ProximityTerminal(GlobalDefinitions.medical_terminal)
      obj.NumberUsers mustEqual 0
      obj.AddUser(avatar1) mustEqual true
      obj.NumberUsers mustEqual 1
      obj.AddUser(avatar2) mustEqual true
      obj.NumberUsers mustEqual 2
    }

    "keep track of users (remove)" in {
      val avatar1 = Player(Avatar("TestCharacter1", PlanetSideEmpire.VS, CharacterGender.Female, 1, CharacterVoice.Voice1))
      avatar1.Spawn
      avatar1.Health = 50
      val avatar2 = Player(Avatar("TestCharacter2", PlanetSideEmpire.VS, CharacterGender.Female, 1, CharacterVoice.Voice1))
      avatar2.Spawn
      avatar2.Health = 50

      val obj = new ProximityTerminal(GlobalDefinitions.medical_terminal)
      obj.NumberUsers mustEqual 0
      obj.AddUser(avatar1) mustEqual true
      obj.NumberUsers mustEqual 1
      obj.AddUser(avatar2) mustEqual true
      obj.NumberUsers mustEqual 2

      obj.RemoveUser(avatar1) mustEqual true
      obj.NumberUsers mustEqual 1
      obj.RemoveUser(avatar2) mustEqual true
      obj.NumberUsers mustEqual 0
    }

    "can not add a user twice" in {
      val avatar = Player(Avatar("TestCharacter1", PlanetSideEmpire.VS, CharacterGender.Female, 1, CharacterVoice.Voice1))
      avatar.Spawn
      avatar.Health = 50

      val obj = new ProximityTerminal(GlobalDefinitions.medical_terminal)
      obj.AddUser(avatar) mustEqual true
      obj.NumberUsers mustEqual 1
      obj.AddUser(avatar)// mustEqual false
      obj.NumberUsers mustEqual 1
    }

    "can not remove a user that was not added" in {
      val avatar = Player(Avatar("TestCharacter1", PlanetSideEmpire.VS, CharacterGender.Female, 1, CharacterVoice.Voice1))
      avatar.Spawn
      avatar.Health = 50

      val obj = new ProximityTest.SampleTerminal()
      obj.RemoveUser(avatar) mustEqual false
      obj.NumberUsers mustEqual 0
    }
  }

  "ProximityTerminal" should {
    "construct" in {
      ProximityTerminal(GlobalDefinitions.medical_terminal)
      ok
    }
  }
}

class ProximityTerminalControlStartTest extends ActorTest {
  "ProximityTerminalControl" should {
    //setup
    val zone : Zone = new Zone("test", new ZoneMap("test-map"), 0) {
      Actor = system.actorOf(Props(classOf[ZoneActor], this), "test-zone")
      override def SetupNumberPools() = {
        AddPool("dynamic", 1 to 10)
      }
    }
<<<<<<< HEAD
    new Building("Building", building_guid = 0, map_id = 0, zone, StructureType.Facility, GlobalDefinitions.building) {
=======
    val terminal = new ProximityTerminal(GlobalDefinitions.medical_terminal)
    terminal.Actor = system.actorOf(Props(classOf[ProximityTerminalControl], terminal), "test-prox")
    new Building(building_guid = 0, map_id = 0, zone, StructureType.Facility, GlobalDefinitions.building) {
>>>>>>> 28beea4e
      Amenities = terminal
      Faction = PlanetSideEmpire.VS
    }
    val avatar = Player(Avatar("TestCharacter1", PlanetSideEmpire.VS, CharacterGender.Female, 1, CharacterVoice.Voice1))
    avatar.Continent = "test"
    avatar.Spawn
    avatar.Health = 50

    avatar.GUID = PlanetSideGUID(1)
    terminal.GUID = PlanetSideGUID(2)
    terminal.Actor ! Service.Startup()
    expectNoMsg(500 milliseconds) //spacer
    val probe1 = new TestProbe(system, "local-events")
    val probe2 = new TestProbe(system, "target-callback")
    zone.LocalEvents = probe1.ref

    "send out a start message" in {
      assert(terminal.NumberUsers == 0)
      assert(terminal.Owner.Continent.equals("test"))

      terminal.Actor.tell(CommonMessages.Use(avatar, Some(avatar)), probe2.ref)
      probe1.expectMsgClass(1 second, classOf[Terminal.StartProximityEffect])
      probe2.expectMsgClass(1 second, classOf[ProximityUnit.Action])
      assert(terminal.NumberUsers == 1)
    }
  }
}

class ProximityTerminalControlTwoUsersTest extends ActorTest {
  "ProximityTerminalControl" should {
    //setup
    val zone : Zone = new Zone("test", new ZoneMap("test-map"), 0) {
      Actor = system.actorOf(Props(classOf[ZoneActor], this), "test-zone")
      override def SetupNumberPools() = {
        AddPool("dynamic", 1 to 10)
      }
    }
<<<<<<< HEAD
    new Building("Building", building_guid = 0, map_id = 0, zone, StructureType.Facility, GlobalDefinitions.building) {
=======
    val terminal = new ProximityTerminal(GlobalDefinitions.medical_terminal)
    terminal.Actor = system.actorOf(Props(classOf[ProximityTerminalControl], terminal), "test-prox")
    new Building(building_guid = 0, map_id = 0, zone, StructureType.Facility, GlobalDefinitions.building) {
>>>>>>> 28beea4e
      Amenities = terminal
      Faction = PlanetSideEmpire.VS
    }

    val avatar = Player(Avatar("TestCharacter1", PlanetSideEmpire.VS, CharacterGender.Female, 1, CharacterVoice.Voice1))
    avatar.Continent = "test"
    avatar.Spawn
    avatar.Health = 50
    val avatar2 = Player(Avatar("TestCharacter2", PlanetSideEmpire.VS, CharacterGender.Female, 1, CharacterVoice.Voice1))
    avatar2.Continent = "test"
    avatar2.Spawn
    avatar2.Health = 50

    avatar.GUID = PlanetSideGUID(1)
    avatar.GUID = PlanetSideGUID(2)
    terminal.GUID = PlanetSideGUID(3)
    terminal.Actor ! Service.Startup()
    expectNoMsg(500 milliseconds) //spacer
    val probe1 = new TestProbe(system, "local-events")
    val probe2 = new TestProbe(system, "target-callback-1")
    val probe3 = new TestProbe(system, "target-callback-2")
    zone.LocalEvents = probe1.ref

    "not send out a start message if not the first user" in {
      assert(terminal.NumberUsers == 0)
      assert(terminal.Owner.Continent.equals("test"))

      terminal.Actor.tell(CommonMessages.Use(avatar, Some(avatar)), probe2.ref)
      probe1.expectMsgClass(1 second, classOf[Terminal.StartProximityEffect])
      probe2.expectMsgClass(1 second, classOf[ProximityUnit.Action])

      terminal.Actor.tell(CommonMessages.Use(avatar2, Some(avatar2)), probe3.ref)
      probe1.expectNoMsg(1 second)
      probe2.expectMsgClass(1 second, classOf[ProximityUnit.Action])
      probe3.expectMsgClass(1 second, classOf[ProximityUnit.Action])
      assert(terminal.NumberUsers == 2)
    }
  }
}

class ProximityTerminalControlStopTest extends ActorTest {
  "ProximityTerminalControl" should {
    //setup
    val zone : Zone = new Zone("test", new ZoneMap("test-map"), 0) {
      Actor = system.actorOf(Props(classOf[ZoneActor], this), "test-zone")
      override def SetupNumberPools() = {
        AddPool("dynamic", 1 to 10)
      }
    }
<<<<<<< HEAD
    new Building("Building", building_guid = 0, map_id = 0, zone, StructureType.Facility, GlobalDefinitions.building) {
=======
    val terminal = new ProximityTerminal(GlobalDefinitions.medical_terminal)
    terminal.Actor = system.actorOf(Props(classOf[ProximityTerminalControl], terminal), "test-prox")
    new Building(building_guid = 0, map_id = 0, zone, StructureType.Facility, GlobalDefinitions.building) {
>>>>>>> 28beea4e
      Amenities = terminal
      Faction = PlanetSideEmpire.VS
    }
    val avatar = Player(Avatar("TestCharacter1", PlanetSideEmpire.VS, CharacterGender.Female, 1, CharacterVoice.Voice1))
    avatar.Continent = "test"
    avatar.Spawn
    avatar.Health = 50

    avatar.GUID = PlanetSideGUID(1)
    terminal.GUID = PlanetSideGUID(2)
    terminal.Actor ! Service.Startup()
    expectNoMsg(500 milliseconds) //spacer
    val probe1 = new TestProbe(system, "local-events")
    val probe2 = new TestProbe(system, "target-callback-1")
    zone.LocalEvents = probe1.ref

    "send out a stop message" in {
      assert(terminal.NumberUsers == 0)
      assert(terminal.Owner.Continent.equals("test"))

      terminal.Actor.tell(CommonMessages.Use(avatar, Some(avatar)), probe2.ref)
      probe1.expectMsgClass(1 second, classOf[Terminal.StartProximityEffect])
      probe2.expectMsgClass(1 second, classOf[ProximityUnit.Action])

      terminal.Actor ! CommonMessages.Unuse(avatar, Some(avatar))
      probe1.expectMsgClass(1 second, classOf[Terminal.StopProximityEffect])
      assert(terminal.NumberUsers == 0)
    }
  }
}

class ProximityTerminalControlNotStopTest extends ActorTest {
  "ProximityTerminalControl" should {
    //setup
    val zone : Zone = new Zone("test", new ZoneMap("test-map"), 0) {
      Actor = system.actorOf(Props(classOf[ZoneActor], this), "test-zone")
      override def SetupNumberPools() = {
        AddPool("dynamic", 1 to 10)
      }
    }
<<<<<<< HEAD
    new Building("Building", building_guid = 0, map_id = 0, zone, StructureType.Facility, GlobalDefinitions.building) {
=======
    val probe = new TestProbe(system)
    zone.LocalEvents = probe.ref
    val terminal = new ProximityTerminal(GlobalDefinitions.medical_terminal)
    terminal.Actor = system.actorOf(Props(classOf[ProximityTerminalControl], terminal), "test-prox")
    new Building(building_guid = 0, map_id = 0, zone, StructureType.Facility, GlobalDefinitions.building) {
>>>>>>> 28beea4e
      Amenities = terminal
      Faction = PlanetSideEmpire.VS
    }

    val avatar = Player(Avatar("TestCharacter1", PlanetSideEmpire.VS, CharacterGender.Female, 1, CharacterVoice.Voice1))
    avatar.Continent = "test"
    avatar.Spawn
    avatar.Health = 50
    val avatar2 = Player(Avatar("TestCharacter2", PlanetSideEmpire.VS, CharacterGender.Female, 1, CharacterVoice.Voice1))
    avatar2.Continent = "test"
    avatar2.Spawn
    avatar2.Health = 50

    avatar.GUID = PlanetSideGUID(1)
    avatar.GUID = PlanetSideGUID(2)
    terminal.GUID = PlanetSideGUID(3)
    terminal.Actor ! Service.Startup()
    expectNoMsg(500 milliseconds) //spacer
    val probe1 = new TestProbe(system, "local-events")
    val probe2 = new TestProbe(system, "target-callback-1")
    val probe3 = new TestProbe(system, "target-callback-2")
    zone.LocalEvents = probe1.ref

    "will not send out one stop message until last user" in {
      assert(terminal.NumberUsers == 0)
      assert(terminal.Owner.Continent.equals("test"))

      terminal.Actor.tell(CommonMessages.Use(avatar, Some(avatar)), probe2.ref)
      probe1.expectMsgClass(100 millisecond, classOf[Terminal.StartProximityEffect])
      assert(terminal.NumberUsers == 1)

      terminal.Actor.tell(CommonMessages.Use(avatar2, Some(avatar2)), probe3.ref)
      probe1.expectNoMsg(100 millisecond)
      assert(terminal.NumberUsers == 2)

      terminal.Actor ! CommonMessages.Unuse(avatar, Some(avatar))
      probe1.expectNoMsg(100 millisecond)
      assert(terminal.NumberUsers == 1)

      terminal.Actor ! CommonMessages.Unuse(avatar2, Some(avatar2))
      probe1.expectMsgClass(100 millisecond, classOf[Terminal.StopProximityEffect])
      assert(terminal.NumberUsers == 0)
    }
  }
}

object ProximityTest {
  class SampleTerminal extends Terminal(GlobalDefinitions.dropship_vehicle_terminal) with ProximityUnit

  class ProbedLocalService(probe : TestProbe, zone : Zone) extends LocalService(zone) {
    self.tell(Service.Join("test"), probe.ref)
  }
}<|MERGE_RESOLUTION|>--- conflicted
+++ resolved
@@ -101,13 +101,9 @@
         AddPool("dynamic", 1 to 10)
       }
     }
-<<<<<<< HEAD
-    new Building("Building", building_guid = 0, map_id = 0, zone, StructureType.Facility, GlobalDefinitions.building) {
-=======
-    val terminal = new ProximityTerminal(GlobalDefinitions.medical_terminal)
-    terminal.Actor = system.actorOf(Props(classOf[ProximityTerminalControl], terminal), "test-prox")
-    new Building(building_guid = 0, map_id = 0, zone, StructureType.Facility, GlobalDefinitions.building) {
->>>>>>> 28beea4e
+    val terminal = new ProximityTerminal(GlobalDefinitions.medical_terminal)
+    terminal.Actor = system.actorOf(Props(classOf[ProximityTerminalControl], terminal), "test-prox")
+    new Building("Building", building_guid = 0, map_id = 0, zone, StructureType.Facility, GlobalDefinitions.building) {
       Amenities = terminal
       Faction = PlanetSideEmpire.VS
     }
@@ -145,13 +141,9 @@
         AddPool("dynamic", 1 to 10)
       }
     }
-<<<<<<< HEAD
-    new Building("Building", building_guid = 0, map_id = 0, zone, StructureType.Facility, GlobalDefinitions.building) {
-=======
-    val terminal = new ProximityTerminal(GlobalDefinitions.medical_terminal)
-    terminal.Actor = system.actorOf(Props(classOf[ProximityTerminalControl], terminal), "test-prox")
-    new Building(building_guid = 0, map_id = 0, zone, StructureType.Facility, GlobalDefinitions.building) {
->>>>>>> 28beea4e
+    val terminal = new ProximityTerminal(GlobalDefinitions.medical_terminal)
+    terminal.Actor = system.actorOf(Props(classOf[ProximityTerminalControl], terminal), "test-prox")
+    new Building("Building", building_guid = 0, map_id = 0, zone, StructureType.Facility, GlobalDefinitions.building) {
       Amenities = terminal
       Faction = PlanetSideEmpire.VS
     }
@@ -201,13 +193,9 @@
         AddPool("dynamic", 1 to 10)
       }
     }
-<<<<<<< HEAD
-    new Building("Building", building_guid = 0, map_id = 0, zone, StructureType.Facility, GlobalDefinitions.building) {
-=======
-    val terminal = new ProximityTerminal(GlobalDefinitions.medical_terminal)
-    terminal.Actor = system.actorOf(Props(classOf[ProximityTerminalControl], terminal), "test-prox")
-    new Building(building_guid = 0, map_id = 0, zone, StructureType.Facility, GlobalDefinitions.building) {
->>>>>>> 28beea4e
+    val terminal = new ProximityTerminal(GlobalDefinitions.medical_terminal)
+    terminal.Actor = system.actorOf(Props(classOf[ProximityTerminalControl], terminal), "test-prox")
+    new Building("Building", building_guid = 0, map_id = 0, zone, StructureType.Facility, GlobalDefinitions.building) {
       Amenities = terminal
       Faction = PlanetSideEmpire.VS
     }
@@ -248,15 +236,9 @@
         AddPool("dynamic", 1 to 10)
       }
     }
-<<<<<<< HEAD
-    new Building("Building", building_guid = 0, map_id = 0, zone, StructureType.Facility, GlobalDefinitions.building) {
-=======
-    val probe = new TestProbe(system)
-    zone.LocalEvents = probe.ref
-    val terminal = new ProximityTerminal(GlobalDefinitions.medical_terminal)
-    terminal.Actor = system.actorOf(Props(classOf[ProximityTerminalControl], terminal), "test-prox")
-    new Building(building_guid = 0, map_id = 0, zone, StructureType.Facility, GlobalDefinitions.building) {
->>>>>>> 28beea4e
+    val terminal = new ProximityTerminal(GlobalDefinitions.medical_terminal)
+    terminal.Actor = system.actorOf(Props(classOf[ProximityTerminalControl], terminal), "test-prox")
+    new Building("Building", building_guid = 0, map_id = 0, zone, StructureType.Facility, GlobalDefinitions.building) {
       Amenities = terminal
       Faction = PlanetSideEmpire.VS
     }
