--- conflicted
+++ resolved
@@ -2,12 +2,8 @@
 package services.avatar
 
 import akka.actor.{Actor, ActorRef, Props}
-<<<<<<< HEAD
 import net.psforever.objects.zones.Zone
-import net.psforever.packet.game.ObjectCreateMessage
-=======
 import net.psforever.packet.game.{ObjectCreateMessage, PlanetSideGUID}
->>>>>>> 885387b7
 import net.psforever.packet.game.objectcreate.{DroppedItemData, ObjectCreateMessageParent, PlacementData}
 import services.avatar.support.{CorpseRemovalActor, DroppedItemRemover}
 import services.{GenericEventBus, RemoverActor, Service}
@@ -166,23 +162,19 @@
           AvatarEvents.publish(
             AvatarServiceResponse(s"/$forChannel/Avatar", guid, AvatarResponse.PlayerState(pos, vel, yaw, pitch, yaw_upper, seq_time, is_crouching, is_jumping, jump_thrust, is_cloaking, spectating, weaponInHand))
           )
-<<<<<<< HEAD
+        case AvatarAction.ProjectileAutoLockAwareness(mode) =>
+          AvatarEvents.publish(
+            AvatarServiceResponse(s"/$forChannel/Avatar", PlanetSideGUID(0), AvatarResponse.ProjectileAutoLockAwareness(mode))
+          )
+        case AvatarAction.ProjectileExplodes(player_guid, projectile_guid, projectile) =>
+          AvatarEvents.publish(
+            AvatarServiceResponse(s"/$forChannel/Avatar", player_guid, AvatarResponse.ProjectileExplodes(projectile_guid, projectile))
+          )
+        case AvatarAction.ProjectileState(player_guid, projectile_guid, shot_pos, shot_vel, shot_orient, sequence, end, target) =>
+          AvatarEvents.publish(
+            AvatarServiceResponse(s"/$forChannel/Avatar", player_guid, AvatarResponse.ProjectileState(projectile_guid, shot_pos, shot_vel, shot_orient, sequence, end, target))
+          )
         case AvatarAction.PickupItem(player_guid, _, target, slot, item, unk) =>
-=======
-        case AvatarAction.ProjectileAutoLockAwareness(mode) =>
-          AvatarEvents.publish(
-            AvatarServiceResponse(s"/$forChannel/Avatar", PlanetSideGUID(0), AvatarResponse.ProjectileAutoLockAwareness(mode))
-          )
-        case AvatarAction.ProjectileExplodes(player_guid, projectile_guid, projectile) =>
-          AvatarEvents.publish(
-            AvatarServiceResponse(s"/$forChannel/Avatar", player_guid, AvatarResponse.ProjectileExplodes(projectile_guid, projectile))
-          )
-        case AvatarAction.ProjectileState(player_guid, projectile_guid, shot_pos, shot_vel, shot_orient, sequence, end, target) =>
-          AvatarEvents.publish(
-            AvatarServiceResponse(s"/$forChannel/Avatar", player_guid, AvatarResponse.ProjectileState(projectile_guid, shot_pos, shot_vel, shot_orient, sequence, end, target))
-          )
-        case AvatarAction.PickupItem(player_guid, zone, target, slot, item, unk) =>
->>>>>>> 885387b7
           janitor forward RemoverActor.ClearSpecific(List(item), zone)
           AvatarEvents.publish(
             AvatarServiceResponse(s"/$forChannel/Avatar", player_guid, {
