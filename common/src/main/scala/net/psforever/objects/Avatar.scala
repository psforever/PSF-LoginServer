// Copyright (c) 2017 PSForever
package net.psforever.objects

import net.psforever.objects.avatar.{DeployableToolbox, LoadoutManager}
import net.psforever.objects.definition.{AvatarDefinition, ImplantDefinition}
import net.psforever.objects.equipment.{EquipmentSize, EquipmentSlot}
import net.psforever.packet.game.objectcreate.Cosmetics
import net.psforever.types._

import scala.annotation.tailrec
import scala.collection.mutable

<<<<<<< HEAD
class Avatar(val name : String, val faction : PlanetSideEmpire.Value, val sex : CharacterGender.Value, val head : Int, val voice : CharacterVoice.Value) {
  /** Character ID from the DB */
  private var charId : Long = 0
=======
class Avatar(private val char_id : Long, val name : String, val faction : PlanetSideEmpire.Value, val sex : CharacterGender.Value, val head : Int, val voice : CharacterVoice.Value) {
  /** char_id, Character ID; a unique identifier corresponding to a database table row index */
>>>>>>> 02ab92e5
  /** Battle Experience Points */
  private var bep : Long = 0
  /** Command Experience Points */
  private var cep : Long = 0
  /** Cosmetics **/
  private var pStyle : Option[Cosmetics] = None
  /** Certifications */
  private val certs : mutable.Set[CertificationType.Value] = mutable.Set[CertificationType.Value]()
  /** Implants<br>
    * Unlike other objects, all `ImplantSlot` objects are already built into the `Avatar`.
    * Additionally, implants do not have tightly-coupled "`Definition` objects" that explain a formal implant object.
    * The `ImplantDefinition` objects themselves are moved around as if they were the implants.
    * The terms externally used for the states of process is "installed" and "uninstalled."
    * @see `ImplantSlot`
    * @see `DetailedCharacterData.implants`
    */
  private val implants : Array[ImplantSlot] = Array.fill[ImplantSlot](3)(new ImplantSlot)
  /** Equipment Loadouts<br>
    * 0-9 are Infantry loadouts<br>
    * 10-14 are Vehicle loadouts
    */
  private val equipmentLoadouts : LoadoutManager = new LoadoutManager(15)
  /**
    * Squad Loadouts
    */
  private val squadLoadouts : LoadoutManager = new LoadoutManager(10)
  /** Locker */
  private val locker : LockerContainer = new LockerContainer() {
    override def toString : String = {
      s"$name's ${Definition.Name}"
    }
  }

  private val deployables : DeployableToolbox = new DeployableToolbox
  /**
    * Looking For Squad:<br>
    * Indicates both a player state and the text on the marquee under the player nameplate.
    * Should only be valid when the player is not in a squad.
    */
  private var lfs : Boolean = false

  def CharId : Long = char_id

  def CharId : Long = charId

  def CharId_=(add : Long) : Long = {
    charId = add
    CharId
  }

  def BEP : Long = bep

  def BEP_=(battleExperiencePoints : Long) : Long = {
    bep = math.max(0L, math.min(battleExperiencePoints, 4294967295L))
    BEP
  }

  def Certifications : mutable.Set[CertificationType.Value] = certs

  def CEP : Long = cep

  def CEP_=(commandExperiencePoints : Long) : Long = {
    cep = math.max(0L, math.min(commandExperiencePoints, 4294967295L))
    CEP
  }

  def PersonalStyleFeatures : Option[Cosmetics] = pStyle

  def PersonalStyleFeatures_=(app : Cosmetics) : Option[Cosmetics] = {
    pStyle = Some(app)
    pStyle
  }

  /**
    * Retrieve the three implant slots for this player.
    * @return an `Array` of `ImplantSlot` objects
    */
  def Implants : Array[ImplantSlot] = implants

  /**
    * What kind of implant is installed into the given slot number?
    * @see `ImplantType`
    * @param slot the slot number
    * @return the tye of implant
    */
  def Implant(slot : Int) : ImplantType.Value = {
    if(-1 < slot && slot < implants.length) { implants(slot).Implant } else { ImplantType.None }
  }

  /**
    * Given a new implant, assign it into a vacant implant slot on this player.<br>
    * <br>
    * The implant must be unique in terms of which implants have already been assigned to this player.
    * Multiple of a type of implant being assigned at once is not supported.
    * Additionally, the implant is inserted into the earliest yet-unknown but vacant slot.
    * Implant slots are vacant by just being unlocked or by having their previous implant uninstalled.
    * @param implant the implant being installed
    * @return the index of the `ImplantSlot` where the implant was installed
    */
  def InstallImplant(implant : ImplantDefinition) : Option[Int] = {
    implants.find({p => p.Installed.contains(implant) || p.Implant == implant.Type}) match { //try to find the installed implant
      case None =>
        recursiveFindImplantInSlot(implants.iterator, ImplantType.None) match { //install in a free slot
          case Some(slot) =>
            implants(slot).Implant = implant
            Some(slot)
          case None =>
            None
        }
      case Some(_) =>
        None
    }
  }

  /**
    * Remove a specific implant from a player's allocated installed implants.<br>
    * <br>
    * Due to the exclusiveness of installed implants,
    * any implant slot with a matching `Definition` can be uninstalled safely.
    * (There will never be any doubles.)
    * This operation can lead to an irregular pattern of installed and uninstalled `ImplantSlot` objects.
    * Despite that breach of pattern, the logic here is consistent as demonstrated by the client and by packets.
    * The client also assigns and removes implants based on slot numbers that only express availability of a "slot."
    * @see `AvatarImplantMessage.implantSlot`
    * @param implantType the type of implant being uninstalled
    * @return the index of the `ImplantSlot` where the implant was found and uninstalled
    */
  def UninstallImplant(implantType : ImplantType.Value) : Option[Int] = {
    recursiveFindImplantInSlot(implants.iterator, implantType) match {
      case Some(slot) =>
        implants(slot).Implant = None
        Some(slot)
      case None =>
        None
    }
  }

  /**
    * Locate the index of the encountered implant type.
    * Functional implants may be exclusive in as far as the input `Iterator`'s source is concerned,
    * but any number of `ImplantType.None` values are alway allowed in the source in any order.
    * @param iter an `Iterator` of `ImplantSlot` objects
    * @param implantType the target implant being sought
    * @param index a defaulted index value representing the structure underlying the `Iterator` param
    * @return the index where the target implant is installed
    */
  @tailrec private def recursiveFindImplantInSlot(iter : Iterator[ImplantSlot], implantType : ImplantType.Value, index : Int = 0) : Option[Int] = {
    if(!iter.hasNext) {
      None
    }
    else {
      val slot = iter.next
      if(slot.Unlocked && slot.Implant == implantType) {
        Some(index)
      }
      else {
        recursiveFindImplantInSlot(iter, implantType, index + 1)
      }
    }
  }

  def ResetAllImplants() : Unit = {
    implants.foreach(slot => {
      slot.Installed match {
        case Some(_) =>
          slot.Initialized = false
        case None => ;
      }
    })
  }

  def EquipmentLoadouts : LoadoutManager = equipmentLoadouts

  def SquadLoadouts : LoadoutManager = squadLoadouts

  def Locker : LockerContainer = locker

  def FifthSlot : EquipmentSlot = {
    new OffhandEquipmentSlot(EquipmentSize.Inventory) {
      Equipment = locker
    }
  }

  def Deployables : DeployableToolbox = deployables

  def LFS : Boolean = lfs

  def LFS_=(looking : Boolean) : Boolean = {
    lfs = looking
    LFS
  }

  def Definition : AvatarDefinition = GlobalDefinitions.avatar

  /*
  Merit Commendations and Ribbons
   */
//  private var tosRibbon : MeritCommendation.Value = MeritCommendation.None
//  private var upperRibbon : MeritCommendation.Value = MeritCommendation.None
//  private var middleRibbon : MeritCommendation.Value = MeritCommendation.None
//  private var lowerRibbon : MeritCommendation.Value = MeritCommendation.None

  def canEqual(other: Any): Boolean = other.isInstanceOf[Avatar]

  override def equals(other : Any) : Boolean = other match {
    case that: Avatar =>
      (that canEqual this) &&
        name == that.name &&
        faction == that.faction &&
        sex == that.sex &&
        head == that.head &&
        voice == that.voice
    case _ =>
      false
  }

  override def hashCode() : Int = {
    val state = Seq(name, faction, sex, head, voice)
    state.map(_.hashCode()).foldLeft(0)((a, b) => 31 * a + b)
  }

  override def toString: String = Avatar.toString(this)
}

object Avatar {
  def apply(name : String, faction : PlanetSideEmpire.Value, sex : CharacterGender.Value, head : Int, voice : CharacterVoice.Value) : Avatar = {
    new Avatar(0L, name, faction, sex, head, voice)
  }

  def toString(avatar : Avatar) : String = s"${avatar.faction} ${avatar.name}"
}<|MERGE_RESOLUTION|>--- conflicted
+++ resolved
@@ -10,14 +10,8 @@
 import scala.annotation.tailrec
 import scala.collection.mutable
 
-<<<<<<< HEAD
-class Avatar(val name : String, val faction : PlanetSideEmpire.Value, val sex : CharacterGender.Value, val head : Int, val voice : CharacterVoice.Value) {
-  /** Character ID from the DB */
-  private var charId : Long = 0
-=======
 class Avatar(private val char_id : Long, val name : String, val faction : PlanetSideEmpire.Value, val sex : CharacterGender.Value, val head : Int, val voice : CharacterVoice.Value) {
   /** char_id, Character ID; a unique identifier corresponding to a database table row index */
->>>>>>> 02ab92e5
   /** Battle Experience Points */
   private var bep : Long = 0
   /** Command Experience Points */
