// Copyright (c) 2017 PSForever
package net.psforever.objects

import net.psforever.objects.definition.VehicleDefinition
import net.psforever.objects.equipment.{Equipment, EquipmentSize, EquipmentSlot, JammableUnit}
import net.psforever.objects.inventory.{Container, GridInventory, InventoryItem, InventoryTile}
import net.psforever.objects.serverobject.mount.Mountable
import net.psforever.objects.serverobject.PlanetSideServerObject
import net.psforever.objects.serverobject.affinity.FactionAffinity
import net.psforever.objects.serverobject.deploy.Deployment
import net.psforever.objects.serverobject.hackable.Hackable
import net.psforever.objects.serverobject.structures.AmenityOwner
import net.psforever.objects.vehicles._
import net.psforever.objects.vital.{DamageResistanceModel, StandardResistanceProfile, Vitality}
import net.psforever.types.{PlanetSideEmpire, PlanetSideGUID, Vector3}

import scala.annotation.tailrec
import scala.concurrent.duration.FiniteDuration
import scala.util.{Success, Try}

/**
  * The server-side support object that represents a vehicle.<br>
  * <br>
  * All infantry seating, all mounted weapons, and the trunk space are considered part of the same index hierarchy.
  * Generally, all seating is declared first - the driver and passengers and and gunners.
  * Following that are the mounted weapons and other utilities.
  * Trunk space starts being indexed afterwards.
  * To keep it simple, infantry seating, mounted weapons, and utilities are stored separately herein.
  * The `Map` of `Utility` objects is given using the same inventory index positions.
  * Positive indices and zero are considered "represented" and must be assigned a globally unique identifier
  * and must be present in the containing vehicle's `ObjectCreateMessage` packet.
  * The index is the seat position, reflecting the position in the zero-index inventory.
  * Negative indices are expected to be excluded from this conversion.
  * The value of the negative index does not have a specific meaning.<br>
  * <br>
  * The importance of a vehicle's owner can not be overlooked.
  * The owner is someone who can control who can sit in the vehicle's seats
  * either through broad categorization or discriminating selection ("kicking")
  * and who has access to and can allow access to the vehicle's trunk capacity.
  * The driver is the only player that can access a vehicle's saved loadouts through a repair/rearm silo
  * and can procure equipment from the said silo.
  * The owner of a vehicle and the driver of a vehicle as mostly interchangeable terms for this reason
  * and it can be summarized that the player who has access to the driver seat meets the qualifications for the "owner"
  * so long as that player is the last person to have sat in that seat.
  * All previous ownership information is replaced just as soon as someone else sits in the driver's seat.
  * Ownership is also transferred as players die and respawn (from and to the same client)
  * and when they leave a continent without taking the vehicle they currently own with them.
  * (They also lose ownership when they leave the game, of course.)<br>
  * <br>
  * All seats have vehicle-level properties on top of their own internal properties.
  * A seat has a glyph projected onto the ground when the vehicle is not moving
  * that is used to mark where the seat can be accessed, as well as broadcasting the current access condition of the seat.
  * As indicated previously, seats are composed into categories and the categories used to control access.
  * The "driver" group has already been mentioned and is usually composed of a single seat, the "first" one.
  * The driver seat is typically locked to the person who can sit in it - the owner - unless manually unlocked.
  * Any seat besides the "driver" that has a weapon controlled from the seat is called a "gunner" seats.
  * Any other seat besides the "driver" seat and "gunner" seats is called a "passenger" seat.
  * All of these seats are typically unlocked normally.
  * The "trunk" also counts as an access group even though it is not directly attached to a seat and starts as "locked."
  * The categories all have their own glyphs,
  * sharing a red cross glyph as a "can not access" state,
  * and may also use their lack of visibility to express state.
  * In terms of individual access, each seat can have its current occupant ejected, save for the driver's seat.
  * @see `Vehicle.EquipmentUtilities`
  * @param vehicleDef the vehicle's definition entry;
  *                   stores and unloads pertinent information about the `Vehicle`'s configuration;
  *                   used in the initialization process (`loadVehicleDefinition`)
  */
class Vehicle(private val vehicleDef: VehicleDefinition)
    extends AmenityOwner
    with Hackable
    with FactionAffinity
    with Mountable
    with MountedWeapons
    with Deployment
    with Vitality
    with OwnableByPlayer
    with StandardResistanceProfile
    with JammableUnit
    with Container {
  private var faction: PlanetSideEmpire.Value     = PlanetSideEmpire.NEUTRAL
  private var shields: Int                        = 0
  private var decal: Int                          = 0
  private var trunkAccess: Option[PlanetSideGUID] = None
  private var jammered: Boolean                   = false
  private var cloaked: Boolean                    = false
  private var flying: Boolean                     = false
  private var ntuCapacitor: Int                   = 0
  private var capacitor: Int                      = 0

  /**
    * Permissions control who gets to access different parts of the vehicle;
    * the groups are Driver (seat), Gunner (seats), Passenger (seats), and the Trunk
    */
  private val groupPermissions: Array[VehicleLockState.Value] =
    Array(VehicleLockState.Locked, VehicleLockState.Empire, VehicleLockState.Empire, VehicleLockState.Locked)
  private var seats: Map[Int, Seat]            = Map.empty
  private var cargoHolds: Map[Int, Cargo]      = Map.empty
  private var weapons: Map[Int, EquipmentSlot] = Map.empty
  private var utilities: Map[Int, Utility]     = Map()
  private val trunk: GridInventory             = GridInventory()

  /**
    * Records the GUID of the cargo vehicle (galaxy/lodestar) this vehicle is stored in for DismountVehicleCargoMsg use
    * DismountVehicleCargoMsg only passes the player_guid and this vehicle's guid
    */
  private var mountedIn: Option[PlanetSideGUID] = None

  private var vehicleGatingManifest: Option[VehicleManifest]         = None
  private var previousVehicleGatingManifest: Option[VehicleManifest] = None

  //init
  LoadDefinition()

  /**
    * Override this method to perform any special setup that is not standardized to `*Definition`.
    * @see `Vehicle.LoadDefinition`
    */
  protected def LoadDefinition(): Unit = {
    Vehicle.LoadDefinition(this)
  }

  def Faction: PlanetSideEmpire.Value = {
    this.faction
  }

  override def Faction_=(faction: PlanetSideEmpire.Value): PlanetSideEmpire.Value = {
    this.faction = faction
    faction
  }

  /** How long it takes to jack the vehicle in seconds, based on the hacker's certification level */
  def JackingDuration: Array[Int] = Definition.JackingDuration

  def MountedIn: Option[PlanetSideGUID] = {
    this.mountedIn
  }

  def MountedIn_=(cargo_vehicle_guid: PlanetSideGUID): Option[PlanetSideGUID] = MountedIn_=(Some(cargo_vehicle_guid))

  def MountedIn_=(cargo_vehicle_guid: Option[PlanetSideGUID]): Option[PlanetSideGUID] = {
    cargo_vehicle_guid match {
      case Some(_) =>
        this.mountedIn = cargo_vehicle_guid
      case None =>
        this.mountedIn = None
    }
    MountedIn
  }

  override def Health_=(assignHealth: Int): Int = {
    //TODO should vehicle class enforce this?
    if (!Destroyed) {
      super.Health_=(assignHealth)
    }
    Health
  }

  def Shields: Int = {
    shields
  }

  def Shields_=(strength: Int): Int = {
    shields = math.min(math.max(0, strength), MaxShields)
    Shields
  }

  def MaxShields: Int = {
    Definition.MaxShields
  }

  def Decal: Int = {
    decal
  }

  def Decal_=(logo: Int): Int = {
    decal = logo
    Decal
  }

  def Jammered: Boolean = jammered

  def Jammered_=(jamState: Boolean): Boolean = {
    jammered = jamState
    Jammered
  }

  def Cloaked: Boolean = cloaked

  def Cloaked_=(isCloaked: Boolean): Boolean = {
    cloaked = isCloaked
    Cloaked
  }

  def Flying: Boolean = flying

  def Flying_=(isFlying: Boolean): Boolean = {
    flying = isFlying
    Flying
  }

  def NtuCapacitor: Int = ntuCapacitor

  def NtuCapacitor_=(value: Int): Int = {
    if (value > Definition.MaxNtuCapacitor) {
      ntuCapacitor = Definition.MaxNtuCapacitor
    } else if (value < 0) {
      ntuCapacitor = 0
    } else {
      ntuCapacitor = value
    }
    NtuCapacitor
  }

<<<<<<< HEAD
  def Capacitor: Int = capacitor
=======
  def NtuCapacitorScaled : Int = {
    if(Definition.MaxNtuCapacitor > 0) {
      scala.math.ceil((NtuCapacitor.toFloat / Definition.MaxNtuCapacitor.toFloat) * 10).toInt
    } else {
      0
    }
  }

  def Capacitor : Int = capacitor
>>>>>>> 88b194fd

  def Capacitor_=(value: Int): Int = {
    if (value > Definition.MaxCapacitor) {
      capacitor = Definition.MaxCapacitor
    } else if (value < 0) {
      capacitor = 0
    } else {
      capacitor = value
    }
    Capacitor
  }

  /**
    * Given the index of an entry mounting point, return the infantry-accessible `Seat` associated with it.
    * @param mountPoint an index representing the seat position / mounting point
    * @return a seat number, or `None`
    */
  def GetSeatFromMountPoint(mountPoint: Int): Option[Int] = {
    Definition.MountPoints.get(mountPoint)
  }

  def MountPoints: Map[Int, Int] = Definition.MountPoints.toMap

  /**
    * What are the access permissions for a position on this vehicle, seats or trunk?
    * @param group the group index
    * @return what sort of access permission exist for this group
    */
  def PermissionGroup(group: Int): Option[VehicleLockState.Value] = {
    reindexPermissionsGroup(group) match {
      case Some(index) =>
        Some(groupPermissions(index))
      case None =>
        None
    }
  }

  /**
    * Change the access permissions for a position on this vehicle, seats or trunk.
    * @param group the group index
    * @param level the new permission for this group
    * @return the new access permission for this group;
    *         `None`, if the group does not exist or the level of permission was not changed
    */
  def PermissionGroup(group: Int, level: Long): Option[VehicleLockState.Value] = {
    reindexPermissionsGroup(group) match {
      case Some(index) =>
        val current = groupPermissions(index)
        val next =
          try { VehicleLockState(level.toInt) }
          catch { case _: Exception => groupPermissions(index) }
        if (current != next) {
          groupPermissions(index) = next
          PermissionGroup(index)
        } else {
          None
        }
      case None =>
        None
    }
  }

  /**
    * When the access permission group is communicated via `PlanetsideAttributeMessage`, the index is between 10 and 13.
    * Internally, permission groups are stored as an `Array`, so the respective re-indexing plots 10 -> 0 and 13 -> 3.
    * @param group the group index
    * @return the modified group index
    */
  private def reindexPermissionsGroup(group: Int): Option[Int] =
    if (group > 9 && group < 14) {
      Some(group - 10)
    } else if (group > -1 && group < 4) {
      Some(group)
    } else {
      None
    }

  /**
    * Get the seat at the index.
    * The specified "seat" can only accommodate a player as opposed to weapon mounts which share the same indexing system.
    * @param seatNumber an index representing the seat position / mounting point
    * @return a `Seat`, or `None`
    */
  def Seat(seatNumber: Int): Option[Seat] = {
    if (seatNumber >= 0 && seatNumber < this.seats.size) {
      this.seats.get(seatNumber)
    } else {
      None
    }
  }

  def Seats: Map[Int, Seat] = {
    seats
  }

  def CargoHold(cargoNumber: Int): Option[Cargo] = {
    if (cargoNumber >= 0) {
      this.cargoHolds.get(cargoNumber)
    } else {
      None
    }
  }

  def CargoHolds: Map[Int, Cargo] = {
    cargoHolds
  }

  def SeatPermissionGroup(seatNumber: Int): Option[AccessPermissionGroup.Value] = {
    if (seatNumber == 0) {
      Some(AccessPermissionGroup.Driver)
    } else {
      Seat(seatNumber) match {
        case Some(seat) =>
          seat.ControlledWeapon match {
            case Some(_) =>
              Some(AccessPermissionGroup.Gunner)
            case None =>
              Some(AccessPermissionGroup.Passenger)
          }
        case None =>
          CargoHold(seatNumber) match {
            case Some(_) =>
              Some(AccessPermissionGroup.Passenger)
            case None =>
              None
          }
      }
    }
  }

  def Weapons: Map[Int, EquipmentSlot] = weapons

  /**
    * Get the weapon at the index.
    * @param wepNumber an index representing the seat position / mounting point
    * @return a weapon, or `None`
    */
  def ControlledWeapon(wepNumber: Int): Option[Equipment] = {
    weapons.get(wepNumber) match {
      case Some(mount) =>
        mount.Equipment
      case None =>
        None
    }
  }

  /**
    * Given a player who may be an occupant, retrieve an number of the seat where this player is sat.
    * @param player the player
    * @return a seat number, or `None` if the `player` is not actually seated in this vehicle
    */
  def PassengerInSeat(player: Player): Option[Int] = recursivePassengerInSeat(seats.iterator, player)

  @tailrec private def recursivePassengerInSeat(iter: Iterator[(Int, Seat)], player: Player): Option[Int] = {
    if (!iter.hasNext) {
      None
    } else {
      val (seatNumber, seat) = iter.next
      if (seat.Occupant.contains(player)) {
        Some(seatNumber)
      } else {
        recursivePassengerInSeat(iter, player)
      }
    }
  }

  def Utilities: Map[Int, Utility] = utilities

  /**
    * Get a reference to a certain `Utility` attached to this `Vehicle`.
    * @param utilNumber the attachment number of the `Utility`
    * @return the `Utility` or `None` (if invalid)
    */
  def Utility(utilNumber: Int): Option[PlanetSideServerObject] = {
    if (utilNumber >= 0 && utilNumber < this.utilities.size) {
      this.utilities.get(utilNumber) match {
        case Some(util) =>
          Some(util())
        case None =>
          None
      }
    } else {
      None
    }
  }

  def Utility(utilType: UtilityType.Value): Option[PlanetSideServerObject] = {
    utilities.values.find(_.UtilType == utilType) match {
      case Some(util) =>
        Some(util())
      case None =>
        None
    }
  }

  override def DeployTime = Definition.DeployTime

  override def UndeployTime = Definition.UndeployTime

  def Inventory: GridInventory = trunk

  def VisibleSlots: Set[Int] = weapons.keySet

  override def Slot(slotNum: Int): EquipmentSlot = {
    weapons
      .get(slotNum)
      //      .orElse(utilities.get(slotNum) match {
      //        case Some(_) =>
      //          //TODO what do now?
      //          None
      //        case None => ;
      //          None
      //      })
      .orElse(Some(Inventory.Slot(slotNum)))
      .get
  }

  override def Find(guid: PlanetSideGUID): Option[Int] = {
    weapons.find({
      case (_, obj) =>
        obj.Equipment match {
          case Some(item) =>
            if (item.HasGUID && item.GUID == guid) {
              true
            } else {
              false
            }
          case None =>
            false
        }
    }) match {
      case Some((index, _)) =>
        Some(index)
      case None =>
        Inventory.Find(guid)
    }
  }

  override def Collisions(dest: Int, width: Int, height: Int): Try[List[InventoryItem]] = {
    weapons.get(dest) match {
      case Some(slot) =>
        slot.Equipment match {
          case Some(item) =>
            Success(List(InventoryItem(item, dest)))
          case None =>
            Success(List())
        }
      case None =>
        super.Collisions(dest, width, height)
    }
  }

  /**
    * A reference to the `Vehicle` `Trunk` space.
    * @return this `Vehicle` `Trunk`
    */
  def Trunk: GridInventory = {
    this.trunk
  }

  def AccessingTrunk: Option[PlanetSideGUID] = trunkAccess

  def AccessingTrunk_=(guid: PlanetSideGUID): Option[PlanetSideGUID] = {
    AccessingTrunk = Some(guid)
  }

  /**
    * Change which player has access to the trunk of this vehicle.
    * A player may only gain access to the trunk if no one else has access to the trunk at the moment.
    * @param guid the player who wishes to access the trunk
    * @return the player who is currently allowed to access the trunk
    */
  def AccessingTrunk_=(guid: Option[PlanetSideGUID]): Option[PlanetSideGUID] = {
    guid match {
      case None =>
        trunkAccess = None
      case Some(player) =>
        if (trunkAccess.isEmpty) {
          trunkAccess = Some(player)
        }
    }
    AccessingTrunk
  }

  /**
    * Can this `player` access the contents of this `Vehicle`'s `Trunk` given its current access permissions?
    * @param player a player attempting to access this `Trunk`
    * @return `true`, if the `player` is permitted access; `false`, otherwise
    */
  def CanAccessTrunk(player: Player): Boolean = {
    if (trunkAccess.isEmpty || trunkAccess.contains(player.GUID)) {
      groupPermissions(3) match {
        case VehicleLockState.Locked => //only the owner
          Owner.isEmpty || (Owner.isDefined && player.GUID == Owner.get)
        case VehicleLockState.Group => //anyone in the owner's squad or platoon
          faction == player.Faction //TODO this is not correct
        case VehicleLockState.Empire => //anyone of the owner's faction
          faction == player.Faction
      }
    } else {
      false
    }
  }

  /**
    * Check access to the `Trunk`.
    * @return the current access value for the `Vehicle` `Trunk`
    */
  def TrunkLockState: VehicleLockState.Value = groupPermissions(3)

  /**
    * Trunk locations are stored as the orientation zero point being to the East. We need to convert that to a North = 0 orientation before returning the location
    * @return A Vector3 of the current trunk location, orientated with North as the zero point
    */
  def TrunkLocation: Vector3 = {
    val rotationRadians = -math.toRadians(Orientation.z - 90f).toFloat
    Vector3.PlanarRotateAroundPoint(Position + Definition.TrunkLocation, Position, rotationRadians)
  }

  def PrepareGatingManifest(): VehicleManifest = {
    val manifest = VehicleManifest(this)
    seats.collect { case (index, seat) if index > 0 => seat.Occupant = None }
    vehicleGatingManifest = Some(manifest)
    previousVehicleGatingManifest = None
    manifest
  }

  def PublishGatingManifest(): Option[VehicleManifest] = {
    val out = vehicleGatingManifest
    previousVehicleGatingManifest = vehicleGatingManifest
    vehicleGatingManifest = None
    out
  }

  def PreviousGatingManifest(): Option[VehicleManifest] = previousVehicleGatingManifest

  def DamageModel = Definition.asInstanceOf[DamageResistanceModel]

  /**
    * This is the definition entry that is used to store and unload pertinent information about the `Vehicle`.
    * @return the vehicle's definition entry
    */
  def Definition: VehicleDefinition = vehicleDef

  def canEqual(other: Any): Boolean = other.isInstanceOf[Vehicle]

  override def equals(other: Any): Boolean =
    other match {
      case that: Vehicle =>
        (that canEqual this) &&
          hashCode() == that.hashCode()
      case _ =>
        false
    }

  override def hashCode(): Int = Actor.hashCode()

  /**
    * Override the string representation to provide additional information.
    * @return the string output
    */
  override def toString: String = {
    Vehicle.toString(this)
  }
}

object Vehicle {

  /**
    * A basic `Trait` connecting all of the actionable `Vehicle` response messages.
    */
  sealed trait Exchange

  /**
    * Message that carries the result of the processed request message back to the original user (`player`).
    * @param player the player who sent this request message
    * @param response the result of the processed request
    */
  final case class VehicleMessages(player: Player, response: Exchange)

  /**
    * Initiate vehicle deconstruction.
    * @see `VehicleControl`
    * @param time the delay before deconstruction should initiate;
    *             should initiate instantly when `None`
    */
  final case class Deconstruct(time: Option[FiniteDuration] = None)

  /**
    * The `Vehicle` will resume previous unresponsiveness to player activity.
    * @see `VehicleControl`
    */
  final case class Reactivate()

  /**
    * A request has been made to charge this vehicle's shields.
    * @see `FacilityBenefitShieldChargeRequestMessage`
    * @param amount the number of points to charge
    */
  final case class ChargeShields(amount: Int)

  /**
    * Following a successful shield charge tick, display the results of the update.
    * @see `FacilityBenefitShieldChargeRequestMessage`
    * @param vehicle the updated vehicle
    */
  final case class UpdateShieldsCharge(vehicle: Vehicle)

  /**
    * Change a vehicle's internal ownership property to match that of the target player.
    * @param player the person who will own the vehicle, or `None` if the vehicle will go unowned
    */
  final case class Ownership(player: Option[Player])

  object Ownership {
    def apply(player: Player): Ownership = Ownership(Some(player))
  }

  /**
    * Overloaded constructor.
    * @param vehicleDef the vehicle's definition entry
    * @return a `Vehicle` object
    */
  def apply(vehicleDef: VehicleDefinition): Vehicle = {
    new Vehicle(vehicleDef)
  }

  /**
    * Given a `Map` of `Utility` objects, only return the objects with a positive or zero-index position.
    * @return a map of applicable utilities
    */
  def EquipmentUtilities(utilities: Map[Int, Utility]): Map[Int, Utility] = {
    utilities.filter({ case (index: Int, _: Utility) => index > -1 })
  }

  /**
    * Use the `*Definition` that was provided to this object to initialize its fields and settings.
    * @param vehicle the `Vehicle` being initialized
    * @see `{object}.LoadDefinition`
    */
  def LoadDefinition(vehicle: Vehicle): Vehicle = {
    val vdef: VehicleDefinition = vehicle.Definition
    //general stuff
    vehicle.Health = vdef.DefaultHealth
    //create weapons
    vehicle.weapons = vdef.Weapons
      .map({
        case (num, definition) =>
          val slot = EquipmentSlot(EquipmentSize.VehicleWeapon)
          slot.Equipment = Tool(definition)
          num -> slot
      })
      .toMap
    //create seats
    vehicle.seats = vdef.Seats.map({ case (num, definition) => num -> Seat(definition) }).toMap
    // create cargo holds
    vehicle.cargoHolds = vdef.Cargo.map({ case (num, definition) => num -> Cargo(definition) }).toMap

    //create utilities
    vehicle.utilities = vdef.Utilities
      .map({
        case (num, util) =>
          val obj     = Utility(util, vehicle)
          val utilObj = obj()
          vehicle.Amenities = utilObj
          utilObj.LocationOffset = vdef.UtilityOffset.get(num)
          num -> obj
      })
      .toMap
    //trunk
    vdef.TrunkSize match {
      case InventoryTile.None => ;
      case dim =>
        vehicle.trunk.Resize(dim.Width, dim.Height)
        vehicle.trunk.Offset = vdef.TrunkOffset
    }
    vehicle
  }

  /**
    * Provide a fixed string representation.
    * @return the string output
    */
  def toString(obj: Vehicle): String = {
    val occupancy = obj.Seats.values.count(seat => seat.isOccupied)
    s"${obj.Definition.Name}, owned by ${obj.Owner}: (${obj.Health}/${obj.MaxHealth})(${obj.Shields}/${obj.MaxShields}) ($occupancy)"
  }
}<|MERGE_RESOLUTION|>--- conflicted
+++ resolved
@@ -212,9 +212,6 @@
     NtuCapacitor
   }
 
-<<<<<<< HEAD
-  def Capacitor: Int = capacitor
-=======
   def NtuCapacitorScaled : Int = {
     if(Definition.MaxNtuCapacitor > 0) {
       scala.math.ceil((NtuCapacitor.toFloat / Definition.MaxNtuCapacitor.toFloat) * 10).toInt
@@ -224,8 +221,7 @@
   }
 
   def Capacitor : Int = capacitor
->>>>>>> 88b194fd
-
+      
   def Capacitor_=(value: Int): Int = {
     if (value > Definition.MaxCapacitor) {
       capacitor = Definition.MaxCapacitor
