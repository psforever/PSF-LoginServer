// Copyright (c) 2017 PSForever
package net.psforever.objects.serverobject.structures

import java.util.concurrent.TimeUnit

import akka.actor.ActorContext
import net.psforever.objects.{GlobalDefinitions, Player}
import net.psforever.objects.definition.ObjectDefinition
import net.psforever.objects.serverobject.PlanetSideServerObject
import net.psforever.objects.serverobject.hackable.Hackable
import net.psforever.objects.serverobject.resourcesilo.ResourceSilo
import net.psforever.objects.serverobject.terminals.CaptureTerminal
import net.psforever.objects.serverobject.tube.SpawnTube
import net.psforever.objects.zones.Zone
import net.psforever.packet.game._
import net.psforever.types.{PlanetSideEmpire, Vector3}

<<<<<<< HEAD
class Building(private val name: String,
               private val building_guid : Int,
               private val map_id : Int,
               private val zone : Zone,
               private val buildingType : StructureType.Value,
               private val buildingDefinition : ObjectDefinition) extends PlanetSideServerObject {
=======
class Building(private val building_guid : Int, private val map_id : Int, val zone : Zone, private val buildingType : StructureType.Value, private val buildingDefinition : ObjectDefinition) extends PlanetSideServerObject
  with AmenityOwner {
>>>>>>> 28beea4e
  /**
    * The map_id is the identifier number used in BuildingInfoUpdateMessage. This is the index that the building appears in the MPO file starting from index 1
    * The GUID is the identifier number used in SetEmpireMessage / Facility hacking / PlanetSideAttributeMessage.
  */
  private var faction : PlanetSideEmpire.Value = PlanetSideEmpire.NEUTRAL
  private var amenities : List[Amenity] = List.empty
  private var playersInSOI : List[Player] = List.empty
  super.Zone_=(zone)

  GUID = PlanetSideGUID(building_guid)

  override def toString = name

  def Name : String = name

  def MapId : Int = map_id

  def Faction : PlanetSideEmpire.Value = faction

  override def Faction_=(fac : PlanetSideEmpire.Value) : PlanetSideEmpire.Value = {
    faction = fac
    Faction
  }

  def Amenities : List[Amenity] = amenities

  def Amenities_=(obj : Amenity) : List[Amenity] = {
    amenities = amenities :+ obj
    obj.Owner = this
    amenities
  }

  def CaptureConsoleIsHacked : Boolean = {
    Amenities.find(x => x.Definition == GlobalDefinitions.capture_terminal).asInstanceOf[Option[CaptureTerminal]] match {
      case Some(obj: CaptureTerminal) =>
        obj.HackedBy.isDefined
      case None => false
    }
  }

  def PlayersInSOI : List[Player] = playersInSOI

  def PlayersInSOI_=(list : List[Player]) : List[Player] = {
    playersInSOI = list
    playersInSOI
  }

<<<<<<< HEAD
  def Zone : Zone = zone

  // Get all lattice neighbours
  def Neighbours: Option[Set[Building]] = {
    zone.Lattice find this match {
      case Some(x) => Some(x.diSuccessors.map(x => x.toOuter))
      case None => None;
    }
  }

  // Get all lattice neighbours matching the specified faction
  def Neighbours(faction: PlanetSideEmpire.Value): Option[Set[Building]] = {
    this.Neighbours match {
      case Some(x: Set[Building]) => {
        val matching = x.filter(b => b.Faction == faction)
        if(matching.isEmpty) None else Some(matching)
      }
      case None => None
    }
  }

=======
>>>>>>> 28beea4e
  def Info : (
    Int,
      Boolean, PlanetSideEmpire.Value, Long, PlanetSideEmpire.Value,
      Long, Option[Additional1],
      PlanetSideGeneratorState.Value, Boolean, Boolean,
      Int, Int,
      List[Additional2], Long, Boolean,
      Int, Option[Additional3],
      Boolean, Boolean
    ) = {
    //if we have a silo, get the NTU level
    val ntuLevel : Int = amenities.find(_.Definition == GlobalDefinitions.resource_silo) match {
      case Some(obj: ResourceSilo) =>
        obj.CapacitorDisplay.toInt
      case _ => //we have no silo; we have unlimited power
        10
    }
    //if we have a capture terminal, get the hack status & time (in milliseconds) from control console if it exists
    val (hacking, hackingFaction, hackTime) : (Boolean, PlanetSideEmpire.Value, Long) = amenities.find(_.Definition == GlobalDefinitions.capture_terminal) match {
      case Some(obj: CaptureTerminal with Hackable) =>
        obj.HackedBy match {
          case Some(Hackable.HackInfo(_, _, hfaction, _, start, length)) =>
            val hack_time_remaining_ms = TimeUnit.MILLISECONDS.convert(math.max(0, start + length - System.nanoTime), TimeUnit.NANOSECONDS)
            (true, hfaction, hack_time_remaining_ms)
          case _ =>
            (false, PlanetSideEmpire.NEUTRAL, 0L)
        }
      case _ =>
        (false, PlanetSideEmpire.NEUTRAL, 0L)
    }
    //TODO if we have a generator, get the current repair state
    val (generatorState, bootGeneratorPain) = (PlanetSideGeneratorState.Normal, false)
    //if we have spawn tubes, determine if any of them are active
    val (spawnTubesNormal, boostSpawnPain) : (Boolean, Boolean) = {
      val o = amenities.collect({ case _ : SpawnTube => true }) ///TODO obj.Health > 0
      if(o.nonEmpty) {
        (o.foldLeft(false)(_ || _), false) //TODO poll pain field strength
      }
      else {
        (true, false)
      }
    }
    //out
    (
      ntuLevel,
      hacking,
      hackingFaction,
      hackTime,
      if(ntuLevel > 0) Faction else PlanetSideEmpire.NEUTRAL,
      0, //!! Field != 0 will cause malformed packet. See class def.
      None,
      generatorState,
      spawnTubesNormal,
      false, //force_dome_active
      0, //lattice_benefit
      0, //cavern_benefit; !! Field > 0 will cause malformed packet. See class def.
      Nil,
      0,
      false,
      8, //!! Field != 8 will cause malformed packet. See class def.
      None,
      boostSpawnPain, //boost_spawn_pain
      bootGeneratorPain //boost_generator_pain
    )
  }

  def BuildingType : StructureType.Value = buildingType

  override def Zone_=(zone : Zone) : Zone = Zone //building never leaves zone after being set in constructor

  override def Continent : String = Zone.Id

  override def Continent_=(zone : String) : String = Continent //building never leaves zone after being set in constructor

  def Definition: ObjectDefinition = buildingDefinition
}

object Building {
  final val NoBuilding : Building = new Building(name = "", building_guid = 0, map_id = 0, Zone.Nowhere, StructureType.Platform, GlobalDefinitions.building) {
    override def Faction_=(faction : PlanetSideEmpire.Value) : PlanetSideEmpire.Value = PlanetSideEmpire.NEUTRAL
    override def Amenities_=(obj : Amenity) : List[Amenity] = Nil
  }

  def apply(name : String, guid : Int, map_id : Int, zone : Zone, buildingType : StructureType.Value) : Building = {
    new Building(name, guid, map_id, zone, buildingType, GlobalDefinitions.building)
  }

  def Structure(buildingType : StructureType.Value, location : Vector3, definition: ObjectDefinition)(name : String, guid : Int, map_id : Int, zone : Zone, context : ActorContext) : Building = {
    import akka.actor.Props
    val obj = new Building(name, guid, map_id, zone, buildingType, definition)
    obj.Position = location
    obj.Actor = context.actorOf(Props(classOf[BuildingControl], obj), s"$map_id-$buildingType-building")
    obj
  }

  def Structure(buildingType : StructureType.Value, location : Vector3)(name : String, guid : Int, map_id : Int, zone : Zone, context : ActorContext) : Building = {
    import akka.actor.Props

    val obj = new Building(name, guid, map_id, zone, buildingType, GlobalDefinitions.building)
    obj.Position = location
    obj.Actor = context.actorOf(Props(classOf[BuildingControl], obj), s"$map_id-$buildingType-building")
    obj
  }

  def Structure(buildingType : StructureType.Value)(name : String, guid: Int, map_id : Int, zone : Zone, context : ActorContext) : Building = {
    import akka.actor.Props
    val obj = new Building(name, guid, map_id, zone, buildingType, GlobalDefinitions.building)
    obj.Actor = context.actorOf(Props(classOf[BuildingControl], obj), s"$map_id-$buildingType-building")
    obj
  }

  def Structure(buildingType : StructureType.Value, buildingDefinition : ObjectDefinition, location : Vector3)(name: String, guid: Int, id : Int, zone : Zone, context : ActorContext) : Building = {
    import akka.actor.Props
    val obj = new Building(name, guid, id, zone, buildingType, buildingDefinition)
    obj.Position = location
    obj.Actor = context.actorOf(Props(classOf[BuildingControl], obj), s"$id-$buildingType-building")
    obj
  }

  final case class SendMapUpdate(all_clients: Boolean)
}<|MERGE_RESOLUTION|>--- conflicted
+++ resolved
@@ -15,17 +15,13 @@
 import net.psforever.packet.game._
 import net.psforever.types.{PlanetSideEmpire, Vector3}
 
-<<<<<<< HEAD
 class Building(private val name: String,
                private val building_guid : Int,
                private val map_id : Int,
                private val zone : Zone,
                private val buildingType : StructureType.Value,
                private val buildingDefinition : ObjectDefinition) extends PlanetSideServerObject {
-=======
-class Building(private val building_guid : Int, private val map_id : Int, val zone : Zone, private val buildingType : StructureType.Value, private val buildingDefinition : ObjectDefinition) extends PlanetSideServerObject
   with AmenityOwner {
->>>>>>> 28beea4e
   /**
     * The map_id is the identifier number used in BuildingInfoUpdateMessage. This is the index that the building appears in the MPO file starting from index 1
     * The GUID is the identifier number used in SetEmpireMessage / Facility hacking / PlanetSideAttributeMessage.
@@ -73,7 +69,6 @@
     playersInSOI
   }
 
-<<<<<<< HEAD
   def Zone : Zone = zone
 
   // Get all lattice neighbours
@@ -95,8 +90,6 @@
     }
   }
 
-=======
->>>>>>> 28beea4e
   def Info : (
     Int,
       Boolean, PlanetSideEmpire.Value, Long, PlanetSideEmpire.Value,
