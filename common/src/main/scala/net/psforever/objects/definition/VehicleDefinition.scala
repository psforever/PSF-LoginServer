// Copyright (c) 2017 PSForever
package net.psforever.objects.definition

import net.psforever.objects.definition.converter.VehicleConverter
import net.psforever.objects.inventory.InventoryTile
import net.psforever.objects.vehicles.UtilityType

import scala.collection.mutable
import scala.concurrent.duration._

/**
  * An object definition system used to construct and retain the parameters of various vehicles.
  * @param objectId the object id the is associated with this sort of `Vehicle`
  */
class VehicleDefinition(objectId : Int) extends ObjectDefinition(objectId) {
  private var maxHealth : Int = 100
  private var maxShields : Int = 0
  /* key - seat index, value - seat object */
  private val seats : mutable.HashMap[Int, SeatDefinition] = mutable.HashMap[Int, SeatDefinition]()
  /* key - entry point index, value - seat index */
  private val mountPoints : mutable.HashMap[Int, Int] = mutable.HashMap()
  /* key - seat index (where this weapon attaches during object construction), value - the weapon on an EquipmentSlot */
  private val weapons : mutable.HashMap[Int, ToolDefinition] = mutable.HashMap[Int, ToolDefinition]()
  private var deployment : Boolean = false
  private val utilities : mutable.HashMap[Int, UtilityType.Value] = mutable.HashMap()
  private var deploymentTime_Deploy : Int = 0 //ms
  private var deploymentTime_Undeploy : Int = 0 //ms
  private var trunkSize : InventoryTile = InventoryTile.None
  private var trunkOffset : Int = 0
  private var canCloak : Boolean = false
  private var canBeOwned : Boolean = true
  private var serverVehicleOverrideSpeeds : (Int, Int) = (0, 0)
<<<<<<< HEAD
  private var maximumCapacitor : Int = 0
=======
  private var deconTime : Option[FiniteDuration] = None
>>>>>>> 3717d847
  Name = "vehicle"
  Packet = VehicleDefinition.converter

  def MaxHealth : Int = maxHealth

  def MaxHealth_=(health : Int) : Int = {
    maxHealth = health
    MaxHealth
  }

  def MaxShields : Int = maxShields

  def MaxShields_=(shields : Int) : Int = {
    maxShields = shields
    MaxShields
  }

  def Seats : mutable.HashMap[Int, SeatDefinition] = seats

  def MountPoints : mutable.HashMap[Int, Int] = mountPoints

  def CanBeOwned : Boolean = canBeOwned

  def CanBeOwned_=(ownable : Boolean) : Boolean =  {
    canBeOwned = ownable
    CanBeOwned
  }

  def CanCloak : Boolean = canCloak

  def CanCloak_=(cloakable : Boolean) : Boolean =  {
    canCloak = cloakable
    CanCloak
  }

  def Weapons : mutable.HashMap[Int, ToolDefinition] = weapons

  def Deployment : Boolean = deployment

  def Deployment_=(deployable : Boolean) : Boolean = {
    deployment = deployable
    Deployment
  }


  def Utilities : mutable.HashMap[Int, UtilityType.Value] = utilities

  def DeployTime : Int = deploymentTime_Deploy

  def DeployTime_=(dtime : Int) : Int =  {
    deploymentTime_Deploy = dtime
    DeployTime
  }

  def DeconstructionTime : Option[FiniteDuration] = deconTime

  def DeconstructionTime_=(time : FiniteDuration) : Option[FiniteDuration] = {
    deconTime_=(Some(time))
    DeconstructionTime
  }

  def DeconstructionTime_=(time : Option[FiniteDuration]) : Option[FiniteDuration] = {
    deconTime = time
    DeconstructionTime
  }

  def UndeployTime : Int = deploymentTime_Undeploy

  def UndeployTime_=(dtime : Int) : Int =  {
    deploymentTime_Undeploy = dtime
    UndeployTime
  }

  def TrunkSize : InventoryTile = trunkSize

  def TrunkSize_=(tile : InventoryTile) : InventoryTile = {
    trunkSize = tile
    TrunkSize
  }

  def TrunkOffset : Int = trunkOffset

  def TrunkOffset_=(offset : Int) : Int = {
    trunkOffset = offset
    TrunkOffset
  }

  def AutoPilotSpeeds : (Int, Int) = serverVehicleOverrideSpeeds

  def AutoPilotSpeeds_=(speeds : (Int, Int)) : (Int, Int) = {
    serverVehicleOverrideSpeeds = speeds
    AutoPilotSpeeds
  }

  def AutoPilotSpeed1 : Int = serverVehicleOverrideSpeeds._1

  def AutoPilotSpeed2 : Int = serverVehicleOverrideSpeeds._2

  def MaximumCapacitor : Int = maximumCapacitor

  def MaximumCapacitor_=(maxCapacitor: Int) : Int = {
    maximumCapacitor = maxCapacitor
    MaximumCapacitor
  }
}

object VehicleDefinition {
  private val converter = new VehicleConverter

  def apply(objectId: Int) : VehicleDefinition = {
    new VehicleDefinition(objectId)
  }
}<|MERGE_RESOLUTION|>--- conflicted
+++ resolved
@@ -30,11 +30,8 @@
   private var canCloak : Boolean = false
   private var canBeOwned : Boolean = true
   private var serverVehicleOverrideSpeeds : (Int, Int) = (0, 0)
-<<<<<<< HEAD
+  private var deconTime : Option[FiniteDuration] = None
   private var maximumCapacitor : Int = 0
-=======
-  private var deconTime : Option[FiniteDuration] = None
->>>>>>> 3717d847
   Name = "vehicle"
   Packet = VehicleDefinition.converter
 
