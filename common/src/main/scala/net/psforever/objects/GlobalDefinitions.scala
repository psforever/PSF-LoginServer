--- conflicted
+++ resolved
@@ -864,11 +864,10 @@
 
   val resource_silo = new ResourceSiloDefinition
 
-<<<<<<< HEAD
   val capture_terminal = new CaptureTerminalDefinition(158) // Base CC
 
   val secondary_capture = new CaptureTerminalDefinition(751) // Tower CC
-=======
+
   val manned_turret = new MannedTurretDefinition(480) {
     Name = "manned_turret"
     MaxHealth = 3600
@@ -880,7 +879,6 @@
     FactionLocked = true
     ReserveAmmunition = false
   }
->>>>>>> 8b5073dc
 
   /**
     * Given a faction, provide the standard assault melee weapon.
