--- conflicted
+++ resolved
@@ -3895,8 +3895,8 @@
     fury.MountPoints += 2 -> 0
     fury.TrunkSize = InventoryTile.Tile1111
     fury.TrunkOffset = 30
-<<<<<<< HEAD
     fury.MaxHealth = 650
+    fury.AutoPilotSpeeds = (24, 10)
 
 //    colossus_gunner.Seats += 0 -> new SeatDefinition()
 //    colossus_gunner.Seats(0).Bailable = true
@@ -3908,9 +3908,6 @@
 //    colossus_gunner.TrunkSize = InventoryTile.Tile1511
 //    colossus_gunner.TrunkOffset = 30
 //    colossus_gunner.MaxHealth = 4500
-=======
-    fury.AutoPilotSpeeds = (24, 10)
->>>>>>> dd4b586b
 
     quadassault.Name = "quadassault"
     quadassault.Seats += 0 -> new SeatDefinition()
@@ -3921,11 +3918,8 @@
     quadassault.MountPoints += 2 -> 0
     quadassault.TrunkSize = InventoryTile.Tile1111
     quadassault.TrunkOffset = 30
-<<<<<<< HEAD
     quadassault.MaxHealth = 650
-=======
     quadassault.AutoPilotSpeeds = (24, 10)
->>>>>>> dd4b586b
 
     quadstealth.Name = "quadstealth"
     quadstealth.CanCloak = true
@@ -3936,11 +3930,8 @@
     quadstealth.MountPoints += 2 -> 0
     quadstealth.TrunkSize = InventoryTile.Tile1111
     quadstealth.TrunkOffset = 30
-<<<<<<< HEAD
     quadstealth.MaxHealth = 650
-=======
     quadstealth.AutoPilotSpeeds = (24, 10)
->>>>>>> dd4b586b
 
     two_man_assault_buggy.Name = "two_man_assault_buggy"
     two_man_assault_buggy.Seats += 0 -> new SeatDefinition()
@@ -3953,11 +3944,8 @@
     two_man_assault_buggy.MountPoints += 2 -> 1
     two_man_assault_buggy.TrunkSize = InventoryTile.Tile1511
     two_man_assault_buggy.TrunkOffset = 30
-<<<<<<< HEAD
     two_man_assault_buggy.MaxHealth = 1250
-=======
     two_man_assault_buggy.AutoPilotSpeeds = (22, 8)
->>>>>>> dd4b586b
 
     skyguard.Name = "skyguard"
     skyguard.Seats += 0 -> new SeatDefinition()
@@ -3971,11 +3959,8 @@
     skyguard.MountPoints += 3 -> 1
     skyguard.TrunkSize = InventoryTile.Tile1511
     skyguard.TrunkOffset = 30
-<<<<<<< HEAD
     skyguard.MaxHealth = 1000
-=======
     skyguard.AutoPilotSpeeds = (22, 8)
->>>>>>> dd4b586b
 
     threemanheavybuggy.Name = "threemanheavybuggy"
     threemanheavybuggy.Seats += 0 -> new SeatDefinition()
@@ -3993,11 +3978,8 @@
     threemanheavybuggy.MountPoints += 3 -> 2
     threemanheavybuggy.TrunkSize = InventoryTile.Tile1511
     threemanheavybuggy.TrunkOffset = 30
-<<<<<<< HEAD
     threemanheavybuggy.MaxHealth = 1700
-=======
     threemanheavybuggy.AutoPilotSpeeds = (22, 8)
->>>>>>> dd4b586b
 
     twomanheavybuggy.Name = "twomanheavybuggy"
     twomanheavybuggy.Seats += 0 -> new SeatDefinition()
@@ -4010,11 +3992,8 @@
     twomanheavybuggy.MountPoints += 2 -> 1
     twomanheavybuggy.TrunkSize = InventoryTile.Tile1511
     twomanheavybuggy.TrunkOffset = 30
-<<<<<<< HEAD
     twomanheavybuggy.MaxHealth = 1800
-=======
     twomanheavybuggy.AutoPilotSpeeds = (22, 8)
->>>>>>> dd4b586b
 
     twomanhoverbuggy.Name = "twomanhoverbuggy"
     twomanhoverbuggy.Seats += 0 -> new SeatDefinition()
@@ -4027,11 +4006,8 @@
     twomanhoverbuggy.MountPoints += 2 -> 1
     twomanhoverbuggy.TrunkSize = InventoryTile.Tile1511
     twomanhoverbuggy.TrunkOffset = 30
-<<<<<<< HEAD
     twomanhoverbuggy.MaxHealth = 1600
-=======
     twomanhoverbuggy.AutoPilotSpeeds = (22, 10)
->>>>>>> dd4b586b
 
     mediumtransport.Name = "mediumtransport"
     mediumtransport.Seats += 0 -> new SeatDefinition()
@@ -4051,11 +4027,8 @@
     mediumtransport.MountPoints += 5 -> 4
     mediumtransport.TrunkSize = InventoryTile.Tile1515
     mediumtransport.TrunkOffset = 30
-<<<<<<< HEAD
     mediumtransport.MaxHealth = 2500
-=======
     mediumtransport.AutoPilotSpeeds = (18, 6)
->>>>>>> dd4b586b
 
     battlewagon.Name = "battlewagon"
     battlewagon.Seats += 0 -> new SeatDefinition()
@@ -4079,11 +4052,8 @@
     battlewagon.MountPoints += 5 -> 4
     battlewagon.TrunkSize = InventoryTile.Tile1515
     battlewagon.TrunkOffset = 30
-<<<<<<< HEAD
     battlewagon.MaxHealth = 2500
-=======
     battlewagon.AutoPilotSpeeds = (18, 6)
->>>>>>> dd4b586b
 
     thunderer.Name = "thunderer"
     thunderer.Seats += 0 -> new SeatDefinition()
@@ -4103,11 +4073,8 @@
     thunderer.MountPoints += 5 -> 4
     thunderer.TrunkSize = InventoryTile.Tile1515
     thunderer.TrunkOffset = 30
-<<<<<<< HEAD
     thunderer.MaxHealth = 2500
-=======
     thunderer.AutoPilotSpeeds = (18, 6)
->>>>>>> dd4b586b
 
     aurora.Name = "aurora"
     aurora.Seats += 0 -> new SeatDefinition()
@@ -4127,11 +4094,8 @@
     aurora.MountPoints += 5 -> 4
     aurora.TrunkSize = InventoryTile.Tile1515
     aurora.TrunkOffset = 30
-<<<<<<< HEAD
     aurora.MaxHealth = 2500
-=======
     aurora.AutoPilotSpeeds = (18, 6)
->>>>>>> dd4b586b
 
     apc_tr.Name = "apc_tr"
     apc_tr.Seats += 0 -> new SeatDefinition()
@@ -4174,11 +4138,8 @@
     apc_tr.MountPoints += 12 -> 10
     apc_tr.TrunkSize = InventoryTile.Tile2016
     apc_tr.TrunkOffset = 30
-<<<<<<< HEAD
     apc_tr.MaxHealth = 6000
-=======
     apc_tr.AutoPilotSpeeds = (16, 6)
->>>>>>> dd4b586b
 
     apc_nc.Name = "apc_nc"
     apc_nc.Seats += 0 -> new SeatDefinition()
@@ -4221,11 +4182,8 @@
     apc_nc.MountPoints += 12 -> 10
     apc_nc.TrunkSize = InventoryTile.Tile2016
     apc_nc.TrunkOffset = 30
-<<<<<<< HEAD
     apc_nc.MaxHealth = 6000
-=======
     apc_nc.AutoPilotSpeeds = (16, 6)
->>>>>>> dd4b586b
 
     apc_vs.Name = "apc_vs"
     apc_vs.Seats += 0 -> new SeatDefinition()
@@ -4268,11 +4226,8 @@
     apc_vs.MountPoints += 12 -> 10
     apc_vs.TrunkSize = InventoryTile.Tile2016
     apc_vs.TrunkOffset = 30
-<<<<<<< HEAD
     apc_vs.MaxHealth = 6000
-=======
     apc_vs.AutoPilotSpeeds = (16, 6)
->>>>>>> dd4b586b
 
     lightning.Name = "lightning"
     lightning.Seats += 0 -> new SeatDefinition()
@@ -4283,11 +4238,8 @@
     lightning.MountPoints += 2 -> 0
     lightning.TrunkSize = InventoryTile.Tile1511
     lightning.TrunkOffset = 30
-<<<<<<< HEAD
     lightning.MaxHealth = 1500
-=======
     lightning.AutoPilotSpeeds = (20, 8)
->>>>>>> dd4b586b
 
     prowler.Name = "prowler"
     prowler.Seats += 0 -> new SeatDefinition()
@@ -4303,11 +4255,8 @@
     prowler.MountPoints += 3 -> 2
     prowler.TrunkSize = InventoryTile.Tile1511
     prowler.TrunkOffset = 30
-<<<<<<< HEAD
     prowler.MaxHealth = 4000
-=======
     prowler.AutoPilotSpeeds = (14, 6)
->>>>>>> dd4b586b
 
     vanguard.Name = "vanguard"
     vanguard.Seats += 0 -> new SeatDefinition()
@@ -4319,11 +4268,8 @@
     vanguard.MountPoints += 2 -> 1
     vanguard.TrunkSize = InventoryTile.Tile1511
     vanguard.TrunkOffset = 30
-<<<<<<< HEAD
     vanguard.MaxHealth = 4500
-=======
     vanguard.AutoPilotSpeeds = (16, 6)
->>>>>>> dd4b586b
 
     magrider.Name = "magrider"
     magrider.Seats += 0 -> new SeatDefinition()
@@ -4337,11 +4283,8 @@
     magrider.MountPoints += 2 -> 1
     magrider.TrunkSize = InventoryTile.Tile1511
     magrider.TrunkOffset = 30
-<<<<<<< HEAD
     magrider.MaxHealth = 3500
-=======
     magrider.AutoPilotSpeeds = (18, 6)
->>>>>>> dd4b586b
 
     val utilityConverter = new UtilityVehicleConverter
     ant.Name = "ant"
