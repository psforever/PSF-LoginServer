// Copyright (c) 2020 PSForever
package net.psforever.objects.avatar

import akka.actor.Actor
<<<<<<< HEAD
import net.psforever.objects.{DefaultCancellable, ImplantSlot, Player}
import net.psforever.objects.ballistics.{PlayerSource, ResolvedProjectile, SourceEntry}
import net.psforever.objects.definition.ImplantDefinition
import net.psforever.objects.equipment.{JammableBehavior, JammableUnit}
import net.psforever.objects.vital.{PlayerSuicide, Vitality}
import net.psforever.objects.zones.Zone
import net.psforever.packet.game._
import net.psforever.types.{ExoSuitType, ImplantType, PlanetSideGUID}
=======
import net.psforever.objects.{GlobalDefinitions, Player, Tool}
import net.psforever.objects.ballistics.{PlayerSource, ResolvedProjectile}
import net.psforever.objects.equipment.{Ammo, JammableBehavior, JammableUnit}
import net.psforever.objects.serverobject.CommonMessages
import net.psforever.objects.serverobject.damage.Damageable
import net.psforever.objects.serverobject.mount.Mountable
import net.psforever.objects.serverobject.repair.Repairable
import net.psforever.objects.vital._
import net.psforever.objects.zones.Zone
import net.psforever.packet.game._
import net.psforever.types.{ExoSuitType, Vector3}
>>>>>>> c2f6baf5
import services.Service
import services.avatar.{AvatarAction, AvatarServiceMessage}

import scala.concurrent.duration._
import scala.collection.mutable
import scala.concurrent.ExecutionContext.Implicits.global

/**
  * na;
  * stub for future development
  */
class PlayerControl(player : Player) extends Actor
  with JammableBehavior
  with Damageable {
  def JammableObject = player
  def DamageableObject = player

  private [this] val damageLog = org.log4s.getLogger(Damageable.LogChannel)

<<<<<<< HEAD
  // A collection of timers for each slot to trigger stamina drain on an interval
  val implantSlotStaminaDrainTimers = mutable.HashMap(0 -> DefaultCancellable.obj, 1 -> DefaultCancellable.obj, 2 -> DefaultCancellable.obj)

  def receive : Receive = jammableBehavior.orElse {
    case Player.ImplantActivation(slot: Int, status : Int) =>
      // todo: disable implants with stamina cost when changing armour type
      val implantSlot = player.ImplantSlot(slot)

      if(status == 0 && implantSlot.Active) {
        // Cancel stamina drain timer
        implantSlotStaminaDrainTimers(slot).cancel()
        implantSlotStaminaDrainTimers(slot) = DefaultCancellable.obj

        implantSlot.Active = false
        player.Zone.AvatarEvents ! AvatarServiceMessage(player.Zone.Id, AvatarAction.PlanetsideAttribute(player.GUID, 28, player.Implant(slot).id * 2)) // Deactivation sound / effect
        player.Zone.AvatarEvents ! AvatarServiceMessage(player.Name, AvatarAction.DeactivateImplantSlot(player.GUID, slot))
      } else if (status == 1 && implantSlot.Initialized && !player.Fatigued) {
        implantSlot.Installed match {
          case Some(implant: ImplantDefinition) =>
            if(implantSlot.Active) {
              log.warn(s"Implant ${slot} is already active, but activating again")
            }
            implantSlot.Active = true

            if (implant.ActivationStaminaCost >= 0) {
              player.Stamina -= implant.ActivationStaminaCost // Activation stamina drain
            }

            if(implant.StaminaCost > 0 && implant.GetCostIntervalByExoSuit(player.ExoSuit) > 0) { // Ongoing stamina drain, if applicable
              implantSlotStaminaDrainTimers(slot) = context.system.scheduler.schedule(0 seconds, implant.GetCostIntervalByExoSuit(player.ExoSuit) milliseconds, self, Player.DrainStamina(implant.StaminaCost))
            }

            player.Zone.AvatarEvents ! AvatarServiceMessage(player.Zone.Id, AvatarAction.PlanetsideAttribute(player.GUID, 28, player.Implant(slot).id * 2 + 1)) // Activation sound / effect
            player.Zone.AvatarEvents ! AvatarServiceMessage(player.Name, AvatarAction.ActivateImplantSlot(player.GUID, slot))
        }
      }
      else {
        log.warn(s"Can't handle ImplantActivation: Player GUID: ${player.GUID} Slot ${slot} Status: ${status} Initialized: ${implantSlot.Initialized} Active: ${implantSlot.Active} Fatigued: ${player.Fatigued}")
      }

    case Player.UninitializeImplant(slot: Int) => {
      PlayerControl.UninitializeImplant(player, slot)
    }

    case Player.ImplantInitializationStart(slot: Int) =>
      val implantSlot = player.ImplantSlot(slot)
      if(implantSlot.Installed.isDefined) {
        if(implantSlot.Initialized) {
          PlayerControl.UninitializeImplant(player, slot)
        }

        // Start client side initialization timer
        player.Zone.AvatarEvents ! AvatarServiceMessage(player.Zone.Id, AvatarAction.SendResponse(player.GUID, ActionProgressMessage(slot + 6, 0)))

        // Callback after initialization timer to complete initialization
        implantSlot.InitializeTimer = context.system.scheduler.scheduleOnce(implantSlot.MaxTimer seconds, self, Player.ImplantInitializationComplete(slot))
      }

    case Player.ImplantInitializationComplete(slot: Int) =>
      val implantSlot = player.ImplantSlot(slot)
      if(implantSlot.Installed.isDefined) {
        player.Zone.AvatarEvents ! AvatarServiceMessage(player.Zone.Id, AvatarAction.SendResponse(player.GUID, AvatarImplantMessage(player.GUID, ImplantAction.Initialization, slot, 1)))
        implantSlot.Initialized = true
        implantSlot.InitializeTimer = DefaultCancellable.obj
      }

    case Player.DrainStamina(amount : Int) =>
      player.Stamina -= amount

    case Player.StaminaChanged(currentStamina : Int) =>
    if(currentStamina == 0) {
        player.Fatigued = true
        player.skipStaminaRegenForTurns += 4
        for(slot <- 0 to player.Implants.length - 1) { // Disable all implants
          self ! Player.ImplantActivation(slot, 0)
          player.Zone.AvatarEvents ! AvatarServiceMessage(player.Zone.Id, AvatarAction.SendResponseTargeted(player.GUID, AvatarImplantMessage(player.GUID, ImplantAction.OutOfStamina, slot, 1)))
        }
      } else if (player.Fatigued && currentStamina >= 20) {
        player.Fatigued = false
        for(slot <- 0 to player.Implants.length - 1) { // Re-enable all implants
          player.Zone.AvatarEvents ! AvatarServiceMessage(player.Zone.Id, AvatarAction.SendResponseTargeted(player.GUID, AvatarImplantMessage(player.GUID, ImplantAction.OutOfStamina, slot, 0)))
        }
      }

      player.Zone.AvatarEvents ! AvatarServiceMessage(player.Zone.Id, AvatarAction.PlanetsideAttributeSelf(player.GUID, 2, player.Stamina))

    case Player.Die() =>
      PlayerControl.HandleDestructionAwareness(player, player.GUID, None)
=======
  def receive : Receive = jammableBehavior
    .orElse(takesDamage)
    .orElse {
      case Player.Die() =>
        if(player.isAlive) {
          PlayerControl.DestructionAwareness(player, None)
        }

      case CommonMessages.Use(user, Some(item : Tool)) if item.Definition == GlobalDefinitions.medicalapplicator && player.isAlive =>
        //heal
        val originalHealth = player.Health
        val definition = player.Definition
        if(player.MaxHealth > 0 && originalHealth < player.MaxHealth &&
          user.Faction == player.Faction &&
          item.Magazine > 0 &&
          Vector3.Distance(user.Position, player.Position) < definition.RepairDistance) {
          val zone = player.Zone
          val events = zone.AvatarEvents
          val uname = user.Name
          val guid = player.GUID
          if(!(player.isMoving || user.isMoving)) { //only allow stationary heals
            val newHealth = player.Health = originalHealth + 10
            val magazine = item.Discharge
            events ! AvatarServiceMessage(uname, AvatarAction.SendResponse(Service.defaultPlayerGUID, InventoryStateMessage(item.AmmoSlot.Box.GUID, item.GUID, magazine.toLong)))
            events ! AvatarServiceMessage(zone.Id, AvatarAction.PlanetsideAttributeToAll(guid, 0, newHealth))
            player.History(HealFromEquipment(PlayerSource(player), PlayerSource(user), newHealth - originalHealth, GlobalDefinitions.medicalapplicator))
          }
          if(player != user) {
            //"Someone is trying to heal you"
            events ! AvatarServiceMessage(player.Name, AvatarAction.PlanetsideAttributeToAll(guid, 55, 1))
            //progress bar remains visible for all heal attempts
            events ! AvatarServiceMessage(uname, AvatarAction.SendResponse(Service.defaultPlayerGUID, RepairMessage(guid, player.Health * 100 / definition.MaxHealth)))
          }
        }

      case CommonMessages.Use(user, Some(item : Tool)) if item.Definition == GlobalDefinitions.medicalapplicator && !player.isAlive =>
        //revive
        if(user != player && user.isAlive && !user.isMoving &&
          !player.isBackpack &&
          item.Magazine >= 25) {
          sender ! CommonMessages.Use(player, Some((item, user)))
        }

      case CommonMessages.Use(user, Some(item : Tool)) if item.Definition == GlobalDefinitions.bank =>
        val originalArmor = player.Armor
        val definition = player.Definition
        if(player.MaxArmor > 0 && originalArmor < player.MaxArmor &&
          user.Faction == player.Faction &&
          item.AmmoType == Ammo.armor_canister && item.Magazine > 0 &&
          Vector3.Distance(user.Position, player.Position) < definition.RepairDistance) {
          val zone = player.Zone
          val events = zone.AvatarEvents
          val uname = user.Name
          val guid = player.GUID
          if(!(player.isMoving || user.isMoving)) { //only allow stationary repairs
            val newArmor = player.Armor = originalArmor + Repairable.Quality + RepairValue(item) + definition.RepairMod
            val magazine = item.Discharge
            events ! AvatarServiceMessage(uname, AvatarAction.SendResponse(Service.defaultPlayerGUID, InventoryStateMessage(item.AmmoSlot.Box.GUID, item.GUID, magazine.toLong)))
            events ! AvatarServiceMessage(zone.Id, AvatarAction.PlanetsideAttributeToAll(guid, 4, player.Armor))
            player.History(RepairFromEquipment(PlayerSource(player), PlayerSource(user), newArmor - originalArmor, GlobalDefinitions.bank))
          }
          if(player != user) {
            if(player.isAlive) {
              //"Someone is trying to repair you" gets strobed twice for visibility
              val msg = AvatarServiceMessage(player.Name, AvatarAction.PlanetsideAttributeToAll(guid, 56, 1))
              events ! msg
              import scala.concurrent.ExecutionContext.Implicits.global
              context.system.scheduler.scheduleOnce(250 milliseconds, events, msg)
            }
            //progress bar remains visible for all repair attempts
            events ! AvatarServiceMessage(uname, AvatarAction.SendResponse(Service.defaultPlayerGUID, RepairMessage(guid, player.Armor * 100 / player.MaxArmor)))
          }
        }
>>>>>>> c2f6baf5

      case _ => ;
    }

  protected def TakesDamage : Receive = {
    case Vitality.Damage(applyDamageTo) =>
      if(player.isAlive) {
        val originalHealth = player.Health
        val originalArmor = player.Armor
        val originalCapacitor = player.Capacitor.toInt
        val cause = applyDamageTo(player)
        val health = player.Health
        val armor = player.Armor
        val capacitor = player.Capacitor.toInt
        val damageToHealth = originalHealth - health
        val damageToArmor = originalArmor - armor
        val damageToCapacitor = originalCapacitor - capacitor
        PlayerControl.HandleDamage(player, cause, damageToHealth, damageToArmor, damageToCapacitor)
        if(damageToHealth > 0 || damageToArmor > 0 || damageToCapacitor > 0) {
          damageLog.info(s"${player.Name}-infantry: BEFORE=$originalHealth/$originalArmor/$originalCapacitor, AFTER=$health/$armor/$capacitor, CHANGE=$damageToHealth/$damageToArmor/$damageToCapacitor")
        }
      }
  }

  /**
    * Start the jammered buzzing.
    * Although, as a rule, the jammering sound effect should last as long as the jammering status,
    * Infantry seem to hear the sound for a bit longer than the effect.
    * @see `JammableBehavior.StartJammeredSound`
    * @param target an object that can be affected by the jammered status
    * @param dur the duration of the timer, in milliseconds;
    *            by default, 30000
    */
  override def StartJammeredSound(target : Any, dur : Int) : Unit = target match {
    case obj : Player if !jammedSound =>
      obj.Zone.AvatarEvents ! AvatarServiceMessage(obj.Zone.Id, AvatarAction.PlanetsideAttributeToAll(obj.GUID, 27, 1))
      super.StartJammeredSound(obj, 3000)
    case _ => ;
  }

  /**
    * Perform a variety of tasks to indicate being jammered.
    * Deactivate implants (should also uninitialize them),
    * delay stamina regeneration for a certain number of turns,
    * and set the jammered status on specific holstered equipment.
    * @see `JammableBehavior.StartJammeredStatus`
    * @param target an object that can be affected by the jammered status
    * @param dur the duration of the timer, in milliseconds
    */
  override def StartJammeredStatus(target : Any, dur : Int) : Unit = target match {
    case obj : Player =>
      //TODO these features
      val guid = obj.GUID
      val zone = obj.Zone
      val zoneId = zone.Id
      val events = zone.AvatarEvents
      events ! AvatarServiceMessage(zoneId, AvatarAction.DeactivateImplantSlot(guid, 1))
      events ! AvatarServiceMessage(zoneId, AvatarAction.DeactivateImplantSlot(guid, 2))
      obj.skipStaminaRegenForTurns = math.max(obj.skipStaminaRegenForTurns, 10)
      super.StartJammeredStatus(target, dur)
    case _ => ;
  }

  /**
    * Stop the jammered buzzing.
    * @see `JammableBehavior.CancelJammeredSound`
    * @param target an object that can be affected by the jammered status
    */
  override def CancelJammeredSound(target : Any) : Unit = target match {
    case obj : Player if jammedSound =>
      obj.Zone.AvatarEvents ! AvatarServiceMessage(obj.Zone.Id, AvatarAction.PlanetsideAttributeToAll(obj.GUID, 27, 0))
      super.CancelJammeredSound(obj)
    case _ => ;
  }

  def RepairValue(item : Tool) : Int = if(player.ExoSuit != ExoSuitType.MAX) {
    item.FireMode.Modifiers.Damage0
  }
  else {
    item.FireMode.Modifiers.Damage3
  }
}

object PlayerControl {
  /**
    * na
    * @param target na
    */
  def HandleDamage(target : Player, cause : ResolvedProjectile, damageToHealth : Int, damageToArmor : Int, damageToCapacitor : Int) : Unit = {
    val targetGUID = target.GUID
    val zone = target.Zone
    val zoneId = zone.Id
    val events = zone.AvatarEvents
    val health = target.Health
    if(health > 0) {
      if(damageToCapacitor > 0) {
        events ! AvatarServiceMessage(target.Name, AvatarAction.PlanetsideAttributeSelf(targetGUID, 7, target.Capacitor.toLong))
      }
      if(damageToHealth > 0 || damageToArmor > 0) {
        target.History(cause)
        if(damageToHealth > 0) {
          events ! AvatarServiceMessage(zoneId, AvatarAction.PlanetsideAttributeToAll(targetGUID, 0, health))
        }
        if(damageToArmor > 0) {
          events ! AvatarServiceMessage(zoneId, AvatarAction.PlanetsideAttributeToAll(targetGUID, 4, target.Armor))
        }
        //activity on map
        zone.Activity ! Zone.HotSpot.Activity(cause.target, cause.projectile.owner, cause.hit_pos)
        //alert damage source
        DamageAwareness(target, cause)
      }
      if(Damageable.CanJammer(target, cause)) {
        target.Actor ! JammableUnit.Jammered(cause)
      }
    }
    else {
      if(damageToArmor > 0) {
        events ! AvatarServiceMessage(zoneId, AvatarAction.PlanetsideAttributeToAll(targetGUID, 4, target.Armor))
      }
      DestructionAwareness(target, Some(cause))
    }
  }

  /**
    * na
    * @param target na
    * @param cause na
    */
  def DamageAwareness(target : Player, cause : ResolvedProjectile) : Unit = {
    val zone = target.Zone
    zone.AvatarEvents ! AvatarServiceMessage(
      target.Name,
      cause.projectile.owner match {
        case pSource : PlayerSource => //player damage
          val name = pSource.Name
          zone.LivePlayers.find(_.Name == name).orElse(zone.Corpses.find(_.Name == name)) match {
            case Some(player) => AvatarAction.HitHint(player.GUID, target.GUID)
            case None => AvatarAction.SendResponse(Service.defaultPlayerGUID, DamageWithPositionMessage(10, pSource.Position))
          }
        case source => AvatarAction.SendResponse(Service.defaultPlayerGUID, DamageWithPositionMessage(10, source.Position))
      }
    )
  }

  /**
    * The player has lost all his vitality and must be killed.<br>
    * <br>
    * Shift directly into a state of being dead on the client by setting health to zero points,
    * whereupon the player will perform a dramatic death animation.
    * Stamina is also set to zero points.
    * If the player was in a vehicle at the time of demise, special conditions apply and
    * the model must be manipulated so it behaves correctly.
    * Do not move or completely destroy the `Player` object as its coordinates of death will be important.<br>
    * <br>
    * A maximum revive waiting timer is started.
    * When this timer reaches zero, the avatar will attempt to spawn back on its faction-specific sanctuary continent.
    * @param target na
    * @param cause na
    */
  def DestructionAwareness(target : Player, cause : Option[ResolvedProjectile]) : Unit = {
    val player_guid = target.GUID
    val pos = target.Position
    val respawnTimer = 300000 //milliseconds
    val zone = target.Zone
    val events = zone.AvatarEvents
    val nameChannel = target.Name
    val zoneChannel = zone.Id
    target.Die
    //unjam
    target.Actor ! JammableUnit.ClearJammeredSound()
    target.Actor ! JammableUnit.ClearJammeredStatus()
    events ! AvatarServiceMessage(nameChannel, AvatarAction.Killed(player_guid)) //align client interface fields with state
    zone.GUID(target.VehicleSeated) match {
      case Some(obj : Mountable) =>
        //boot cadaver from seat
        events ! AvatarServiceMessage(nameChannel, AvatarAction.SendResponse(Service.defaultPlayerGUID,
          ObjectDetachMessage(obj.GUID, player_guid, target.Position, Vector3.Zero))
        )
        obj.PassengerInSeat(target) match {
          case Some(index) =>
            obj.Seats(index).Occupant = None
          case _ => ;
        }
        //make player invisible
        events ! AvatarServiceMessage(nameChannel, AvatarAction.PlanetsideAttributeToAll(player_guid, 29, 1))
        //only the dead player should "see" their own body, so that the death camera has something to focus on
        events ! AvatarServiceMessage(zoneChannel, AvatarAction.ObjectDelete(player_guid, player_guid))
      case _ => ;
    }
    events ! AvatarServiceMessage(zoneChannel, AvatarAction.PlanetsideAttributeToAll(player_guid, 0, 0)) //health
    events ! AvatarServiceMessage(nameChannel, AvatarAction.PlanetsideAttributeToAll(player_guid, 2, 0)) //stamina
    if(target.Capacitor > 0) {
      target.Capacitor = 0
      events ! AvatarServiceMessage(nameChannel, AvatarAction.PlanetsideAttributeToAll(player_guid, 7, 0)) // capacitor
    }
    val attribute = cause match {
      case Some(resolved) =>
        resolved.projectile.owner match {
          case pSource : PlayerSource =>
            val name = pSource.Name
            zone.LivePlayers.find(_.Name == name).orElse(zone.Corpses.find(_.Name == name)) match {
              case Some(player) => player.GUID
              case None => player_guid
            }
          case _ => player_guid
        }
      case _ => player_guid
    }
    events ! AvatarServiceMessage(
      nameChannel,
      AvatarAction.SendResponse(Service.defaultPlayerGUID, DestroyMessage(player_guid, attribute, Service.defaultPlayerGUID, pos)) //how many players get this message?
    )
    events ! AvatarServiceMessage(
      nameChannel,
      AvatarAction.SendResponse(Service.defaultPlayerGUID, AvatarDeadStateMessage(DeadState.Dead, respawnTimer, respawnTimer, pos, target.Faction, true))
    )
    //TODO other methods of death?
    val pentry = PlayerSource(target)
    (target.History.find({p => p.isInstanceOf[PlayerSuicide]}) match {
      case Some(PlayerSuicide(_)) =>
        None
      case _ =>
        cause.orElse { target.LastShot } match {
          case out @ Some(shot) =>
            if(System.nanoTime - shot.hit_time < (10 seconds).toNanos) {
              out
            }
            else {
              None //suicide
            }
          case None =>
            None //suicide
        }
    }) match {
      case Some(shot) =>
        events ! AvatarServiceMessage(zoneChannel, AvatarAction.DestroyDisplay(shot.projectile.owner, pentry, shot.projectile.attribute_to))
      case None =>
        events ! AvatarServiceMessage(zoneChannel, AvatarAction.DestroyDisplay(pentry, pentry, 0))
    }
  }

  def UninitializeImplant(player: Player, slot: Int): Unit = {
    val implantSlot = player.ImplantSlot(slot)

    implantSlot.Initialized = false
    player.Zone.AvatarEvents ! AvatarServiceMessage(player.Zone.Id, AvatarAction.SendResponse(player.GUID, AvatarImplantMessage(player.GUID, ImplantAction.Initialization, slot, 0)))
  }
}<|MERGE_RESOLUTION|>--- conflicted
+++ resolved
@@ -2,16 +2,11 @@
 package net.psforever.objects.avatar
 
 import akka.actor.Actor
-<<<<<<< HEAD
 import net.psforever.objects.{DefaultCancellable, ImplantSlot, Player}
 import net.psforever.objects.ballistics.{PlayerSource, ResolvedProjectile, SourceEntry}
 import net.psforever.objects.definition.ImplantDefinition
 import net.psforever.objects.equipment.{JammableBehavior, JammableUnit}
 import net.psforever.objects.vital.{PlayerSuicide, Vitality}
-import net.psforever.objects.zones.Zone
-import net.psforever.packet.game._
-import net.psforever.types.{ExoSuitType, ImplantType, PlanetSideGUID}
-=======
 import net.psforever.objects.{GlobalDefinitions, Player, Tool}
 import net.psforever.objects.ballistics.{PlayerSource, ResolvedProjectile}
 import net.psforever.objects.equipment.{Ammo, JammableBehavior, JammableUnit}
@@ -22,8 +17,8 @@
 import net.psforever.objects.vital._
 import net.psforever.objects.zones.Zone
 import net.psforever.packet.game._
+import net.psforever.types.{ExoSuitType, ImplantType, PlanetSideGUID}
 import net.psforever.types.{ExoSuitType, Vector3}
->>>>>>> c2f6baf5
 import services.Service
 import services.avatar.{AvatarAction, AvatarServiceMessage}
 
@@ -43,11 +38,12 @@
 
   private [this] val damageLog = org.log4s.getLogger(Damageable.LogChannel)
 
-<<<<<<< HEAD
   // A collection of timers for each slot to trigger stamina drain on an interval
   val implantSlotStaminaDrainTimers = mutable.HashMap(0 -> DefaultCancellable.obj, 1 -> DefaultCancellable.obj, 2 -> DefaultCancellable.obj)
 
-  def receive : Receive = jammableBehavior.orElse {
+  def receive : Receive = jammableBehavior
+    .orElse(takesDamage)
+    .orElse {
     case Player.ImplantActivation(slot: Int, status : Int) =>
       // todo: disable implants with stamina cost when changing armour type
       val implantSlot = player.ImplantSlot(slot)
@@ -129,13 +125,6 @@
       }
 
       player.Zone.AvatarEvents ! AvatarServiceMessage(player.Zone.Id, AvatarAction.PlanetsideAttributeSelf(player.GUID, 2, player.Stamina))
-
-    case Player.Die() =>
-      PlayerControl.HandleDestructionAwareness(player, player.GUID, None)
-=======
-  def receive : Receive = jammableBehavior
-    .orElse(takesDamage)
-    .orElse {
       case Player.Die() =>
         if(player.isAlive) {
           PlayerControl.DestructionAwareness(player, None)
@@ -206,7 +195,6 @@
             events ! AvatarServiceMessage(uname, AvatarAction.SendResponse(Service.defaultPlayerGUID, RepairMessage(guid, player.Armor * 100 / player.MaxArmor)))
           }
         }
->>>>>>> c2f6baf5
 
       case _ => ;
     }
