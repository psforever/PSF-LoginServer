// Copyright (c) 2017 PSForever
package net.psforever.objects.zones

import akka.actor.{ActorContext, ActorRef, Props}
import akka.routing.RandomPool
import net.psforever.objects.{Avatar, PlanetSideGameObject, Player, Vehicle}
import net.psforever.objects.equipment.Equipment
import net.psforever.objects.guid.NumberPoolHub
import net.psforever.objects.guid.actor.UniqueNumberSystem
import net.psforever.objects.guid.selector.RandomSelector
import net.psforever.objects.guid.source.LimitedNumberSource
import net.psforever.objects.serverobject.structures.{Amenity, Building}
import net.psforever.objects.serverobject.tube.SpawnTube
import net.psforever.packet.game.PlanetSideGUID
import net.psforever.types.Vector3

import scala.annotation.tailrec
import scala.collection.concurrent.TrieMap
import scala.collection.mutable.ListBuffer
import scala.collection.immutable.{Map => PairMap}

/**
  * A server object representing the one-landmass planets as well as the individual subterranean caverns.<br>
  * <br>
  * The concept of a "zone" is synonymous to the common vernacular "continent,"
  * commonly referred by names such as Hossin or Ishundar and internally identified as c2 and c7, respectively.
  * A `Zone` is composed of the abstracted concept of all the information pertinent for the simulation of the environment.
  * That is, "everything about the continent."
  * Physically, server objects and dynamic game objects are maintained through a local unique identifier system.
  * Static server objects originate from the `ZoneMap`.
  * Dynamic game objects originate from player characters.
  * (Write more later.)
  * @param zoneId the privileged name that can be used as the second parameter in the packet `LoadMapMessage`
  * @param zoneMap the map of server objects upon which this `Zone` is based
  * @param zoneNumber the numerical index of the `Zone` as it is recognized in a variety of packets;
  *                   also used by `LivePlayerList` to indicate a specific `Zone`
  * @see `ZoneMap`<br>
  *      `LoadMapMessage`<br>
  *      `LivePlayerList`
  */
class Zone(private val zoneId : String, zoneMap : ZoneMap, zoneNumber : Int) {
  /** Governs general synchronized external requests. */
  private var actor = ActorRef.noSender

  /** Used by the globally unique identifier system to coordinate requests. */
  private var accessor : ActorRef = ActorRef.noSender
  /** The basic support structure for the globally unique number system used by this `Zone`. */
  private var guid : NumberPoolHub = new NumberPoolHub(new LimitedNumberSource(65536))
<<<<<<< HEAD
  guid.AddPool("environment", (0 to 4000).toList)
  guid.AddPool("dynamic", (4001 to 12000).toList).Selector = new RandomSelector //TODO unlump pools later; do not make too big
=======
  guid.AddPool("environment", (0 to 3000).toList) //TODO tailer ro suit requirements of zone
  guid.AddPool("dynamic", (3001 to 10000).toList).Selector = new RandomSelector //TODO unlump pools later; do not make too big
>>>>>>> f444a357
  /** A synchronized `List` of items (`Equipment`) dropped by players on the ground and can be collected again. */
  private val equipmentOnGround : ListBuffer[Equipment] = ListBuffer[Equipment]()
  /** Used by the `Zone` to coordinate `Equipment` dropping and collection requests. */
  private var ground : ActorRef = ActorRef.noSender
  /** */
  private var vehicles : List[Vehicle] = List[Vehicle]()
  /** */
  private var transport : ActorRef = ActorRef.noSender
  /** */
  private val players : TrieMap[Avatar, Option[Player]] = TrieMap[Avatar, Option[Player]]()
  /** */
  private val corpses : ListBuffer[Player] = ListBuffer[Player]()
  /** */
  private var population : ActorRef = ActorRef.noSender

  private var buildings : PairMap[Int, Building] = PairMap.empty[Int, Building]
  /** key - spawn zone id, value - buildings belonging to spawn zone */
  private var spawnGroups : Map[Building, List[SpawnTube]] = PairMap[Building, List[SpawnTube]]()

  /**
    * Establish the basic accessible conditions necessary for a functional `Zone`.<br>
    * <br>
    * Called from the `Actor` that governs this `Zone` when it is passed a constructor reference to the `Zone`.
    * Specifically, the order of calling follows: `InterstellarCluster.preStart -> ZoneActor.receive(Zone.Init()) -> Zone.Init`.
    * The basic method performs three main operations.
    * First, the `Actor`-driven aspect of the globally unique identifier system for this `Zone` is finalized.
    * Second, all supporting `Actor` agents are created, e.g., `ground`.
    * Third, the `ZoneMap` server objects are loaded and constructed within that aforementioned system.
    * To avoid being called more than once, there is a test whether the `accessor` for the globally unique identifier system has been changed.<br>
    * <br>
    * Execution of this operation should be fail-safe.
    * The chances of failure should be mitigated or skipped.
    * An testing routine should be run after the fact on the results of the process.
    * @see `ZoneActor.ZoneSetupCheck`
    * @param context a reference to an `ActorContext` necessary for `Props`
    */
  def Init(implicit context : ActorContext) : Unit = {
    if(accessor == ActorRef.noSender) {
      implicit val guid : NumberPoolHub = this.guid //passed into builderObject.Build implicitly
      accessor = context.actorOf(RandomPool(25).props(Props(classOf[UniqueNumberSystem], guid, UniqueNumberSystem.AllocateNumberPoolActors(guid))), s"$Id-uns")
      ground = context.actorOf(Props(classOf[ZoneGroundActor], equipmentOnGround), s"$Id-ground")
      transport = context.actorOf(Props(classOf[ZoneVehicleActor], this), s"$Id-vehicles")
      population = context.actorOf(Props(classOf[ZonePopulationActor], this, players, corpses), s"$Id-players")

      Map.LocalObjects.foreach({ builderObject => builderObject.Build })
      MakeBuildings(context)
      AssignAmenities()
      CreateSpawnGroups()
    }
  }

  /**
    * A reference to the primary `Actor` that governs this `Zone`.
    * @return an `ActorRef`
    * @see `ZoneActor`<br>
    *      `Zone.Init`
    */
  def Actor : ActorRef = actor

  /**
    * Give this `Zone` an `Actor` that will govern its interactions sequentially.
    * @param zoneActor an `ActorRef` for this `Zone`;
    *                  will not overwrite any existing governance unless `noSender`
    * @return an `ActorRef`
    * @see `ZoneActor`
    */
  def Actor_=(zoneActor : ActorRef) : ActorRef = {
    if(actor == ActorRef.noSender) {
      actor = zoneActor
    }
    Actor
  }

  /**
    * The privileged name that can be used as the second parameter in the packet `LoadMapMessage`.
    * @return the name
    */
  def Id : String = zoneId

  /**
    * The map of server objects upon which this `Zone` is based
    * @return the map
    */
  def Map : ZoneMap = zoneMap

  /**
    * The numerical index of the `Zone` as it is recognized in a variety of packets.
    * @return the abstract index position of this `Zone`
    */
  def Number : Int = zoneNumber

  /**
    * The globally unique identifier system is synchronized via an `Actor` to ensure that concurrent requests do not clash.
    * A clash is merely when the same number is produced more than once by the same system due to concurrent requests.
    * @return synchronized reference to the globally unique identifier system
    */
  def GUID : ActorRef = accessor

  /**
    * Replace the current globally unique identifier system with a new one.
    * The replacement will not occur if the current system is populated or if its synchronized reference has been created.
    * @return synchronized reference to the globally unique identifier system
    */
  def GUID(hub : NumberPoolHub) : Boolean = {
    if(actor == ActorRef.noSender && guid.Pools.map({case ((_, pool)) => pool.Count}).sum == 0) {
      guid = hub
      true
    }
    else {
      false
    }
  }

  /**
    * Recover an object from the globally unique identifier system by the number that was assigned previously.
    * @param object_guid the globally unique identifier requested
    * @return the associated object, if it exists
    * @see `GUID(Int)`
    */
  def GUID(object_guid : PlanetSideGUID) : Option[PlanetSideGameObject] = GUID(object_guid.guid)

  /**
    * Recover an object from the globally unique identifier system by the number that was assigned previously.
    * The object must be upcast into due to the differtence between the storage type and the return type.
    * @param object_guid the globally unique identifier requested
    * @return the associated object, if it exists
    * @see `NumberPoolHub(Int)`
    */
  def GUID(object_guid : Int) : Option[PlanetSideGameObject] = guid(object_guid) match {
    case Some(obj) =>
      Some(obj.asInstanceOf[PlanetSideGameObject])
    case None =>
      None
  }

  /**
    * The `List` of items (`Equipment`) dropped by players on the ground and can be collected again.
    * @return the `List` of `Equipment`
    */
  def EquipmentOnGround : List[Equipment] = equipmentOnGround.toList

  def Vehicles : List[Vehicle] = vehicles

  def Players : List[Avatar] = players.keys.toList

  def LivePlayers : List[Player] = players.values.collect( { case Some(tplayer) => tplayer }).toList

  def Corpses : List[Player] = corpses.toList

  def AddVehicle(vehicle : Vehicle) : List[Vehicle] = {
    vehicles = vehicles :+ vehicle
    Vehicles
  }

  def RemoveVehicle(vehicle : Vehicle) : List[Vehicle] = {
    vehicles = recursiveFindVehicle(vehicles.iterator, vehicle) match {
      case Some(index) =>
        vehicles.take(index) ++ vehicles.drop(index + 1)
      case None => ;
        vehicles
    }
    Vehicles
  }

  @tailrec private def recursiveFindVehicle(iter : Iterator[Vehicle], target : Vehicle, index : Int = 0) : Option[Int] = {
    if(!iter.hasNext) {
      None
    }
    else {
      if(iter.next.equals(target)) {
        Some(index)
      }
      else {
        recursiveFindVehicle(iter, target, index + 1)
      }
    }
  }

  /**
    * Coordinate `Equipment` that has been dropped on the ground or to-be-dropped on the ground.
    * @return synchronized reference to the ground
    * @see `ZoneGroundActor`<br>
    *      `Zone.DropItemOnGround`<br>
    *      `Zone.GetItemOnGround`<br>
    *      `Zone.ItemFromGround`
    */
  def Ground : ActorRef = ground

  def Transport : ActorRef = transport

  def Population : ActorRef = population

  def Buildings : Map[Int, Building] = buildings

  def Building(id : Int) : Option[Building] = {
    buildings.get(id)
  }

  private def MakeBuildings(implicit context : ActorContext) : PairMap[Int, Building] = {
    val buildingList = Map.LocalBuildings
    buildings = buildingList.map({case(building_id, constructor) => building_id -> constructor.Build(building_id, this) })
    buildings
  }

  private def AssignAmenities() : Unit = {
    Map.ObjectToBuilding.foreach({ case(object_guid, building_id) =>
      buildings(building_id).Amenities = guid(object_guid).get.asInstanceOf[Amenity]
    })
  }

  private def CreateSpawnGroups() : Unit = {
    buildings.values
      .filterNot { _.Position == Vector3.Zero }
      .map(building => { building -> building.Amenities.collect { case(obj : SpawnTube) => obj } })
      .filter( { case((_, spawns)) => spawns.nonEmpty })
      .foreach { SpawnGroups }
  }

  def SpawnGroups() : Map[Building, List[SpawnTube]] = spawnGroups

  def SpawnGroups(building : Building) : List[SpawnTube] = SpawnGroups(building.Id)

  def SpawnGroups(buildingId : Int) : List[SpawnTube] = {
    spawnGroups.find({ case((building, _)) => building.Id == buildingId }) match {
      case Some((_, list)) =>
        list
      case None =>
        List.empty[SpawnTube]
    }
  }

  def SpawnGroups(spawns : (Building, List[SpawnTube])) : Map[Building, List[SpawnTube]] = {
    val (building, tubes) = spawns
    val entry : Map[Building, List[SpawnTube]] = PairMap(building -> tubes)
    spawnGroups = spawnGroups ++ entry
    entry
  }

  /**
    * Provide bulk correspondence on all map entities that can be composed into packet messages and reported to a client.
    * These messages are sent in this fashion at the time of joining the server:<br>
    * - `BuildingInfoUpdateMessage`<br>
    * - `DensityLevelUpdateMessage`<br>
    * - `BroadcastWarpgateUpdateMessage`<br>
    * - `CaptureFlagUpdateMessage`<br>
    * - `ContinentalLockUpdateMessage`<br>
    * - `ModuleLimitsMessage`<br>
    * - `VanuModuleUpdateMessage`<br>
    * - `ZoneForcedCavernConnectionMessage`<br>
    * - `ZoneInfoMessage`<br>
    * - `ZoneLockInfoMessage`<br>
    * - `ZonePopulationUpdateMessage`
    * @return the `Zone` object
    */
  def ClientInitialization() : Zone = this
}

object Zone {
  /** Default value, non-zone area. */
  final val Nowhere : Zone = new Zone("nowhere", new ZoneMap("nowhere"), 99)

  /**
    * Message to initialize the `Zone`.
    * @see `Zone.Init(implicit ActorContext)`
    */
  final case class Init()

  object Population {
    /**
      * Message that introduces a user, by their `Avatar`, into a `Zone`.
      * That user will be counted as part of that zone's population.
      * The `avatar` may associate `Player` objects with itself in the future.
      * @param avatar the `Avatar` object
      */
    final case class Join(avatar : Avatar)
    /**
      * Message that excuses a user, by their `Avatar`, into a `Zone`.
      * That user will not longer be counted as part of that zone's population.
      * @see `PlayerHasLeft`
      * @param avatar the `Avatar` object
      */
    final case class Leave(avatar : Avatar)
    /**
      * Message that instructs the zone to disassociate a `Player` from this `Actor`.
      * @see `PlayerAlreadySpawned`<br>
      *       `PlayerCanNotSpawn`
      * @param avatar the `Avatar` object
      * @param player the `Player` object
      */
    final case class Spawn(avatar : Avatar, player : Player)
    /**
      * Message that instructs the zone to disassociate a `Player` from this `Actor`.
      * @see `PlayerHasLeft`
      * @param avatar the `Avatar` object
      */
    final case class Release(avatar : Avatar)
    /**
      * Message that acts in reply to `Leave(avatar)` or `Release(avatar)`.
      * In the former case, the avatar will have successfully left the zone, and `player` may be defined.
      * In the latter case, the avatar did not initially `Join` the zone, and `player` is `None`.
      * This message should not be considered a failure or a success case.
      * @see `Release`<br>
      *       `Leave`
      * @param zone the `Zone` object
      * @param player the `Player` object
      */
    final case class PlayerHasLeft(zone : Zone, player : Option[Player]) //Leave(avatar), but still has a player
    /**
      * Message that acts in reply to `Spawn(avatar, player)`, but the avatar already has a player.
      * @param player the `Player` object
      */
    final case class PlayerAlreadySpawned(player : Player)
    /**
      * Message that acts in reply to `Spawn(avatar, player)`, but the avatar did not initially `Join` this zone.
      * @param zone the `Zone` object
      * @param player the `Player` object
      */
    final case class PlayerCanNotSpawn(zone : Zone, player : Player)
  }

  object Corpse {
    /**
      * Message that reports to the zone of a freshly dead player.
      * @param player the dead `Player`
      */
    final case class Add(player : Player)
    /**
      * Message that tells the zone to no longer mind the dead player.
      * @param player the dead `Player`
      */
    final case class Remove(player : Player)
  }

  object Lattice {
    /**
      * Message requesting that the current zone determine where a `player` can spawn.
      * @param zone_number this zone's numeric identifier
      * @param player the `Player` object
      * @param spawn_group the category of spawn points the request wants searched
      */
    final case class RequestSpawnPoint(zone_number : Int, player : Player, spawn_group : Int)
    /**
      * Message that returns a discovered spawn point to a request source.
      * @param zone_id the zone's text identifier
      * @param building the `Building` in which the spawnpoint is located
      * @param spawn_tube the spawn point holding object
      */
    final case class SpawnPoint(zone_id : String, building : Building, spawn_tube : SpawnTube)
    /**
      * Message that informs a request source that a spawn point could not be discovered with the previous criteria.
      * @param zone_number this zone's numeric identifier
      * @param spawn_group the spawn point holding object;
      *                    if `None`, then the previous `zone_number` could not be found;
      *                    otherwise, no spawn points could be found in the zone
      */
    final case class NoValidSpawnPoint(zone_number : Int, spawn_group : Option[Int])
  }

  /**
    * Message to relinguish an item and place in on the ground.
    * @param item the piece of `Equipment`
    * @param pos where it is dropped
    * @param orient in which direction it is facing when dropped
    */
  final case class DropItemOnGround(item : Equipment, pos : Vector3, orient : Vector3)

  /**
    * Message to attempt to acquire an item from the ground (before somoene else?).
    * @param player who wants the piece of `Equipment`
    * @param item_guid the unique identifier of the piece of `Equipment`
    */
  final case class GetItemOnGround(player : Player, item_guid : PlanetSideGUID)

  /**
    * Message to give an item from the ground to a specific user.
    * @param player who wants the piece of `Equipment`
    * @param item the piece of `Equipment`
    */
  final case class ItemFromGround(player : Player, item : Equipment)

  final case class SpawnVehicle(vehicle : Vehicle)

  final case class DespawnVehicle(vehicle : Vehicle)

  /**
    * Message to report the packet messages that initialize the client.
    * @param zone a `Zone` to have its buildings and continental parameters turned into packet data
    * @see `Zone.ClientInitialization()`<br>
    *      `InterstallarCluster`
    */
  final case class ClientInitialization(zone : Zone)

  /**
    * Overloaded constructor.
    * @param id the privileged name that can be used as the second parameter in the packet `LoadMapMessage`
    * @param map the map of server objects upon which this `Zone` is based
    * @param number the numerical index of the `Zone` as it is recognized in a variety of packets
    * @return a `Zone` object
    */
  def apply(id : String, map : ZoneMap, number : Int) : Zone = {
    new Zone(id, map, number)
  }
}<|MERGE_RESOLUTION|>--- conflicted
+++ resolved
@@ -46,13 +46,8 @@
   private var accessor : ActorRef = ActorRef.noSender
   /** The basic support structure for the globally unique number system used by this `Zone`. */
   private var guid : NumberPoolHub = new NumberPoolHub(new LimitedNumberSource(65536))
-<<<<<<< HEAD
-  guid.AddPool("environment", (0 to 4000).toList)
-  guid.AddPool("dynamic", (4001 to 12000).toList).Selector = new RandomSelector //TODO unlump pools later; do not make too big
-=======
   guid.AddPool("environment", (0 to 3000).toList) //TODO tailer ro suit requirements of zone
-  guid.AddPool("dynamic", (3001 to 10000).toList).Selector = new RandomSelector //TODO unlump pools later; do not make too big
->>>>>>> f444a357
+  guid.AddPool("dynamic", (3001 to 12000).toList).Selector = new RandomSelector //TODO unlump pools later; do not make too big
   /** A synchronized `List` of items (`Equipment`) dropped by players on the ground and can be collected again. */
   private val equipmentOnGround : ListBuffer[Equipment] = ListBuffer[Equipment]()
   /** Used by the `Zone` to coordinate `Equipment` dropping and collection requests. */
