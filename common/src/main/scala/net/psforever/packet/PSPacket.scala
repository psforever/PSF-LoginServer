--- conflicted
+++ resolved
@@ -3,14 +3,11 @@
 
 import java.nio.charset.Charset
 
-import scodec.Attempt.Successful
-import scodec.{Attempt, Codec, DecodeResult, Err}
+import scodec.{DecodeResult, Err, Codec, Attempt}
 import scodec.bits._
 import scodec.codecs._
 import scodec._
 import shapeless._
-
-import scala.util.Success
 
 /** The base of all packets */
 sealed trait PlanetSidePacket extends Serializable {
@@ -64,7 +61,7 @@
 /** Codec for [[PlanetSidePacketFlags]] */
 object PlanetSidePacketFlags extends Marshallable[PlanetSidePacketFlags] {
   implicit val codec : Codec[PlanetSidePacketFlags] = (
-      ("packet_type" | PacketType.codec) :: // first 4-bits
+    ("packet_type" | PacketType.codec) :: // first 4-bits
       ("unused" | constant(bin"0")) ::
       ("secured" | bool) ::
       ("advanced" | constant(bin"1")) :: // we only support "advanced packets"
@@ -180,7 +177,6 @@
       exmap[Int](
         (a : Either[Int, Int]) => {
           val result = a.fold[Int](a => a, a => a)
-
           if(result > limit)
             Attempt.failure(Err(s"Encoded string exceeded byte limit of $limit"))
           else
@@ -190,7 +186,6 @@
           if(a > limit)
             return Attempt.failure(Err("adsf"))
           //return Left(Attempt.failure(Err(s"Encoded string exceeded byte limit of $limit")))
-
           if(a > 0x7f)
             return Attempt.successful(Left(a))
           else
@@ -198,26 +193,10 @@
         }
     )
   }
-
   def encodedStringWithLimit(limit : Int) : Codec[String] = variableSizeBytes(encodedStringSizeWithLimit(limit), ascii)
   */
 
   /**
-<<<<<<< HEAD
-    * Codec that encodes/decodes a list of `n` elements, where `n` is known at compile time.<br>
-    * <br>
-    * This function is copied almost verbatim from its source, with exception of swapping the parameter that is normally a `Nat` `literal`.
-    * The modified function takes a normal unsigned `Integer` and assures that the parameter is non-negative before further processing.
-    * It casts to a `Long` and passes onto an overloaded method.
-    * @param size  the known size of the `List`
-    * @param codec a codec that describes each of the contents of the `List`
-    * @tparam A the type of the `List` contents
-    * @see codec\package.scala, sizedList
-    * @see codec\package.scala, listOfN
-    * @return a codec that works on a List of A but excludes the size from the encoding
-    */
-  def listOfNSized[A](size : Int, codec : Codec[A]) : Codec[List[A]] = listOfNSized(if(size < 0) 0L else size.asInstanceOf[Long], codec)
-=======
     * Encode and decode a byte-aligned `List`.<br>
     * <br>
     * This function is copied almost verbatim from its source, with exception of swapping the normal `ListCodec` for a new `AlignedListCodec`.
@@ -237,73 +216,17 @@
     }, xs => (xs.size, xs)).
       withToString(s"listOfN($countCodec, $valueCodec)")
   }
->>>>>>> 509ab8ec
 
   /**
     * Codec that encodes/decodes a list of `n` elements, where `n` is known at compile time.<br>
     * <br>
     * This function is copied almost verbatim from its source, with exception of swapping the parameter that is normally a `Nat` `literal`.
-<<<<<<< HEAD
-    * The modified function takes a normal unsigned `Long` and assures that the parameter is non-negative before further processing.
-=======
     * The modified function takes a normal unsigned `Integer` and assures that the parameter is non-negative before further processing.
->>>>>>> 509ab8ec
     * @param size  the known size of the `List`
     * @param codec a codec that describes each of the contents of the `List`
     * @tparam A the type of the `List` contents
     * @see codec\package.scala, sizedList
     * @see codec\package.scala, listOfN
-<<<<<<< HEAD
-    * @see codec\package.scala, provide
-    * @return a codec that works on a List of A but excludes the size from the encoding
-    */
-  def listOfNSized[A](size : Long, codec : Codec[A]) : Codec[List[A]] = listOfNAligned(provide(if(size < 0) 0 else size), 0, codec)
-
-  /**
-    * Encode and decode a byte-aligned `List`.<br>
-    * <br>
-    * This function is copied almost verbatim from its source, but swapping the normal `ListCodec` for a new `AlignedListCodec`.
-    * It also changes the type of the list length `Codec` from `Int` to `Long`.
-    * Due to type erasure, this method can not be overloaded for both `Codec[Int]` and `Codec[Long]`.
-    * The compiler would resolve both internally into type `Codec[T]` and their function definitions would be identical.
-    * For the purposes of use, `longL(n)` will cast to an `Int` for the same acceptable values of `n` as in `uintL(n)`.
-    * @param countCodec the codec that represents the prefixed size of the `List`
-    * @param alignment  the number of bits padded between the `List` size and the `List` contents
-    * @param valueCodec a codec that describes each of the contents of the `List`
-    * @tparam A the type of the `List` contents
-    * @see codec\package.scala, listOfN
-    * @return a codec that works on a List of A
-    */
-  def listOfNAligned[A](countCodec : Codec[Long], alignment : Int, valueCodec : Codec[A]) : Codec[List[A]] = {
-    countCodec.
-      flatZip {
-        count =>
-          new AlignedListCodec(countCodec, valueCodec, alignment, Some(count))
-      }.
-      narrow[List[A]] (
-      {
-        case (cnt, xs) =>
-          if(xs.size == cnt)
-            Attempt.successful(xs)
-          else
-            Attempt.failure(Err(s"Insufficient number of elements: decoded ${xs.size} but should have decoded $cnt"))
-      },
-      {
-        xs =>
-          (xs.size, xs)
-      }
-    ).
-      withToString(s"listOfN($countCodec, $valueCodec)")
-  }
-}
-
-/**
-  * The greater `Codec` class that encodes and decodes a byte-aligned `List`.<br>
-  * <br>
-  * This class is copied almost verbatim from its source, with two major modifications.
-  * First, heavy modifications to its `encode` process account for the alignment value.
-  * Second, the length field is parsed as a `Codec[Long]` value and type conversion is accounted for at several points.
-=======
     * @see codec\package.scala, provides
     * @return a codec that works on a List of A but excludes the size from the encoding
     */
@@ -314,7 +237,6 @@
   * The codec that encodes and decodes a byte-aligned `List`.<br>
   * <br>
   * This class is copied almost verbatim from its source, with only heavy modifications to its `encode` process.
->>>>>>> 509ab8ec
   * @param countCodec the codec that represents the prefixed size of the `List`
   * @param valueCodec a codec that describes each of the contents of the `List`
   * @param alignment the number of bits padded between the `List` size and the `List` contents (on successful)
@@ -328,32 +250,19 @@
     * <br>
     * Bit padding after the encoded size of the `List` is only added if the `alignment` value is greater than zero and the initial encoding process was successful.
     * The padding is rather heavy-handed and a completely different `BitVector` is returned if successful.
-<<<<<<< HEAD
-=======
     * Performance hits for this complexity are not expected to be significant.
->>>>>>> 509ab8ec
     * @param list the `List` to be encoded
     * @return the `BitVector` encoding, if successful
     */
   override def encode(list : List[A]) : Attempt[BitVector] = {
-<<<<<<< HEAD
-    var solve : Attempt[BitVector] = Encoder.encodeSeq(valueCodec)(list)
-=======
     val solve : Attempt[BitVector] = Encoder.encodeSeq(valueCodec)(list)
->>>>>>> 509ab8ec
     if(alignment > 0) {
       solve match {
         case Attempt.Successful(vector) =>
           val countCodecSize : Long = countCodec.sizeBound.lowerBound
-<<<<<<< HEAD
-          solve = Attempt.successful(vector.take(countCodecSize) ++ BitVector.fill(alignment)(false) ++ vector.drop(countCodecSize))
-        case _ =>
-          solve = Attempt.failure(Err("failed to create a list"))
-=======
           return Attempt.successful(vector.take(countCodecSize) ++ BitVector.fill(alignment)(false) ++ vector.drop(countCodecSize))
         case _ =>
           return Attempt.failure(Err("failed to create a list"))
->>>>>>> 509ab8ec
       }
     }
     solve
@@ -364,30 +273,12 @@
     * @param buffer the encoded bits in the `List`, preceded by the alignment bits
     * @return the decoded `List`
     */
-<<<<<<< HEAD
-  override def decode(buffer: BitVector) = {
-=======
   def decode(buffer: BitVector) = {
->>>>>>> 509ab8ec
     val lim = Option( if(limit.isDefined) limit.get.asInstanceOf[Int] else 0 ) //TODO potentially unsafe size conversion
     Decoder.decodeCollect[List, A](valueCodec, lim)(buffer.drop(alignment))
   }
 
   /**
-<<<<<<< HEAD
-    * The size of the encoded `List`.
-    * @return the size as calculated by the size of each element for each element
-    */
-  override def sizeBound = limit match {
-    case None =>
-      SizeBound.unknown
-    case Some(lim : Long) =>
-      valueCodec.sizeBound * lim
-  }
-
-  /**
-    * Get a `String` representation of this `List`.
-=======
     * The size of the encoded `List`.<br>
     * <br>
     * Unchanged from original.
@@ -401,7 +292,6 @@
   /**
     * Get a `String` representation of this `List`.<br>
     * <br>
->>>>>>> 509ab8ec
     * Unchanged from original.
     * @return the `String` representation
     */
