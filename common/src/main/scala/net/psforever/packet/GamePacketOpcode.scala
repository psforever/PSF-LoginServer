--- conflicted
+++ resolved
@@ -381,13 +381,8 @@
       // OPCODE 50
       case SetCurrentAvatarMessage => game.SetCurrentAvatarMessage.decode
       case ObjectHeldMessage => game.ObjectHeldMessage.decode
-<<<<<<< HEAD
-      case WeaponFireMessage => noDecoder(opcode)
+      case WeaponFireMessage => game.WeaponFireMessage.decode
       case AvatarJumpMessage => game.AvatarJumpMessage.decode
-=======
-      case WeaponFireMessage => game.WeaponFireMessage.decode
-      case AvatarJumpMessage => noDecoder(opcode)
->>>>>>> 13a096de
       case PickupItemMessage => noDecoder(opcode)
       case DropItemMessage => game.DropItemMessage.decode
       case InventoryStateMessage => noDecoder(opcode)
