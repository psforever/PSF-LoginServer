// Copyright (c) 2016 PSForever.net to present
package net.psforever.packet

import scodec.{Attempt, Codec, DecodeResult, Err}
import scodec.bits.BitVector
import scodec.codecs._

import scala.annotation.switch

/**
  * The master list of Game packet opcodes that have been discovered in the PlanetSide client.
  *
  * UnknownMessage* means that there, to the best of our knowledge, was no opcode of this value.
  * This was double checked by extracting out the master case statement in PlanetsideComm::OnReceive
  * and by parsing NetMessage RTTI.
  *
  * Keep http://psforever.net/wiki/Game_Packets up-to-date with the decoding progress of each packet
  */
object GamePacketOpcode extends Enumeration {
  type Type = Value
  val
  // OPCODES 0x00-0f
  Unknown0,
  LoginMessage,
  LoginRespMessage,
  ConnectToWorldRequestMessage, // found by searching for 83 F8 03 89 in IDA
  ConnectToWorldMessage,
  VNLWorldStatusMessage,
  UnknownMessage6,
  UnknownMessage7,
  // 0x08
  PlayerStateMessage,
  HitMessage,
  HitHint,
  DamageMessage,
  DestroyMessage,
  ReloadMessage,
  MountVehicleMsg,
  DismountVehicleMsg,

  // OPCODES 0x10-1f
  UseItemMessage,
  MoveItemMessage,
  ChatMsg,
  CharacterNoRecordMessage,
  CharacterInfoMessage,
  UnknownMessage21,
  BindPlayerMessage,
  ObjectCreateMessage_Duplicate,
  // 0x18
  ObjectCreateMessage,
  ObjectDeleteMessage,
  PingMsg,
  VehicleStateMessage,
  FrameVehicleStateMessage,
  GenericObjectStateMsg,
  ChildObjectStateMessage,
  ActionResultMessage,

  // OPCODES 0x20-2f
  UnknownMessage32,
  ActionProgressMessage,
  ActionCancelMessage,
  ActionCancelAcknowledgeMessage,
  SetEmpireMessage,
  EmoteMsg,
  UnuseItemMessage,
  ObjectDetachMessage,
  // 0x28
  CreateShortcutMessage,
  ChangeShortcutBankMessage,
  ObjectAttachMessage,
  UnknownMessage43,
  PlanetsideAttributeMessage,
  RequestDestroyMessage,
  UnknownMessage46,
  CharacterCreateRequestMessage,

  // OPCODES 0x30-3f
  CharacterRequestMessage,
  LoadMapMessage,
  SetCurrentAvatarMessage,
  ObjectHeldMessage,
  WeaponFireMessage,
  AvatarJumpMessage,
  PickupItemMessage,
  DropItemMessage,
  // 0x38
  InventoryStateMessage,
  ChangeFireStateMessage_Start,
  ChangeFireStateMessage_Stop,
  UnknownMessage59,
  GenericCollisionMsg,
  QuantityUpdateMessage,
  ArmorChangedMessage,
  ProjectileStateMessage,

  // OPCODES 0x40-4f
  MountVehicleCargoMsg,
  DismountVehicleCargoMsg,
  CargoMountPointStatusMessage,
  BeginZoningMessage,
  ItemTransactionMessage,
  ItemTransactionResultMessage,
  ChangeFireModeMessage,
  ChangeAmmoMessage,
  // 0x48
  TimeOfDayMessage,
  UnknownMessage73,
  SpawnRequestMessage,
  DeployRequestMessage,
  UnknownMessage76,
  RepairMessage,
  ServerVehicleOverrideMsg,
  LashMessage,

  // OPCODES 0x50-5f
  TargetingInfoMessage,
  TriggerEffectMessage,
  WeaponDryFireMessage,
  DroppodLaunchRequestMessage,
  HackMessage,
  DroppodLaunchResponseMessage,
  GenericObjectActionMessage,
  AvatarVehicleTimerMessage,
  // 0x58
  AvatarImplantMessage,
  UnknownMessage89,
  DelayedPathMountMsg,
  OrbitalShuttleTimeMsg,
  AIDamage,
  DeployObjectMessage,
  FavoritesRequest,
  FavoritesResponse,

  // OPCODES 0x60-6f
  FavoritesMessage,
  ObjectDetectedMessage,
  SplashHitMessage,
  SetChatFilterMessage,
  AvatarSearchCriteriaMessage,
  AvatarSearchResponse,
  WeaponJammedMessage,
  LinkDeadAwarenessMsg,
  // 0x68
  DroppodFreefallingMessage,
  AvatarFirstTimeEventMessage,
  AggravatedDamageMessage,
  TriggerSoundMessage,
  LootItemMessage,
  VehicleSubStateMessage,
  SquadMembershipRequest,
  SquadMembershipResponse,

  // OPCODES 0x70-7f
  SquadMemberEvent,
  PlatoonEvent,
  FriendsRequest,
  FriendsResponse,
  TriggerEnvironmentalDamageMessage,
  TrainingZoneMessage,
  DeployableObjectsInfoMessage,
  SquadState,
  // 0x78
  OxygenStateMessage,
  TradeMessage,
  UnknownMessage122,
  DamageFeedbackMessage,
  DismountBuildingMsg,
  UnknownMessage125,
  UnknownMessage126,
  AvatarStatisticsMessage,

  // OPCODES 0x80-8f
  GenericObjectAction2Message,
  DestroyDisplayMessage,
  TriggerBotAction,
  SquadWaypointRequest,
  SquadWaypointEvent,
  OffshoreVehicleMessage,
  ObjectDeployedMessage,
  ObjectDeployedCountMessage,
  // 0x88
  WeaponDelayFireMessage,
  BugReportMessage,
  PlayerStasisMessage,
  UnknownMessage139,
  OutfitMembershipRequest,
  OutfitMembershipResponse,
  OutfitRequest,
  OutfitEvent,

  // OPCODES 0x90-9f
  OutfitMemberEvent,
  OutfitMemberUpdate,
  PlanetsideStringAttributeMessage,
  DataChallengeMessage,
  DataChallengeMessageResp,
  WeatherMessage,
  SimDataChallenge,
  SimDataChallengeResp,
  // 0x98
  OutfitListEvent,
  EmpireIncentivesMessage,
  InvalidTerrainMessage,
  SyncMessage,
  DebugDrawMessage,
  SoulMarkMessage,
  UplinkPositionEvent,
  HotSpotUpdateMessage,

  // OPCODES 0xa0-af
  BuildingInfoUpdateMessage,
  FireHintMessage,
  UplinkRequest,
  UplinkResponse,
  WarpgateRequest,
  WarpgateResponse,
  DamageWithPositionMessage,
  GenericActionMessage,
  // 0xa8
  ContinentalLockUpdateMessage,
  AvatarGrenadeStateMessage,
  UnknownMessage170,
  UnknownMessage171,
  ReleaseAvatarRequestMessage,
  AvatarDeadStateMessage,
  CSAssistMessage,
  CSAssistCommentMessage,

  // OPCODES 0xb0-bf
  VoiceHostRequest,
  VoiceHostKill,
  VoiceHostInfo,
  BattleplanMessage,
  BattleExperienceMessage,
  TargetingImplantRequest,
  ZonePopulationUpdateMessage,
  DisconnectMessage,
  // 0xb8
  ExperienceAddedMessage,
  OrbitalStrikeWaypointMessage,
  KeepAliveMessage,
  MapObjectStateBlockMessage,
  SnoopMsg,
  PlayerStateMessageUpstream,
  PlayerStateShiftMessage,
  ZipLineMessage,

  // OPCODES 0xc0-cf
  CaptureFlagUpdateMessage,
  VanuModuleUpdateMessage,
  FacilityBenefitShieldChargeRequestMessage,
  ProximityTerminalUseMessage,
  QuantityDeltaUpdateMessage,
  ChainLashMessage,
  ZoneInfoMessage,
  LongRangeProjectileInfoMessage,
  // 0xc8
  WeaponLazeTargetPositionMessage,
  ModuleLimitsMessage,
  OutfitBenefitMessage,
  EmpireChangeTimeMessage,
  ClockCalibrationMessage,
  DensityLevelUpdateMessage,
  ActOfGodMessage,
  AvatarAwardMessage,

  // OPCODES 0xd0-df
  UnknownMessage208,
  DisplayedAwardMessage,
  RespawnAMSInfoMessage,
  ComponentDamageMessage,
  GenericObjectActionAtPositionMessage,
  PropertyOverrideMessage,
  WarpgateLinkOverrideMessage,
  EmpireBenefitsMessage,
  // 0xd8
  ForceEmpireMessage,
  BroadcastWarpgateUpdateMessage,
  UnknownMessage218,
  SquadMainTerminalMessage,
  SquadMainTerminalResponseMessage,
  SquadOrderMessage,
  SquadOrderResponse,
  ZoneLockInfoMessage,

  // OPCODES 0xe0-ef
  SquadBindInfoMessage,
  AudioSequenceMessage,
  SquadFacilityBindInfoMessage,
  ZoneForcedCavernConnectionsMessage,
  MissionActionMessage,
  MissionKillTriggerMessage,
  ReplicationStreamMessage,
  SquadDefinitionActionMessage,
  // 0xe8
  SquadDetailDefinitionUpdateMessage,
  TacticsMessage,
  RabbitUpdateMessage,
  SquadInvitationRequestMessage,
  CharacterKnowledgeMessage,
  GameScoreUpdateMessage,
  UnknownMessage238,
  OrderTerminalBugMessage,

  // OPCODES 0xf0-f3
  QueueTimedHelpMessage,
  MailMessage,
  GameVarUpdate,
  ClientCheatedMessage // last known message type (243, 0xf3)
  = Value

  private def noDecoder(opcode : GamePacketOpcode.Type) = (a : BitVector) =>
    Attempt.failure(Err(s"Could not find a marshaller for game packet ${opcode}"))

  /// Mapping of packet IDs to decoders. Notice that we are using the @switch annotation which ensures that the Scala
  /// compiler will be able to optimize this as a lookup table (switch statement). Microbenchmarks show a nearly 400x
  /// speedup when using a switch (given the worst case of not finding a decoder)
  def getPacketDecoder(opcode : GamePacketOpcode.Type) : (BitVector) => Attempt[DecodeResult[PlanetSideGamePacket]] = (opcode.id : @switch) match {
    // OPCODES 0x00-0f
    case 0x00 => noDecoder(Unknown0)
    case 0x01 => game.LoginMessage.decode
    case 0x02 => game.LoginRespMessage.decode
    case 0x03 => game.ConnectToWorldRequestMessage.decode
    case 0x04 => game.ConnectToWorldMessage.decode
    case 0x05 => game.VNLWorldStatusMessage.decode
    case 0x06 => noDecoder(UnknownMessage6)
    case 0x07 => noDecoder(UnknownMessage7)
    // 0x08
    case 0x08 => game.PlayerStateMessage.decode
    case 0x09 => game.HitMessage.decode
    case 0x0a => noDecoder(HitHint)
    case 0x0b => noDecoder(DamageMessage)
    case 0x0c => noDecoder(DestroyMessage)
    case 0x0d => game.ReloadMessage.decode
    case 0x0e => game.MountVehicleMsg.decode
    case 0x0f => noDecoder(DismountVehicleMsg)

    // OPCODES 0x10-1f
    case 0x10 => game.UseItemMessage.decode
    case 0x11 => game.MoveItemMessage.decode
    case 0x12 => game.ChatMsg.decode
    case 0x13 => game.CharacterNoRecordMessage.decode
    case 0x14 => game.CharacterInfoMessage.decode
    case 0x15 => noDecoder(UnknownMessage21)
    case 0x16 => noDecoder(BindPlayerMessage)
    case 0x17 => noDecoder(ObjectCreateMessage_Duplicate)
    // 0x18
    case 0x18 => game.ObjectCreateMessage.decode
    case 0x19 => game.ObjectDeleteMessage.decode
    case 0x1a => game.PingMsg.decode
    case 0x1b => noDecoder(VehicleStateMessage)
    case 0x1c => noDecoder(FrameVehicleStateMessage)
    case 0x1d => game.GenericObjectStateMsg.decode
    case 0x1e => noDecoder(ChildObjectStateMessage)
    case 0x1f => game.ActionResultMessage.decode

    // OPCODES 0x20-2f
    case 0x20 => noDecoder(UnknownMessage32)
    case 0x21 => noDecoder(ActionProgressMessage)
    case 0x22 => noDecoder(ActionCancelMessage)
    case 0x23 => noDecoder(ActionCancelAcknowledgeMessage)
    case 0x24 => game.SetEmpireMessage.decode
    case 0x25 => game.EmoteMsg.decode
    case 0x26 => noDecoder(UnuseItemMessage)
    case 0x27 => noDecoder(ObjectDetachMessage)
    // 0x28
    case 0x28 => game.CreateShortcutMessage.decode
    case 0x29 => game.ChangeShortcutBankMessage.decode
    case 0x2a => game.ObjectAttachMessage.decode
    case 0x2b => noDecoder(UnknownMessage43)
    case 0x2c => noDecoder(PlanetsideAttributeMessage)
    case 0x2d => game.RequestDestroyMessage.decode
    case 0x2e => noDecoder(UnknownMessage46)
    case 0x2f => game.CharacterCreateRequestMessage.decode

    // OPCODES 0x30-3f
    case 0x30 => game.CharacterRequestMessage.decode
    case 0x31 => game.LoadMapMessage.decode
    case 0x32 => game.SetCurrentAvatarMessage.decode
    case 0x33 => game.ObjectHeldMessage.decode
    case 0x34 => game.WeaponFireMessage.decode
    case 0x35 => game.AvatarJumpMessage.decode
    case 0x36 => noDecoder(PickupItemMessage)
    case 0x37 => game.DropItemMessage.decode
    // 0x38
    case 0x38 => noDecoder(InventoryStateMessage)
    case 0x39 => game.ChangeFireStateMessage_Start.decode
    case 0x3a => game.ChangeFireStateMessage_Stop.decode
    case 0x3b => noDecoder(UnknownMessage59)
    case 0x3c => noDecoder(GenericCollisionMsg)
    case 0x3d => game.QuantityUpdateMessage.decode
    case 0x3e => game.ArmorChangedMessage.decode
    case 0x3f => noDecoder(ProjectileStateMessage)

    // OPCODES 0x40-4f
    case 0x40 => noDecoder(MountVehicleCargoMsg)
    case 0x41 => noDecoder(DismountVehicleCargoMsg)
    case 0x42 => noDecoder(CargoMountPointStatusMessage)
    case 0x43 => noDecoder(BeginZoningMessage)
    case 0x44 => game.ItemTransactionMessage.decode
    case 0x45 => noDecoder(ItemTransactionResultMessage)
    case 0x46 => game.ChangeFireModeMessage.decode
    case 0x47 => game.ChangeAmmoMessage.decode
    // 0x48
    case 0x48 => game.TimeOfDayMessage.decode
    case 0x49 => noDecoder(UnknownMessage73)
    case 0x4a => noDecoder(SpawnRequestMessage)
    case 0x4b => noDecoder(DeployRequestMessage)
    case 0x4c => noDecoder(UnknownMessage76)
    case 0x4d => noDecoder(RepairMessage)
    case 0x4e => noDecoder(ServerVehicleOverrideMsg)
    case 0x4f => noDecoder(LashMessage)

    // OPCODES 0x50-5f
    case 0x50 => noDecoder(TargetingInfoMessage)
    case 0x51 => noDecoder(TriggerEffectMessage)
    case 0x52 => game.WeaponDryFireMessage.decode
    case 0x53 => noDecoder(DroppodLaunchRequestMessage)
    case 0x54 => noDecoder(HackMessage)
    case 0x55 => noDecoder(DroppodLaunchResponseMessage)
    case 0x56 => noDecoder(GenericObjectActionMessage)
    case 0x57 => noDecoder(AvatarVehicleTimerMessage)
    // 0x58
    case 0x58 => noDecoder(AvatarImplantMessage)
    case 0x59 => noDecoder(UnknownMessage89)
    case 0x5a => noDecoder(DelayedPathMountMsg)
    case 0x5b => noDecoder(OrbitalShuttleTimeMsg)
    case 0x5c => noDecoder(AIDamage)
    case 0x5d => noDecoder(DeployObjectMessage)
    case 0x5e => noDecoder(FavoritesRequest)
    case 0x5f => noDecoder(FavoritesResponse)

    // OPCODES 0x60-6f
    case 0x60 => game.FavoritesMessage.decode
    case 0x61 => noDecoder(ObjectDetectedMessage)
    case 0x62 => noDecoder(SplashHitMessage)
    case 0x63 => noDecoder(SetChatFilterMessage)
    case 0x64 => noDecoder(AvatarSearchCriteriaMessage)
    case 0x65 => noDecoder(AvatarSearchResponse)
    case 0x66 => game.WeaponJammedMessage.decode
    case 0x67 => noDecoder(LinkDeadAwarenessMsg)
    // 0x68
    case 0x68 => noDecoder(DroppodFreefallingMessage)
    case 0x69 => game.AvatarFirstTimeEventMessage.decode
    case 0x6a => noDecoder(AggravatedDamageMessage)
    case 0x6b => noDecoder(TriggerSoundMessage)
    case 0x6c => noDecoder(LootItemMessage)
    case 0x6d => noDecoder(VehicleSubStateMessage)
    case 0x6e => noDecoder(SquadMembershipRequest)
    case 0x6f => noDecoder(SquadMembershipResponse)

    // OPCODES 0x70-7f
    case 0x70 => noDecoder(SquadMemberEvent)
    case 0x71 => noDecoder(PlatoonEvent)
    case 0x72 => game.FriendsRequest.decode
    case 0x73 => game.FriendsResponse.decode
    case 0x74 => noDecoder(TriggerEnvironmentalDamageMessage)
    case 0x75 => game.TrainingZoneMessage.decode
    case 0x76 => noDecoder(DeployableObjectsInfoMessage)
    case 0x77 => noDecoder(SquadState)
    // 0x78
    case 0x78 => noDecoder(OxygenStateMessage)
    case 0x79 => noDecoder(TradeMessage)
    case 0x7a => noDecoder(UnknownMessage122)
    case 0x7b => noDecoder(DamageFeedbackMessage)
    case 0x7c => noDecoder(DismountBuildingMsg)
    case 0x7d => noDecoder(UnknownMessage125)
    case 0x7e => noDecoder(UnknownMessage126)
    case 0x7f => noDecoder(AvatarStatisticsMessage)

    // OPCODES 0x80-8f
    case 0x80 => noDecoder(GenericObjectAction2Message)
    case 0x81 => noDecoder(DestroyDisplayMessage)
    case 0x82 => noDecoder(TriggerBotAction)
    case 0x83 => noDecoder(SquadWaypointRequest)
    case 0x84 => noDecoder(SquadWaypointEvent)
    case 0x85 => noDecoder(OffshoreVehicleMessage)
    case 0x86 => noDecoder(ObjectDeployedMessage)
    case 0x87 => noDecoder(ObjectDeployedCountMessage)
    // 0x88
    case 0x88 => game.WeaponDelayFireMessage.decode
<<<<<<< HEAD
    case 0x89 => game.BugReportMessage.decode
    case 0x8a => noDecoder(PlayerStasisMessage)
=======
    case 0x89 => noDecoder(BugReportMessage)
    case 0x8a => game.PlayerStasisMessage.decode
>>>>>>> a3d8d891
    case 0x8b => noDecoder(UnknownMessage139)
    case 0x8c => noDecoder(OutfitMembershipRequest)
    case 0x8d => noDecoder(OutfitMembershipResponse)
    case 0x8e => noDecoder(OutfitRequest)
    case 0x8f => noDecoder(OutfitEvent)

    // OPCODES 0x90-9f
    case 0x90 => noDecoder(OutfitMemberEvent)
    case 0x91 => noDecoder(OutfitMemberUpdate)
    case 0x92 => noDecoder(PlanetsideStringAttributeMessage)
    case 0x93 => noDecoder(DataChallengeMessage)
    case 0x94 => noDecoder(DataChallengeMessageResp)
    case 0x95 => noDecoder(WeatherMessage)
    case 0x96 => noDecoder(SimDataChallenge)
    case 0x97 => noDecoder(SimDataChallengeResp)
    // 0x98
    case 0x98 => noDecoder(OutfitListEvent)
    case 0x99 => noDecoder(EmpireIncentivesMessage)
    case 0x9a => noDecoder(InvalidTerrainMessage)
    case 0x9b => noDecoder(SyncMessage)
    case 0x9c => noDecoder(DebugDrawMessage)
    case 0x9d => noDecoder(SoulMarkMessage)
    case 0x9e => noDecoder(UplinkPositionEvent)
    case 0x9f => game.HotSpotUpdateMessage.decode

    // OPCODES 0xa0-af
    case 0xa0 => game.BuildingInfoUpdateMessage.decode
    case 0xa1 => noDecoder(FireHintMessage)
    case 0xa2 => noDecoder(UplinkRequest)
    case 0xa3 => noDecoder(UplinkResponse)
    case 0xa4 => noDecoder(WarpgateRequest)
    case 0xa5 => noDecoder(WarpgateResponse)
    case 0xa6 => noDecoder(DamageWithPositionMessage)
    case 0xa7 => noDecoder(GenericActionMessage)
    // 0xa8
    case 0xa8 => game.ContinentalLockUpdateMessage.decode
    case 0xa9 => game.AvatarGrenadeStateMessage.decode
    case 0xaa => noDecoder(UnknownMessage170)
    case 0xab => noDecoder(UnknownMessage171)
    case 0xac => noDecoder(ReleaseAvatarRequestMessage)
    case 0xad => noDecoder(AvatarDeadStateMessage)
    case 0xae => noDecoder(CSAssistMessage)
    case 0xaf => noDecoder(CSAssistCommentMessage)

    // OPCODES 0xb0-bf
    case 0xb0 => game.VoiceHostRequest.decode
    case 0xb1 => game.VoiceHostKill.decode
    case 0xb2 => game.VoiceHostInfo.decode
    case 0xb3 => noDecoder(BattleplanMessage)
    case 0xb4 => game.BattleExperienceMessage.decode
    case 0xb5 => noDecoder(TargetingImplantRequest)
    case 0xb6 => game.ZonePopulationUpdateMessage.decode
    case 0xb7 => game.DisconnectMessage.decode
    // 0xb8
    case 0xb8 => game.ExperienceAddedMessage.decode
    case 0xb9 => game.OrbitalStrikeWaypointMessage.decode
    case 0xba => game.KeepAliveMessage.decode
    case 0xbb => noDecoder(MapObjectStateBlockMessage)
    case 0xbc => noDecoder(SnoopMsg)
    case 0xbd => game.PlayerStateMessageUpstream.decode
    case 0xbe => game.PlayerStateShiftMessage.decode
    case 0xbf => noDecoder(ZipLineMessage)

    // OPCODES 0xc0-cf
    case 0xc0 => noDecoder(CaptureFlagUpdateMessage)
    case 0xc1 => noDecoder(VanuModuleUpdateMessage)
    case 0xc2 => noDecoder(FacilityBenefitShieldChargeRequestMessage)
    case 0xc3 => noDecoder(ProximityTerminalUseMessage)
    case 0xc4 => game.QuantityDeltaUpdateMessage.decode
    case 0xc5 => noDecoder(ChainLashMessage)
    case 0xc6 => noDecoder(ZoneInfoMessage)
    case 0xc7 => noDecoder(LongRangeProjectileInfoMessage)
    // 0xc8
    case 0xc8 => noDecoder(WeaponLazeTargetPositionMessage)
    case 0xc9 => noDecoder(ModuleLimitsMessage)
    case 0xca => noDecoder(OutfitBenefitMessage)
    case 0xcb => noDecoder(EmpireChangeTimeMessage)
    case 0xcc => noDecoder(ClockCalibrationMessage)
    case 0xcd => noDecoder(DensityLevelUpdateMessage)
    case 0xce => noDecoder(ActOfGodMessage)
    case 0xcf => noDecoder(AvatarAwardMessage)

    // OPCODES 0xd0-df
    case 0xd0 => noDecoder(UnknownMessage208)
    case 0xd1 => noDecoder(DisplayedAwardMessage)
    case 0xd2 => noDecoder(RespawnAMSInfoMessage)
    case 0xd3 => noDecoder(ComponentDamageMessage)
    case 0xd4 => noDecoder(GenericObjectActionAtPositionMessage)
    case 0xd5 => noDecoder(PropertyOverrideMessage)
    case 0xd6 => noDecoder(WarpgateLinkOverrideMessage)
    case 0xd7 => noDecoder(EmpireBenefitsMessage)
    // 0xd8
    case 0xd8 => noDecoder(ForceEmpireMessage)
    case 0xd9 => game.BroadcastWarpgateUpdateMessage.decode
    case 0xda => noDecoder(UnknownMessage218)
    case 0xdb => noDecoder(SquadMainTerminalMessage)
    case 0xdc => noDecoder(SquadMainTerminalResponseMessage)
    case 0xdd => noDecoder(SquadOrderMessage)
    case 0xde => noDecoder(SquadOrderResponse)
    case 0xdf => noDecoder(ZoneLockInfoMessage)

    // OPCODES 0xe0-ef
    case 0xe0 => noDecoder(SquadBindInfoMessage)
    case 0xe1 => noDecoder(AudioSequenceMessage)
    case 0xe2 => noDecoder(SquadFacilityBindInfoMessage)
    case 0xe3 => noDecoder(ZoneForcedCavernConnectionsMessage)
    case 0xe4 => noDecoder(MissionActionMessage)
    case 0xe5 => noDecoder(MissionKillTriggerMessage)
    case 0xe6 => noDecoder(ReplicationStreamMessage)
    case 0xe7 => noDecoder(SquadDefinitionActionMessage)
    // 0xe8
    case 0xe8 => noDecoder(SquadDetailDefinitionUpdateMessage)
    case 0xe9 => noDecoder(TacticsMessage)
    case 0xea => noDecoder(RabbitUpdateMessage)
    case 0xeb => noDecoder(SquadInvitationRequestMessage)
    case 0xec => noDecoder(CharacterKnowledgeMessage)
    case 0xed => noDecoder(GameScoreUpdateMessage)
    case 0xee => noDecoder(UnknownMessage238)
    case 0xef => noDecoder(OrderTerminalBugMessage)

    // OPCODES 0xf0-f3
    case 0xf0 => noDecoder(QueueTimedHelpMessage)
    case 0xf1 => noDecoder(MailMessage)
    case 0xf2 => noDecoder(GameVarUpdate)
    case 0xf3 => noDecoder(ClientCheatedMessage)
    case default => noDecoder(opcode)
  }

  implicit val codec: Codec[this.Value] = PacketHelpers.createEnumerationCodec(this, uint8L)
}<|MERGE_RESOLUTION|>--- conflicted
+++ resolved
@@ -481,13 +481,8 @@
     case 0x87 => noDecoder(ObjectDeployedCountMessage)
     // 0x88
     case 0x88 => game.WeaponDelayFireMessage.decode
-<<<<<<< HEAD
     case 0x89 => game.BugReportMessage.decode
-    case 0x8a => noDecoder(PlayerStasisMessage)
-=======
-    case 0x89 => noDecoder(BugReportMessage)
     case 0x8a => game.PlayerStasisMessage.decode
->>>>>>> a3d8d891
     case 0x8b => noDecoder(UnknownMessage139)
     case 0x8c => noDecoder(OutfitMembershipRequest)
     case 0x8d => noDecoder(OutfitMembershipResponse)
