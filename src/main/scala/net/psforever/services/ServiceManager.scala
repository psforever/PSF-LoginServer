// Copyright (c) 2017 PSForever
package net.psforever.services

import akka.actor.{Actor, ActorIdentity, ActorRef, ActorSystem, Identify, InvalidActorNameException, Props, typed}
import akka.actor.typed.scaladsl.adapter._
import akka.actor.typed.receptionist.Receptionist

import scala.collection.mutable

object ServiceManager {
  var serviceManager = ActorRef.noSender

  var receptionist: typed.ActorRef[Receptionist.Command] = null

  def boot(implicit system: ActorSystem) = {
    serviceManager = system.actorOf(Props[ServiceManager](), "service")
    receptionist = system.toTyped.receptionist
    serviceManager
  }

  case class Register(props: Props, name: String)

  case class Lookup(name: String)

  case class LookupFromTyped(name: String, replyTo: typed.ActorRef[LookupResult])

  case class LookupResult(request: String, endpoint: ActorRef)

}

class ServiceManager extends Actor {
  import ServiceManager._
  private[this] val log = org.log4s.getLogger

  var nextLookupId: Long                     = 0
  val lookups: mutable.LongMap[RequestEntry] = mutable.LongMap()
  val retainedRequests: mutable.HashMap[String, Set[ActorRef]] = mutable.HashMap()

  override def preStart() = {
    log.info("Starting...")
  }

  def receive = {
    case Register(props, name) =>
      log.info(s"Registered $name service")
      try {
        val ref = context.actorOf(props, name)
        val result = LookupResult(name, ref)
        //handle logged premature requests
        retainedRequests.remove(name) match {
          case Some(oldRequests) =>
            oldRequests.foreach {
              _ ! result
            }
          case None => ;
        }
        //handle active requests that will probably miss
        val poorlytTimedRequests = lookups.filter {
          _._2.request.equals(name)
        }
        poorlytTimedRequests.foreach { case (id, entry) =>
          entry.responder ! result
          lookups.remove(id)
        }
      }
      catch {
        case e: InvalidActorNameException => //if an entry already exists, no harm, no foul, just don't do it again
<<<<<<< HEAD
          log.warn(s"about the name, service manager says: ${e.getMessage}")
        case e: Exception =>
          log.warn(s"service manager says: ${e.getMessage}")
=======
          log.warn(s"service manager says: service already exists - ${e.getMessage}")
        case e: Exception =>
          log.error(s"service manager says: service could not start - ${e.getMessage}")
>>>>>>> 6836c80c
      }

    case Lookup(name) =>
      context.actorSelection(name) ! Identify(nextLookupId)
      lookups += nextLookupId -> RequestEntry(name, sender())
      nextLookupId += 1

    case LookupFromTyped(name, replyTo) =>
      context.actorSelection(name) ! Identify(nextLookupId)
      lookups += nextLookupId -> RequestEntry(name, replyTo.toClassic)
      nextLookupId += 1

    case ActorIdentity(id, Some(ref)) =>
      val idNumber = id.asInstanceOf[Long]
      lookups.get(idNumber) match {
        case Some(RequestEntry(name, sender)) =>
          sender ! LookupResult(name, ref)
          lookups.remove(idNumber)
        case _ => ;
      }

    case ActorIdentity(id, None) =>
      val idNumber = id.asInstanceOf[Long]
      lookups.get(idNumber) match {
        case Some(RequestEntry(name, sender)) =>
          log.error(s"service manager says: request #$idNumber for service `$name` came back empty; it may not exist")
          lookups.remove(idNumber)
          retainedRequests(name) = retainedRequests.getOrElse(name, Set[ActorRef]()) ++ Set(sender)
        case _ => ;
      }

    case default =>
      log.error(s"service manager says: invalid message received - $default")
  }

  protected case class RequestEntry(request: String, responder: ActorRef)
}<|MERGE_RESOLUTION|>--- conflicted
+++ resolved
@@ -65,15 +65,9 @@
       }
       catch {
         case e: InvalidActorNameException => //if an entry already exists, no harm, no foul, just don't do it again
-<<<<<<< HEAD
-          log.warn(s"about the name, service manager says: ${e.getMessage}")
-        case e: Exception =>
-          log.warn(s"service manager says: ${e.getMessage}")
-=======
           log.warn(s"service manager says: service already exists - ${e.getMessage}")
         case e: Exception =>
           log.error(s"service manager says: service could not start - ${e.getMessage}")
->>>>>>> 6836c80c
       }
 
     case Lookup(name) =>
