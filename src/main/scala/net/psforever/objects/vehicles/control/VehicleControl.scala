// Copyright (c) 2017-2021 PSForever
package net.psforever.objects.vehicles.control

import akka.actor.Cancellable
import net.psforever.actors.zone.ZoneActor
import net.psforever.objects._
import net.psforever.objects.definition.VehicleDefinition
import net.psforever.objects.definition.converter.OCM
import net.psforever.objects.entity.WorldEntity
import net.psforever.objects.equipment.{ArmorSiphonBehavior, Equipment, EquipmentSlot, JammableMountedWeapons}
import net.psforever.objects.guid.{GUIDTask, TaskWorkflow}
import net.psforever.objects.inventory.{GridInventory, InventoryItem}
import net.psforever.objects.serverobject.{CommonMessages, PlanetSideServerObject, ServerObjectControl}
import net.psforever.objects.serverobject.affinity.{FactionAffinity, FactionAffinityBehavior}
import net.psforever.objects.serverobject.containable.{Containable, ContainableBehavior}
import net.psforever.objects.serverobject.damage.Damageable.Target
import net.psforever.objects.serverobject.damage.{AggravatedBehavior, DamageableVehicle}
import net.psforever.objects.serverobject.environment._
import net.psforever.objects.serverobject.hackable.GenericHackables
import net.psforever.objects.serverobject.mount.{Mountable, MountableBehavior}
import net.psforever.objects.serverobject.repair.RepairableVehicle
import net.psforever.objects.serverobject.terminals.Terminal
import net.psforever.objects.sourcing.{PlayerSource, SourceEntry, VehicleSource}
import net.psforever.objects.vehicles._
import net.psforever.objects.vital.interaction.{DamageInteraction, DamageResult}
<<<<<<< HEAD
import net.psforever.objects.vital.{DamagingActivity, InGameActivity, ShieldCharge, VehicleDismountActivity, VehicleMountActivity}
=======
import net.psforever.objects.vital.{DamagingActivity, InGameActivity, ShieldCharge, SpawningActivity}
>>>>>>> 60989f48
import net.psforever.objects.vital.environment.EnvironmentReason
import net.psforever.objects.vital.etc.SuicideReason
import net.psforever.objects.zones._
import net.psforever.packet.PlanetSideGamePacket
import net.psforever.packet.game._
import net.psforever.packet.game.objectcreate.ObjectCreateMessageParent
import net.psforever.types._
import net.psforever.services.Service
import net.psforever.services.avatar.{AvatarAction, AvatarServiceMessage}
import net.psforever.services.vehicle.{VehicleAction, VehicleServiceMessage}

import scala.concurrent.ExecutionContext.Implicits.global
import scala.concurrent.duration._

/**
  * An `Actor` that handles messages being dispatched to a specific `Vehicle`.<br>
  * <br>
  * Vehicle-controlling actors have two important behavioral states - responsive and "`Disabled`."
  * The latter is applicable only when the specific vehicle is being deconstructed.
  * Furthermore, being "ready to delete" is also a behavoral state for the end of life operations of the vehicle.
  * @param vehicle the `Vehicle` object being governed
  */
class VehicleControl(vehicle: Vehicle)
  extends ServerObjectControl
    with FactionAffinityBehavior.Check
    with MountableBehavior
    with DamageableVehicle
    with ArmorSiphonBehavior.Target
    with RepairableVehicle
    with JammableMountedWeapons
    with ContainableBehavior
    with AggravatedBehavior
    with RespondsToZoneEnvironment
    with CargoBehavior {
  //make control actors belonging to utilities when making control actor belonging to vehicle
  vehicle.Utilities.foreach { case (_, util) => util.Setup }

  def MountableObject: Vehicle = vehicle
  def JammableObject: Vehicle = vehicle
  def FactionObject: Vehicle = vehicle
  def DamageableObject: Vehicle = vehicle
  def SiphonableObject: Vehicle = vehicle
  def RepairableObject: Vehicle = vehicle
  def ContainerObject: Vehicle = vehicle
  def InteractiveObject: Vehicle = vehicle
  def CargoObject: Vehicle = vehicle

  SetInteraction(EnvironmentAttribute.Water, doInteractingWithWater)
  SetInteraction(EnvironmentAttribute.Lava, doInteractingWithLava)
  SetInteraction(EnvironmentAttribute.Death, doInteractingWithDeath)
  SetInteraction(EnvironmentAttribute.MovementFieldTrigger, doInteractingWithMovementTrigger)
  if (!GlobalDefinitions.isFlightVehicle(vehicle.Definition)) {
    //can recover from sinking disability
    SetInteractionStop(EnvironmentAttribute.Water, stopInteractingWithWater)
  }

  /** cheap flag for whether the vehicle is decaying */
  var decaying : Boolean = false
  /** primary vehicle decay timer */
  var decayTimer : Cancellable = Default.Cancellable
  /** becoming waterlogged, or drying out? */
  var submergedCondition : Option[OxygenState] = None
  /** ... */
  var passengerRadiationCloudTimer: Cancellable = Default.Cancellable

  def receive : Receive = Enabled

  override def postStop() : Unit = {
    super.postStop()
    damageableVehiclePostStop()
    decaying = false
    decayTimer.cancel()
    passengerRadiationCloudTimer.cancel()
    vehicle.Utilities.values.foreach { util =>
      context.stop(util().Actor)
      util().Actor = Default.Actor
    }
    recoverFromEnvironmentInteracting()
    endAllCargoOperations()
  }

  def commonEnabledBehavior: Receive = checkBehavior
    .orElse(attributeBehavior)
    .orElse(jammableBehavior)
    .orElse(takesDamage)
    .orElse(siphoningBehavior)
    .orElse(canBeRepairedByNanoDispenser)
    .orElse(containerBehavior)
    .orElse(environmentBehavior)
    .orElse(cargoBehavior)
    .orElse {
      case Vehicle.Ownership(None) =>
        LoseOwnership()

      case Vehicle.Ownership(Some(player)) =>
        GainOwnership(player)

      case Mountable.TryMount(user, mountPoint) if vehicle.DeploymentState == DriveState.AutoPilot =>
        sender() ! Mountable.MountMessages(user, Mountable.CanNotMount(vehicle, mountPoint))

      case msg @ Mountable.TryMount(player, mount_point) =>
        mountBehavior.apply(msg)
        mountCleanup(mount_point, player)

<<<<<<< HEAD
      case msg @ Mountable.TryDismount(player, seat_num, _) =>
=======
        // Issue 1133. Todo: There may be a better way to address the issue?
      case Mountable.TryDismount(user, seat_num, _) if GlobalDefinitions.isFlightVehicle(vehicle.Definition) &&
           (vehicle.History.find { entry => entry.isInstanceOf[SpawningActivity] } match {
        case Some(entry) if System.currentTimeMillis() - entry.time < 3000L => true
        case _ => false
        }) =>
        sender() ! Mountable.MountMessages(user, Mountable.CanNotDismount(vehicle, seat_num))

      case Mountable.TryDismount(user, seat_num, _) if !GlobalDefinitions.isFlightVehicle(vehicle.Definition) &&
           (vehicle.History.find { entry => entry.isInstanceOf[SpawningActivity] } match {
          case Some(entry) if System.currentTimeMillis() - entry.time < 8500L => true
          case _ => false
        }) =>
        sender() ! Mountable.MountMessages(user, Mountable.CanNotDismount(vehicle, seat_num))

      case msg @ Mountable.TryDismount(_, seat_num, _) =>
>>>>>>> 60989f48
        dismountBehavior.apply(msg)
        dismountCleanup(seat_num, player)

      case CommonMessages.ChargeShields(amount, motivator) =>
        chargeShields(amount, motivator.collect { case o: PlanetSideGameObject with FactionAffinity => SourceEntry(o) })

      case Vehicle.UpdateZoneInteractionProgressUI(player) =>
        updateZoneInteractionProgressUI(player)

      case Vehicle.UpdateSubsystemStates(toChannel, stateToResolve) =>
        val events = vehicle.Zone.VehicleEvents
        val guid0 = Service.defaultPlayerGUID
        (stateToResolve match {
          case Some(state) =>
            vehicle.Subsystems().filter { _.Enabled == state } //only subsystems that are enabled or are disabled
          case None =>
            vehicle.Subsystems() //all subsystems
        })
          .flatMap { _.getMessage(vehicle) }
          .foreach { pkt =>
            events ! VehicleServiceMessage(toChannel, VehicleAction.SendResponse(guid0, pkt))
          }


      case FactionAffinity.ConvertFactionAffinity(faction) =>
        val originalAffinity = vehicle.Faction
        if (originalAffinity != (vehicle.Faction = faction)) {
          vehicle.Utilities.foreach({
            case (_ : Int, util : Utility) => util().Actor forward FactionAffinity.ConfirmFactionAffinity()
          })
        }
        sender() ! FactionAffinity.AssertFactionAffinity(vehicle, faction)

      case CommonMessages.Use(player, Some(item : SimpleItem))
        if item.Definition == GlobalDefinitions.remote_electronics_kit =>
        //TODO setup certifications check
        if (vehicle.Faction != player.Faction) {
          sender() ! CommonMessages.Progress(
            GenericHackables.GetHackSpeed(player, vehicle),
            Vehicles.FinishHackingVehicle(vehicle, player, 3212836864L),
            GenericHackables.HackingTickAction(progressType = 1, player, vehicle, item.GUID)
          )
        }

      case Terminal.TerminalMessage(player, msg, reply) =>
        val zone = vehicle.Zone
        if (permitTerminalMessage(player, msg)) {
          reply match {
            case Terminal.VehicleLoadout(definition, weapons, inventory) =>
              log.info(s"changing vehicle equipment loadout to ${player.Name}'s option #${msg.unk1 + 1}")
              val (oldWeapons, newWeapons, oldInventory, finalInventory) =
                handleTerminalMessageVehicleLoadout(player, definition, weapons, inventory)
              zone.VehicleEvents ! VehicleServiceMessage(
                zone.id,
                VehicleAction.ChangeLoadout(vehicle.GUID, oldWeapons, newWeapons, oldInventory, finalInventory)
              )
              zone.AvatarEvents ! AvatarServiceMessage(
                player.Name,
                AvatarAction.TerminalOrderResult(msg.terminal_guid, msg.transaction_type, result = true)
              )

            case _ => ;
          }
        } else {
          zone.AvatarEvents ! AvatarServiceMessage(
            player.Name,
            AvatarAction.TerminalOrderResult(msg.terminal_guid, msg.transaction_type, result = false)
          )
        }

      case VehicleControl.Disable() =>
        PrepareForDisabled(kickPassengers = false)
        context.become(Disabled)

      case Vehicle.Deconstruct(time) =>
        time match {
          case Some(delay) if vehicle.Definition.undergoesDecay =>
            decaying = true
            decayTimer.cancel()
            decayTimer = context.system.scheduler.scheduleOnce(delay, self, VehicleControl.PrepareForDeletion())
          case _ =>
            PrepareForDisabled(kickPassengers = true)
            PrepareForDeletion()
            context.become(ReadyToDelete)
        }

      case VehicleControl.PrepareForDeletion() =>
        PrepareForDisabled(kickPassengers = true)
        PrepareForDeletion()
        context.become(ReadyToDelete)

      case VehicleControl.AssignOwnership(player) =>
        vehicle.AssignOwnership(player)
    }

  final def Enabled: Receive =
    commonEnabledBehavior
      .orElse {
        case VehicleControl.RadiationTick =>
          vehicle.interaction().find { _.Type == RadiationInVehicleInteraction } match {
            case Some(func) => func.interaction(vehicle.getInteractionSector(), vehicle)
            case _ => ;
          }
        case _ => ;
      }

  def commonDisabledBehavior: Receive = checkBehavior
    .orElse {
      case msg @ Mountable.TryDismount(user, seat_num, _) =>
        dismountBehavior.apply(msg)
        dismountCleanup(seat_num, user)

      case Vehicle.Deconstruct(time) =>
        time match {
          case Some(delay) if vehicle.Definition.undergoesDecay =>
            decaying = true
            decayTimer.cancel()
            decayTimer = context.system.scheduler.scheduleOnce(delay, self, VehicleControl.PrepareForDeletion())
          case _ =>
            PrepareForDeletion()
            context.become(ReadyToDelete)
        }

      case VehicleControl.PrepareForDeletion() =>
        PrepareForDeletion()
        context.become(ReadyToDelete)
    }

  final def Disabled: Receive = commonDisabledBehavior
    .orElse {
      case _ => ;
    }

  def commonDeleteBehavior: Receive = checkBehavior
    .orElse {
      case VehicleControl.Deletion() =>
        val zone = vehicle.Zone
        zone.VehicleEvents ! VehicleServiceMessage(
          zone.id,
          VehicleAction.UnloadVehicle(Service.defaultPlayerGUID, vehicle, vehicle.GUID)
        )
        zone.Transport.tell(Zone.Vehicle.Despawn(vehicle), zone.Transport)
    }

  final def ReadyToDelete: Receive = commonDeleteBehavior
    .orElse {
      case _ => ;
    }

  override protected def mountTest(
                                    obj: PlanetSideServerObject with Mountable,
                                    seatNumber: Int,
                                    user: Player
                                  ): Boolean = {
    val seatGroup = vehicle.SeatPermissionGroup(seatNumber).getOrElse(AccessPermissionGroup.Passenger)
    val permission = vehicle.PermissionGroup(seatGroup.id).getOrElse(VehicleLockState.Empire)
    (if (seatGroup == AccessPermissionGroup.Driver) {
      vehicle.OwnerGuid.contains(user.GUID) || vehicle.OwnerGuid.isEmpty || permission != VehicleLockState.Locked
    } else {
      permission != VehicleLockState.Locked
    }) &&
    super.mountTest(obj, seatNumber, user)
  }

  def mountCleanup(mount_point: Int, user: Player): Unit = {
    val obj = MountableObject
    obj.PassengerInSeat(user) match {
      case Some(seatNumber) =>
        val vsrc = VehicleSource(vehicle)
        user.LogActivity(VehicleMountActivity(vsrc, PlayerSource.inSeat(user, vsrc, seatNumber), vehicle.Zone.Number))
        //if the driver mount, change ownership if that is permissible for this vehicle
        if (seatNumber == 0 && !obj.OwnerName.contains(user.Name) && obj.Definition.CanBeOwned.nonEmpty) {
          //whatever vehicle was previously owned
          vehicle.Zone.GUID(user.avatar.vehicle) match {
            case Some(v : Vehicle) =>
              v.Actor ! Vehicle.Ownership(None)
            case _ =>
              user.avatar.vehicle = None
          }
          GainOwnership(user) //gain new ownership
          passengerRadiationCloudTimer.cancel()
        } else {
          decaying = false
          decayTimer.cancel()
        }
        updateZoneInteractionProgressUI(user)
      case None => ;
    }
  }

  override protected def dismountTest(
                                       obj: Mountable with WorldEntity,
                                       seatNumber: Int,
                                       user: Player
                                     ): Boolean = {
    vehicle.DeploymentState == DriveState.Deployed || super.dismountTest(obj, seatNumber, user)
  }

  def dismountCleanup(seatBeingDismounted: Int, user: Player): Unit = {
    val obj = MountableObject
    // Reset velocity to zero when driver dismounts, to allow jacking/repair if vehicle was moving slightly before dismount
    if (!obj.Seats(0).isOccupied) {
      obj.Velocity = Some(Vector3.Zero)
    }
    if (seatBeingDismounted == 0) {
      passengerRadiationCloudTimer = context.system.scheduler.scheduleWithFixedDelay(
        250.milliseconds,
        250.milliseconds,
        self,
        VehicleControl.RadiationTick
      )
    }
    if (!obj.Seats(seatBeingDismounted).isOccupied) { //seat was vacated
      user.LogActivity(VehicleDismountActivity(VehicleSource(vehicle), PlayerSource(user), vehicle.Zone.Number))
      //we were only owning the vehicle while we sat in its driver seat
      val canBeOwned = obj.Definition.CanBeOwned
      if (canBeOwned.contains(false) && seatBeingDismounted == 0) {
        LoseOwnership()
      }
      //are we already decaying? are we unowned? is no one seated anywhere?
      if (!decaying &&
          obj.Definition.undergoesDecay &&
          obj.OwnerGuid.isEmpty &&
          obj.Seats.values.forall(!_.isOccupied)) {
        decaying = true
        decayTimer = context.system.scheduler.scheduleOnce(
          MountableObject.Definition.DeconstructionTime.getOrElse(5 minutes),
          self,
          VehicleControl.PrepareForDeletion()
        )
      }
    }
  }

  def PrepareForDisabled(kickPassengers: Boolean) : Unit = {
    val guid = vehicle.GUID
    val zone = vehicle.Zone
    val zoneId = zone.id
    val events = zone.VehicleEvents
    //miscellaneous changes
    recoverFromEnvironmentInteracting()
    //escape being someone else's cargo
    vehicle.MountedIn match {
      case Some(_) =>
        startCargoDismounting(bailed = true)
      case _ => ;
    }
    if (!vehicle.isFlying || kickPassengers) {
      //kick all passengers (either not flying, or being explicitly instructed)
      vehicle.Seats.values.foreach { seat =>
        seat.occupant match {
          case Some(player) =>
            seat.unmount(player, BailType.Kicked)
            player.VehicleSeated = None
            if (player.isAlive) {
              zone.actor ! ZoneActor.AddToBlockMap(player, vehicle.Position)
            }
            if (player.HasGUID) {
              events ! VehicleServiceMessage(zoneId, VehicleAction.KickPassenger(player.GUID, 4, unk2 = true, guid))
            }
          case None => ;
        }
      }
    }
  }

  def PrepareForDeletion() : Unit = {
    decaying = false
    val zone = vehicle.Zone
    //cancel jammed behavior
    CancelJammeredSound(vehicle)
    CancelJammeredStatus(vehicle)
    //unregister
    TaskWorkflow.execute(GUIDTask.unregisterVehicle(zone.GUID, vehicle))
    //banished to the shadow realm
    vehicle.Position = Vector3.Zero
    vehicle.ClearHistory()
    //queue final deletion
    decayTimer = context.system.scheduler.scheduleOnce(5 seconds, self, VehicleControl.Deletion())
  }

  override def TryJammerEffectActivate(target: Any, cause: DamageResult): Unit = {
    if (vehicle.MountedIn.isEmpty) {
      super.TryJammerEffectActivate(target, cause)
    }
  }

  def LoseOwnership(): Unit = {
    val obj = MountableObject
    Vehicles.Disown(obj.GUID, obj)
    if (!decaying &&
        obj.Definition.undergoesDecay &&
        obj.OwnerGuid.isEmpty &&
        obj.Seats.values.forall(!_.isOccupied)) {
      decaying = true
      decayTimer = context.system.scheduler.scheduleOnce(
        obj.Definition.DeconstructionTime.getOrElse(5 minutes),
        self,
        VehicleControl.PrepareForDeletion()
      )
    }
  }

  def GainOwnership(player: Player): Unit = {
    val obj = MountableObject
    Vehicles.Disown(obj.GUID, obj)
    Vehicles.Own(obj, player) match {
      case Some(_) =>
        decaying = false
        decayTimer.cancel()
      case None => ;
    }
  }

  def MessageDeferredCallback(msg: Any): Unit = {
    msg match {
      case Containable.MoveItem(_, item, _) =>
        //momentarily put item back where it was originally
        val obj = ContainerObject
        obj.Find(item) match {
          case Some(slot) =>
            obj.Zone.AvatarEvents ! AvatarServiceMessage(
              self.toString,
              AvatarAction.SendResponse(Service.defaultPlayerGUID, ObjectAttachMessage(obj.GUID, item.GUID, slot))
            )
          case None => ;
        }
      case _ => ;
    }
  }

  def RemoveItemFromSlotCallback(item: Equipment, slot: Int): Unit = {
    val zone = ContainerObject.Zone
    zone.VehicleEvents ! VehicleServiceMessage(
      self.toString,
      VehicleAction.UnstowEquipment(Service.defaultPlayerGUID, item.GUID)
    )
  }

  def PutItemInSlotCallback(item: Equipment, slot: Int): Unit = {
    val obj      = ContainerObject
    val oguid    = obj.GUID
    val zone     = obj.Zone
    val channel  = self.toString
    val events   = zone.VehicleEvents
    val iguid    = item.GUID
    item.Faction = obj.Faction
    events ! VehicleServiceMessage(
      //TODO when a new weapon, the equipment slot ui goes blank, but the weapon functions; remount vehicle to correct it
      if (obj.VisibleSlots.contains(slot)) zone.id else channel,
      VehicleAction.SendResponse(
        Service.defaultPlayerGUID,
        OCM.detailed(item, ObjectCreateMessageParent(oguid, slot))
      )
    )
    item match {
      case box: AmmoBox =>
        events ! VehicleServiceMessage(
          channel,
          VehicleAction.InventoryState2(Service.defaultPlayerGUID, iguid, oguid, box.Capacity)
        )
      case weapon: Tool =>
        weapon.AmmoSlots.map { slot => slot.Box }.foreach { box =>
          events ! VehicleServiceMessage(
            channel,
            VehicleAction.InventoryState2(Service.defaultPlayerGUID, box.GUID, iguid, box.Capacity)
          )
        }
      case _ => ;
    }
  }

  def SwapItemCallback(item: Equipment, fromSlot: Int): Unit = {
    val obj  = ContainerObject
    val zone = obj.Zone
    val toChannel = if (obj.VisibleSlots.contains(fromSlot)) zone.id else self.toString
    zone.VehicleEvents ! VehicleServiceMessage(
      toChannel,
      VehicleAction.ObjectDelete(item.GUID)
    )
  }

  def permitTerminalMessage(player: Player, msg: ItemTransactionMessage): Boolean = true

  def handleTerminalMessageVehicleLoadout(
                                           player: Player,
                                           definition: VehicleDefinition,
                                           weapons: List[InventoryItem],
                                           inventory: List[InventoryItem]
                                         ): (
      List[(Equipment, PlanetSideGUID)],
      List[InventoryItem],
      List[(Equipment, PlanetSideGUID)],
      List[InventoryItem]
    ) = {
    //remove old inventory
    val oldInventory = vehicle.Inventory.Clear().map { case InventoryItem(obj, _) => (obj, obj.GUID) }
    //"dropped" items are lost; if it doesn't go in the trunk, it vanishes into the nanite cloud
    val (_, afterInventory) = inventory.partition(ContainableBehavior.DropPredicate(player))
    val (oldWeapons, newWeapons, finalInventory) = if (vehicle.Definition == definition) {
      //vehicles are the same type; just refill ammo, assuming weapons stay the same
      vehicle.Weapons
        .collect { case (_, slot: EquipmentSlot) if slot.Equipment.nonEmpty => slot.Equipment.get }
        .collect {
          case weapon: Tool =>
            weapon.AmmoSlots.foreach { ammo => ammo.Box.Capacity = ammo.MaxMagazine() }
        }
      (Nil, Nil, afterInventory)
    }
    else {
      //vehicle loadout is not for this vehicle; do not transfer over weapon ammo
      if (
        vehicle.Definition.TrunkSize == definition.TrunkSize && vehicle.Definition.TrunkOffset == definition.TrunkOffset
      ) {
        (Nil, Nil, afterInventory) //trunk is the same dimensions, however
      }
      else {
        //accommodate as much of inventory as possible
        val (stow, _) = GridInventory.recoverInventory(afterInventory, vehicle.Inventory)
        (Nil, Nil, stow)
      }
    }
    finalInventory.foreach {
      _.obj.Faction = vehicle.Faction
    }
    (oldWeapons, newWeapons, oldInventory, finalInventory)
  }

  //make certain vehicles don't charge shields too quickly
  def canChargeShields: Boolean = {
    val func: InGameActivity => Boolean = VehicleControl.LastShieldChargeOrDamage(System.currentTimeMillis(), vehicle.Definition)
    vehicle.Health > 0 && vehicle.Shields < vehicle.MaxShields &&
    vehicle.History.findLast(func).isEmpty
  }

  def chargeShields(amount: Int, motivator: Option[SourceEntry]): Unit = {
    if (canChargeShields) {
      vehicle.LogActivity(ShieldCharge(amount, motivator))
      vehicle.Shields = vehicle.Shields + amount
      vehicle.Zone.VehicleEvents ! VehicleServiceMessage(
        s"${vehicle.Actor}",
        VehicleAction.PlanetsideAttribute(PlanetSideGUID(0), vehicle.GUID, vehicle.Definition.shieldUiAttribute, vehicle.Shields)
      )
    }
  }

  /**
    * Water causes vehicles to become disabled if they dive off too far, too deep.
    * Flying vehicles do not display progress towards being waterlogged.  They just disable outright.
    * @param obj the target
    * @param body the environment
    * @param data additional interaction information, if applicable
    */
  def doInteractingWithWater(obj: PlanetSideServerObject, body: PieceOfEnvironment, data: Option[OxygenStateTarget]): Unit = {
    val (effect: Boolean, time: Long, percentage: Float) = {
      val (a, b, c) = RespondsToZoneEnvironment.drowningInWateryConditions(obj, submergedCondition, interactionTime)
      if (a && GlobalDefinitions.isFlightVehicle(vehicle.Definition)) {
        (true, 0L, 0f) //no progress bar
      } else {
        (a, b, c)
      }
    }
    if (effect) {
      import scala.concurrent.ExecutionContext.Implicits.global
      submergedCondition = Some(OxygenState.Suffocation)
      interactionTime = System.currentTimeMillis() + time
      interactionTimer = context.system.scheduler.scheduleOnce(delay = time.milliseconds, self, VehicleControl.Disable())
      doInteractingWithWaterToTargets(
        percentage,
        body,
        vehicle.Seats.values
          .flatMap {
            case seat if seat.isOccupied => seat.occupants
            case _ => Nil
          }
          .filter { p => p.isAlive && (p.Zone eq vehicle.Zone) }
      )
    }
  }

  /**
    * Tell the given targets that
    * water causes vehicles to become disabled if they dive off too far, too deep.
    * @see `InteractingWithEnvironment`
    * @see `OxygenState`
    * @see `OxygenStateTarget`
    * @param percentage the progress bar completion state
    * @param body the environment
    * @param targets recipients of the information
    */
  def doInteractingWithWaterToTargets(
                                       percentage: Float,
                                       body: PieceOfEnvironment,
                                       targets: Iterable[PlanetSideServerObject]
                                     ): Unit = {
    val vtarget = Some(OxygenStateTarget(vehicle.GUID, OxygenState.Suffocation, percentage))
    targets.foreach { target =>
      target.Actor ! InteractingWithEnvironment(target, body, vtarget)
    }
  }

  /**
    * Lava causes vehicles to take (considerable) damage until they are inevitably destroyed.
    * @param obj the target
    * @param body the environment
    * @param data additional interaction information, if applicable
    */
  def doInteractingWithLava(obj: PlanetSideServerObject, body: PieceOfEnvironment, data: Option[OxygenStateTarget]): Unit = {
    val vehicle = DamageableObject
    if (!obj.Destroyed) {
      PerformDamage(
        vehicle,
        DamageInteraction(
          VehicleSource(vehicle),
          EnvironmentReason(body, vehicle),
          vehicle.Position
        ).calculate()
      )
      //keep doing damage
      if (vehicle.Health > 0) {
        import scala.concurrent.ExecutionContext.Implicits.global
        interactionTimer = context.system.scheduler.scheduleOnce(delay = 250 milliseconds, self, InteractingWithEnvironment(obj, body, None))
      }
    }
  }

  /**
    * Death causes vehicles to be destroyed outright.
    * It's not even considered as environmental damage anymore.
    * @param obj the target
    * @param body the environment
    * @param data additional interaction information, if applicable
    */
  def doInteractingWithDeath(obj: PlanetSideServerObject, body: PieceOfEnvironment, data: Option[OxygenStateTarget]): Unit = {
    if (!obj.Destroyed) {
      PerformDamage(
        vehicle,
        DamageInteraction(
          VehicleSource(vehicle),
          SuicideReason(),
          vehicle.Position
        ).calculate()
      )
    }
  }

  /**
    * The vehicle will be affected by this action.
    * @param obj the target
    * @param body the environment
    * @param data additional interaction information, if applicable
    */
  def doInteractingWithMovementTrigger(
                                        obj: PlanetSideServerObject,
                                        body: PieceOfEnvironment,
                                        data: Option[OxygenStateTarget]
                                      ): Unit = {
    body.asInstanceOf[GeneralMovementField].triggerAction(obj)
  }

  /**
    * When out of water, the vehicle no longer risks becoming disabled.
    * It does have to endure a recovery period to get back to full dehydration
    * Flying vehicles are exempt from this process due to the abrupt disability they experience.
    * @param obj the target
    * @param body the environment
    * @param data additional interaction information, if applicable
    */
  def stopInteractingWithWater(obj: PlanetSideServerObject, body: PieceOfEnvironment, data: Option[OxygenStateTarget]): Unit = {
    val (effect: Boolean, time: Long, percentage: Float) =
      RespondsToZoneEnvironment.recoveringFromWateryConditions(obj, submergedCondition, interactionTime)
    if (effect) {
      recoverFromEnvironmentInteracting()
      import scala.concurrent.ExecutionContext.Implicits.global
      submergedCondition = Some(OxygenState.Recovery)
      interactionTime = System.currentTimeMillis() + time
      interactionTimer = context.system.scheduler.scheduleOnce(delay = time milliseconds, self, RecoveredFromEnvironmentInteraction())
      stopInteractingWithWaterToTargets(
        percentage,
        body,
        vehicle.Seats.values
          .flatMap {
            case seat if seat.isOccupied => seat.occupants
            case _                       => Nil
          }
          .filter { p => p.isAlive && (p.Zone eq vehicle.Zone) }
      )
    }
  }

  /**
    * Tell the given targets that,
    * when out of water, the vehicle no longer risks becoming disabled.
    * @see `EscapeFromEnvironment`
    * @see `OxygenState`
    * @see `OxygenStateTarget`
    * @param percentage the progress bar completion state
    * @param body the environment
    * @param targets recipients of the information
    */
  def stopInteractingWithWaterToTargets(
                                         percentage: Float,
                                         body: PieceOfEnvironment,
                                         targets: Iterable[PlanetSideServerObject]
                                       ): Unit = {
    val vtarget = Some(OxygenStateTarget(vehicle.GUID, OxygenState.Recovery, percentage))
    targets.foreach { target =>
      target.Actor ! EscapeFromEnvironment(target, body, vtarget)
    }
  }

  /**
    * Reset the environment encounter fields and completely stop whatever is the current mechanic.
    * This does not perform messaging relay either with mounted occupants or with any other service.
    */
  override def recoverFromEnvironmentInteracting(): Unit = {
    super.recoverFromEnvironmentInteracting()
    submergedCondition = None
  }

  /**
    * Without altering the state or progress of a zone interaction related to water,
    * update the visual progress element (progress bar) that is visible to the recipient's client.
    * @param player the recipient of this ui update
    */
  def updateZoneInteractionProgressUI(player : Player) : Unit = {
    submergedCondition match {
      case Some(OxygenState.Suffocation) =>
        interactWith match {
          case Some(body) =>
            val percentage: Float = {
              val (a, _, c) = RespondsToZoneEnvironment.drowningInWateryConditions(vehicle, submergedCondition, interactionTime)
              if (a && GlobalDefinitions.isFlightVehicle(vehicle.Definition)) {
                0f //no progress bar
              } else {
                c
              }
            }
            doInteractingWithWaterToTargets(percentage, body, List(player))
          case _ =>
            recoverFromEnvironmentInteracting()
        }
      case Some(OxygenState.Recovery) =>
        vehicle.Zone.map.environment.find { _.attribute == EnvironmentAttribute.Water } match {
          case Some(body) => //any body of water will do ...
            stopInteractingWithWaterToTargets(
              RespondsToZoneEnvironment.recoveringFromWateryConditions(vehicle, submergedCondition, interactionTime)._3,
              body,
              List(player)
            )
          case _ =>
            recoverFromEnvironmentInteracting()
        }
      case None => ;
    }
  }

  override def parseAttribute(attribute: Int, value: Long, other: Option[Any]) : Unit = {
    val vguid = vehicle.GUID
    val (dname, dguid) = other match {
      case Some(p: Player) => (p.Name, p.GUID)
      case _               => (vehicle.OwnerName.getOrElse("The driver"), PlanetSideGUID(0))
    }
    val zone = vehicle.Zone
    if (9 < attribute && attribute < 14) {
      vehicle.PermissionGroup(attribute, value) match {
        case Some(allow) =>
          val group = AccessPermissionGroup(attribute - 10)
          log.info(s"$dname changed ${vehicle.Definition.Name}'s access permission $group to $allow")
          zone.VehicleEvents ! VehicleServiceMessage(
            zone.id,
            VehicleAction.SeatPermissions(dguid, vguid, attribute, value)
          )
          //kick players who should not be seated in the vehicle due to permission changes
          if (allow == VehicleLockState.Locked) { //TODO only important permission atm
            vehicle.Seats.foreach {
              case (seatIndex, seat) =>
                seat.occupant match {
                  case Some(tplayer: Player) =>
                    if (vehicle.SeatPermissionGroup(seatIndex).contains(group) && !tplayer.Name.equals(dname)) { //can not kick self
                      seat.unmount(tplayer)
                      tplayer.VehicleSeated = None
                      zone.VehicleEvents ! VehicleServiceMessage(
                        zone.id,
                        VehicleAction.KickPassenger(tplayer.GUID, 4, unk2 = false, vguid)
                      )
                    }
                  case _ => ; // No player seated
                }
            }
            vehicle.CargoHolds.foreach {
              case (cargoIndex, hold) =>
                hold.occupant match {
                  case Some(cargo) =>
                    if (vehicle.SeatPermissionGroup(cargoIndex).contains(group)) {
                      //todo: this probably doesn't work for passengers within the cargo vehicle
                      // Instruct client to start bail dismount procedure
                      self ! DismountVehicleCargoMsg(dguid, cargo.GUID, bailed = true, requestedByPassenger = false, kicked = false)
                    }
                  case None => ; // No vehicle in cargo
                }
            }
          }
        case None => ;
      }
    } else {
      log.warn(
        s"parseAttributes: unsupported change on $vguid - $attribute, $dname"
      )
    }
  }

  override def StartJammeredStatus(target: Any, dur: Int): Unit = {
    super.StartJammeredStatus(target, dur)
    val subsystems = vehicle.Subsystems()
    if (!subsystems.exists { _.Jammed }) {
      subsystems.foreach { _.jam() }
      vehicleSubsystemMessages(subsystems.flatMap { _.changedMessages(vehicle) })
    }
  }

  override def CancelJammeredStatus(target: Any): Unit = {
    super.CancelJammeredStatus(target)
    val subsystems = vehicle.Subsystems()
    if (subsystems.exists { _.Jammed }) {
      subsystems.foreach { _.unjam() }
      vehicleSubsystemMessages(subsystems.flatMap { _.changedMessages(vehicle) })
    }
  }

  def vehicleSubsystemMessages(messages: List[PlanetSideGamePacket]): Unit = {
    val zone = vehicle.Zone
    val zoneid = zone.id
    val events = zone.VehicleEvents
    val guid0 = Service.defaultPlayerGUID
    messages.foreach { pkt =>
      events ! VehicleServiceMessage(
        zoneid,
        VehicleAction.SendResponse(guid0, pkt)
      )
    }
  }

  override protected def DestructionAwareness(target: Target, cause: DamageResult): Unit = {
    passengerRadiationCloudTimer.cancel()
    super.DestructionAwareness(target, cause)
  }
}

object VehicleControl {
  import net.psforever.objects.vital.ShieldCharge

  private case class PrepareForDeletion()

  private case class Disable()

  private case class Deletion()

  private case object RadiationTick

  final case class AssignOwnership(player: Option[Player])

  /**
    * Determine if a given activity entry would invalidate the act of charging vehicle shields this tick.
    * @param now the current time (in milliseconds)
    * @param act a `VitalsActivity` entry to test
    * @return `true`, if the shield charge would be blocked;
    *        `false`, otherwise
    */
  def LastShieldChargeOrDamage(now: Long, vdef: VehicleDefinition)(act: InGameActivity): Boolean = {
    act match {
      case dact: DamagingActivity   => now - dact.time < vdef.ShieldDamageDelay //damage delays next charge
      case vsc: ShieldCharge        => now - vsc.time < vdef.ShieldPeriodicDelay //previous charge delays next
      case _                        => false
    }
  }
}<|MERGE_RESOLUTION|>--- conflicted
+++ resolved
@@ -23,11 +23,7 @@
 import net.psforever.objects.sourcing.{PlayerSource, SourceEntry, VehicleSource}
 import net.psforever.objects.vehicles._
 import net.psforever.objects.vital.interaction.{DamageInteraction, DamageResult}
-<<<<<<< HEAD
-import net.psforever.objects.vital.{DamagingActivity, InGameActivity, ShieldCharge, VehicleDismountActivity, VehicleMountActivity}
-=======
-import net.psforever.objects.vital.{DamagingActivity, InGameActivity, ShieldCharge, SpawningActivity}
->>>>>>> 60989f48
+import net.psforever.objects.vital.{DamagingActivity, InGameActivity, ShieldCharge, SpawningActivity, VehicleDismountActivity, VehicleMountActivity}
 import net.psforever.objects.vital.environment.EnvironmentReason
 import net.psforever.objects.vital.etc.SuicideReason
 import net.psforever.objects.zones._
@@ -132,9 +128,6 @@
         mountBehavior.apply(msg)
         mountCleanup(mount_point, player)
 
-<<<<<<< HEAD
-      case msg @ Mountable.TryDismount(player, seat_num, _) =>
-=======
         // Issue 1133. Todo: There may be a better way to address the issue?
       case Mountable.TryDismount(user, seat_num, _) if GlobalDefinitions.isFlightVehicle(vehicle.Definition) &&
            (vehicle.History.find { entry => entry.isInstanceOf[SpawningActivity] } match {
@@ -151,7 +144,6 @@
         sender() ! Mountable.MountMessages(user, Mountable.CanNotDismount(vehicle, seat_num))
 
       case msg @ Mountable.TryDismount(_, seat_num, _) =>
->>>>>>> 60989f48
         dismountBehavior.apply(msg)
         dismountCleanup(seat_num, player)
 
