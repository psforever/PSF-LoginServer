// Copyright (c) 2017-2021 PSForever
package net.psforever.objects.vehicles.control

import akka.actor.Cancellable
import net.psforever.actors.zone.ZoneActor
import net.psforever.objects._
import net.psforever.objects.definition.VehicleDefinition
import net.psforever.objects.definition.converter.OCM
import net.psforever.objects.entity.WorldEntity
import net.psforever.objects.equipment.{ArmorSiphonBehavior, Equipment, EquipmentSlot, JammableMountedWeapons}
import net.psforever.objects.guid.{GUIDTask, TaskWorkflow}
import net.psforever.objects.inventory.{GridInventory, InventoryItem}
import net.psforever.objects.serverobject.{CommonMessages, PlanetSideServerObject, ServerObjectControl}
import net.psforever.objects.serverobject.affinity.{FactionAffinity, FactionAffinityBehavior}
import net.psforever.objects.serverobject.containable.{Containable, ContainableBehavior}
import net.psforever.objects.serverobject.damage.Damageable.Target
import net.psforever.objects.serverobject.damage.{AggravatedBehavior, DamageableVehicle}
import net.psforever.objects.serverobject.environment._
import net.psforever.objects.serverobject.environment.interaction.common.Watery
import net.psforever.objects.serverobject.environment.interaction.{InteractWithEnvironment, RespondsToZoneEnvironment}
import net.psforever.objects.serverobject.hackable.GenericHackables
import net.psforever.objects.serverobject.mount.{Mountable, MountableBehavior, RadiationInMountableInteraction}
import net.psforever.objects.serverobject.repair.RepairableVehicle
import net.psforever.objects.serverobject.terminals.Terminal
import net.psforever.objects.serverobject.turret.auto.AffectedByAutomaticTurretFire
import net.psforever.objects.sourcing.{PlayerSource, SourceEntry, VehicleSource}
import net.psforever.objects.vehicles._
import net.psforever.objects.vehicles.interaction.WithWater
import net.psforever.objects.vital.interaction.DamageResult
import net.psforever.objects.vital.{DamagingActivity, InGameActivity, ShieldCharge, SpawningActivity, VehicleDismountActivity, VehicleMountActivity}
import net.psforever.objects.zones._
import net.psforever.packet.PlanetSideGamePacket
import net.psforever.packet.game._
import net.psforever.packet.game.objectcreate.ObjectCreateMessageParent
import net.psforever.types._
import net.psforever.services.Service
import net.psforever.services.avatar.{AvatarAction, AvatarServiceMessage}
import net.psforever.services.vehicle.{VehicleAction, VehicleServiceMessage}

import scala.concurrent.ExecutionContext.Implicits.global
import scala.concurrent.duration._

/**
  * An `Actor` that handles messages being dispatched to a specific `Vehicle`.<br>
  * <br>
  * Vehicle-controlling actors have two important behavioral states - responsive and "`Disabled`."
  * The latter is applicable only when the specific vehicle is being deconstructed.
  * Furthermore, being "ready to delete" is also a behavoral state for the end of life operations of the vehicle.
  * @param vehicle the `Vehicle` object being governed
  */
class VehicleControl(vehicle: Vehicle)
  extends ServerObjectControl
    with FactionAffinityBehavior.Check
    with MountableBehavior
    with DamageableVehicle
    with ArmorSiphonBehavior.Target
    with RepairableVehicle
    with JammableMountedWeapons
    with ContainableBehavior
    with AggravatedBehavior
    with RespondsToZoneEnvironment
    with CargoBehavior
    with AffectedByAutomaticTurretFire {
  //make control actors belonging to utilities when making control actor belonging to vehicle
  vehicle.Utilities.foreach { case (_, util) => util.Setup }

  def MountableObject: Vehicle = vehicle
  def JammableObject: Vehicle = vehicle
  def FactionObject: Vehicle = vehicle
  def DamageableObject: Vehicle = vehicle
  def SiphonableObject: Vehicle = vehicle
  def RepairableObject: Vehicle = vehicle
  def ContainerObject: Vehicle = vehicle
  def InteractiveObject: Vehicle = vehicle
  def CargoObject: Vehicle = vehicle
  def AffectedObject: Vehicle = vehicle

//  SetInteraction(EnvironmentAttribute.Water, doInteractingWithWater)
//  SetInteraction(EnvironmentAttribute.Lava, doInteractingWithLava)
//  SetInteraction(EnvironmentAttribute.Death, doInteractingWithDeath)
//  SetInteraction(EnvironmentAttribute.MovementFieldTrigger, doInteractingWithMovementTrigger)
//  if (!GlobalDefinitions.isFlightVehicle(vehicle.Definition)) {
//    //can recover from sinking disability
//    SetInteractionStop(EnvironmentAttribute.Water, stopInteractingWithWater)
//  }

  /** cheap flag for whether the vehicle is decaying */
  var decaying : Boolean = false
  /** primary vehicle decay timer */
  var decayTimer : Cancellable = Default.Cancellable
  /** becoming waterlogged, or drying out? */
  var submergedCondition : Option[OxygenState] = None
  /** ... */
  var passengerRadiationCloudTimer: Cancellable = Default.Cancellable

  def receive : Receive = Enabled

  override def postStop() : Unit = {
    super.postStop()
    damageableVehiclePostStop()
    decaying = false
    decayTimer.cancel()
    passengerRadiationCloudTimer.cancel()
    vehicle.Utilities.values.foreach { util =>
      context.stop(util().Actor)
      util().Actor = Default.Actor
    }
    respondToEnvironmentPostStop()
    endAllCargoOperations()
  }

  def commonEnabledBehavior: Receive = checkBehavior
    .orElse(attributeBehavior)
    .orElse(jammableBehavior)
    .orElse(takesDamage)
    .orElse(siphoningBehavior)
    .orElse(canBeRepairedByNanoDispenser)
    .orElse(containerBehavior)
    .orElse(environmentBehavior)
    .orElse(cargoBehavior)
    .orElse(takeAutomatedDamage)
    .orElse {
      case Vehicle.Ownership(None) =>
        LoseOwnership()

      case Vehicle.Ownership(Some(player)) =>
        GainOwnership(player)

      case Mountable.TryMount(user, mountPoint) if vehicle.DeploymentState == DriveState.AutoPilot =>
        sender() ! Mountable.MountMessages(user, Mountable.CanNotMount(vehicle, mountPoint))

      case msg @ Mountable.TryMount(player, mount_point) =>
        mountBehavior.apply(msg)
        mountCleanup(mount_point, player)

        // Issue 1133. Todo: There may be a better way to address the issue?
      case Mountable.TryDismount(user, seat_num, _) if GlobalDefinitions.isFlightVehicle(vehicle.Definition) &&
           (vehicle.History.find { entry => entry.isInstanceOf[SpawningActivity] } match {
        case Some(entry) if System.currentTimeMillis() - entry.time < 3000L => true
        case _ => false
        }) =>
        sender() ! Mountable.MountMessages(user, Mountable.CanNotDismount(vehicle, seat_num))

      case Mountable.TryDismount(user, seat_num, _) if !GlobalDefinitions.isFlightVehicle(vehicle.Definition) &&
           (vehicle.History.find { entry => entry.isInstanceOf[SpawningActivity] } match {
          case Some(entry) if System.currentTimeMillis() - entry.time < 8500L => true
          case _ => false
        }) =>
        sender() ! Mountable.MountMessages(user, Mountable.CanNotDismount(vehicle, seat_num))

      case msg @ Mountable.TryDismount(player, seat_num, _) =>
        dismountBehavior.apply(msg)
        dismountCleanup(seat_num, player)

      case CommonMessages.ChargeShields(amount, motivator) =>
        chargeShields(amount, motivator.collect { case o: PlanetSideGameObject with FactionAffinity => SourceEntry(o) })

      case Vehicle.UpdateZoneInteractionProgressUI(player) =>
        updateZoneInteractionProgressUI(player)

      case Vehicle.UpdateSubsystemStates(toChannel, stateToResolve) =>
        val events = vehicle.Zone.VehicleEvents
        val guid0 = Service.defaultPlayerGUID
        (stateToResolve match {
          case Some(state) =>
            vehicle.Subsystems().filter { _.Enabled == state } //only subsystems that are enabled or are disabled
          case None =>
            vehicle.Subsystems() //all subsystems
        })
          .flatMap { _.getMessage(vehicle) }
          .foreach { pkt =>
            events ! VehicleServiceMessage(toChannel, VehicleAction.SendResponse(guid0, pkt))
          }


      case FactionAffinity.ConvertFactionAffinity(faction) =>
        val originalAffinity = vehicle.Faction
        if (originalAffinity != (vehicle.Faction = faction)) {
          vehicle.Utilities.foreach({
            case (_ : Int, util : Utility) => util().Actor forward FactionAffinity.ConfirmFactionAffinity()
          })
        }
        sender() ! FactionAffinity.AssertFactionAffinity(vehicle, faction)

      case CommonMessages.Use(player, Some(item : SimpleItem))
        if item.Definition == GlobalDefinitions.remote_electronics_kit =>
        //TODO setup certifications check
        if (vehicle.Faction != player.Faction) {
          sender() ! CommonMessages.Progress(
            GenericHackables.GetHackSpeed(player, vehicle),
            Vehicles.FinishHackingVehicle(vehicle, player, 3212836864L),
            GenericHackables.HackingTickAction(progressType = 1, player, vehicle, item.GUID)
          )
        }

      case Terminal.TerminalMessage(player, msg, reply) =>
        val zone = vehicle.Zone
        if (permitTerminalMessage(player, msg)) {
          reply match {
            case Terminal.VehicleLoadout(definition, weapons, inventory) =>
              log.info(s"changing vehicle equipment loadout to ${player.Name}'s option #${msg.unk1 + 1}")
              val (oldWeapons, newWeapons, oldInventory, finalInventory) =
                handleTerminalMessageVehicleLoadout(player, definition, weapons, inventory)
              zone.VehicleEvents ! VehicleServiceMessage(
                zone.id,
                VehicleAction.ChangeLoadout(vehicle.GUID, oldWeapons, newWeapons, oldInventory, finalInventory)
              )
              zone.AvatarEvents ! AvatarServiceMessage(
                player.Name,
                AvatarAction.TerminalOrderResult(msg.terminal_guid, msg.transaction_type, result = true)
              )

            case _ => ;
          }
        } else {
          zone.AvatarEvents ! AvatarServiceMessage(
            player.Name,
            AvatarAction.TerminalOrderResult(msg.terminal_guid, msg.transaction_type, result = false)
          )
        }

      case VehicleControl.Disable(kickPassengers) =>
        PrepareForDisabled(kickPassengers)
        context.become(Disabled)

      case Vehicle.Deconstruct(time) =>
        time match {
          case Some(delay) if vehicle.Definition.undergoesDecay =>
            decaying = true
            decayTimer.cancel()
            decayTimer = context.system.scheduler.scheduleOnce(delay, self, VehicleControl.PrepareForDeletion())
          case _ =>
            PrepareForDisabled(kickPassengers = true)
            PrepareForDeletion()
            context.become(ReadyToDelete)
        }

      case VehicleControl.PrepareForDeletion() =>
        PrepareForDisabled(kickPassengers = true)
        PrepareForDeletion()
        context.become(ReadyToDelete)

      case VehicleControl.AssignOwnership(player) =>
        vehicle.AssignOwnership(player)
    }

  final def Enabled: Receive =
    commonEnabledBehavior
      .orElse {
        case VehicleControl.RadiationTick =>
<<<<<<< HEAD
          vehicle.interaction().find { _.Type == RadiationInVehicleInteraction } match {
            case Some(func) => func.interaction(vehicle.getInteractionSector, vehicle)
=======
          vehicle.interaction().find { _.Type == RadiationInMountableInteraction } match {
            case Some(func) => func.interaction(vehicle.getInteractionSector(), vehicle)
>>>>>>> ea77d472
            case _ => ;
          }
        case _ => ;
      }

  def commonDisabledBehavior: Receive = checkBehavior
    .orElse {
      case msg @ Mountable.TryDismount(user, seat_num, _) =>
        dismountBehavior.apply(msg)
        dismountCleanup(seat_num, user)

      case Vehicle.Deconstruct(time) =>
        time match {
          case Some(delay) if vehicle.Definition.undergoesDecay =>
            decaying = true
            decayTimer.cancel()
            decayTimer = context.system.scheduler.scheduleOnce(delay, self, VehicleControl.PrepareForDeletion())
          case _ =>
            PrepareForDeletion()
            context.become(ReadyToDelete)
        }

      case VehicleControl.PrepareForDeletion() =>
        PrepareForDeletion()
        context.become(ReadyToDelete)
    }

  final def Disabled: Receive = commonDisabledBehavior
    .orElse {
      case _ => ;
    }

  def commonDeleteBehavior: Receive = checkBehavior
    .orElse {
      case VehicleControl.Deletion() =>
        val zone = vehicle.Zone
        zone.VehicleEvents ! VehicleServiceMessage(
          zone.id,
          VehicleAction.UnloadVehicle(Service.defaultPlayerGUID, vehicle, vehicle.GUID)
        )
        zone.Transport.tell(Zone.Vehicle.Despawn(vehicle), zone.Transport)
    }

  final def ReadyToDelete: Receive = commonDeleteBehavior
    .orElse {
      case _ => ;
    }

  override protected def mountTest(
                                    obj: PlanetSideServerObject with Mountable,
                                    seatNumber: Int,
                                    user: Player
                                  ): Boolean = {
    val seatGroup = vehicle.SeatPermissionGroup(seatNumber).getOrElse(AccessPermissionGroup.Passenger)
    val permission = vehicle.PermissionGroup(seatGroup.id).getOrElse(VehicleLockState.Empire)
    (if (seatGroup == AccessPermissionGroup.Driver) {
      vehicle.OwnerGuid.contains(user.GUID) || vehicle.OwnerGuid.isEmpty || permission != VehicleLockState.Locked
    } else {
      permission != VehicleLockState.Locked
    }) &&
    super.mountTest(obj, seatNumber, user)
  }

  def mountCleanup(mount_point: Int, user: Player): Unit = {
    val obj = MountableObject
    obj.PassengerInSeat(user) match {
      case Some(seatNumber) =>
        val vsrc = VehicleSource(vehicle)
        user.LogActivity(VehicleMountActivity(vsrc, PlayerSource.inSeat(user, vsrc, seatNumber), vehicle.Zone.Number))
        //if the driver mount, change ownership if that is permissible for this vehicle
        if (seatNumber == 0 && !obj.OwnerName.contains(user.Name) && obj.Definition.CanBeOwned.nonEmpty) {
          //whatever vehicle was previously owned
          vehicle.Zone.GUID(user.avatar.vehicle) match {
            case Some(v : Vehicle) =>
              v.Actor ! Vehicle.Ownership(None)
            case _ =>
              user.avatar.vehicle = None
          }
          GainOwnership(user) //gain new ownership
          passengerRadiationCloudTimer.cancel()
        } else {
          decaying = false
          decayTimer.cancel()
        }
        updateZoneInteractionProgressUI(user)
      case None => ;
    }
  }

  override protected def dismountTest(
                                       obj: Mountable with WorldEntity,
                                       seatNumber: Int,
                                       user: Player
                                     ): Boolean = {
    vehicle.DeploymentState == DriveState.Deployed || super.dismountTest(obj, seatNumber, user)
  }

  def dismountCleanup(seatBeingDismounted: Int, user: Player): Unit = {
    val obj = MountableObject
    // Reset velocity to zero when driver dismounts, to allow jacking/repair if vehicle was moving slightly before dismount
    if (!obj.Seats(0).isOccupied) {
      obj.Velocity = Some(Vector3.Zero)
    }
    if (seatBeingDismounted == 0) {
      passengerRadiationCloudTimer = context.system.scheduler.scheduleWithFixedDelay(
        250.milliseconds,
        250.milliseconds,
        self,
        VehicleControl.RadiationTick
      )
    }
    if (!obj.Seats(seatBeingDismounted).isOccupied) { //seat was vacated
      user.LogActivity(VehicleDismountActivity(VehicleSource(vehicle), PlayerSource(user), vehicle.Zone.Number))
      //we were only owning the vehicle while we sat in its driver seat
      val canBeOwned = obj.Definition.CanBeOwned
      if (canBeOwned.contains(false) && seatBeingDismounted == 0) {
        LoseOwnership()
      }
      //are we already decaying? are we unowned? is no one seated anywhere?
      if (!decaying &&
          obj.Definition.undergoesDecay &&
          obj.OwnerGuid.isEmpty &&
          obj.Seats.values.forall(!_.isOccupied)) {
        decaying = true
        decayTimer = context.system.scheduler.scheduleOnce(
          MountableObject.Definition.DeconstructionTime.getOrElse(5 minutes),
          self,
          VehicleControl.PrepareForDeletion()
        )
      }
    }
  }

  def PrepareForDisabled(kickPassengers: Boolean) : Unit = {
    val guid = vehicle.GUID
    val zone = vehicle.Zone
    val zoneId = zone.id
    val events = zone.VehicleEvents
    //escape being someone else's cargo
    vehicle.MountedIn.foreach(_ => startCargoDismounting(bailed = true))
    if (!vehicle.isFlying || kickPassengers) {
      //kick all passengers (either not flying, or being explicitly instructed)
      vehicle.Seats.values.foreach { seat =>
        seat.occupant.foreach { player =>
          seat.unmount(player, BailType.Kicked)
          player.VehicleSeated = None
          if (player.isAlive) {
            zone.actor ! ZoneActor.AddToBlockMap(player, vehicle.Position)
          }
          if (player.HasGUID) {
            events ! VehicleServiceMessage(zoneId, VehicleAction.KickPassenger(player.GUID, 4, unk2 = true, guid))
          }
        }
      }
    }
  }

  def PrepareForDeletion() : Unit = {
    decaying = false
    val zone = vehicle.Zone
    //cancel jammed behavior
    CancelJammeredSound(vehicle)
    CancelJammeredStatus(vehicle)
    //unregister
    TaskWorkflow.execute(GUIDTask.unregisterVehicle(zone.GUID, vehicle))
    //banished to the shadow realm
    vehicle.Position = Vector3.Zero
    vehicle.ClearHistory()
    //queue final deletion
    decayTimer = context.system.scheduler.scheduleOnce(5 seconds, self, VehicleControl.Deletion())
  }

  override def TryJammerEffectActivate(target: Any, cause: DamageResult): Unit = {
    if (vehicle.MountedIn.isEmpty) {
      super.TryJammerEffectActivate(target, cause)
    }
  }

  def LoseOwnership(): Unit = {
    val obj = MountableObject
    Vehicles.Disown(obj.GUID, obj)
    if (!decaying &&
        obj.Definition.undergoesDecay &&
        obj.OwnerGuid.isEmpty &&
        obj.Seats.values.forall(!_.isOccupied)) {
      decaying = true
      decayTimer = context.system.scheduler.scheduleOnce(
        obj.Definition.DeconstructionTime.getOrElse(5 minutes),
        self,
        VehicleControl.PrepareForDeletion()
      )
    }
  }

  def GainOwnership(player: Player): Unit = {
    val obj = MountableObject
    Vehicles.Disown(obj.GUID, obj)
    Vehicles.Own(obj, player) match {
      case Some(_) =>
        decaying = false
        decayTimer.cancel()
      case None => ;
    }
  }

  def MessageDeferredCallback(msg: Any): Unit = {
    msg match {
      case Containable.MoveItem(_, item, _) =>
        //momentarily put item back where it was originally
        val obj = ContainerObject
        obj.Find(item) match {
          case Some(slot) =>
            obj.Zone.AvatarEvents ! AvatarServiceMessage(
              self.toString,
              AvatarAction.SendResponse(Service.defaultPlayerGUID, ObjectAttachMessage(obj.GUID, item.GUID, slot))
            )
          case None => ;
        }
      case _ => ;
    }
  }

  def RemoveItemFromSlotCallback(item: Equipment, slot: Int): Unit = {
    val zone = ContainerObject.Zone
    zone.VehicleEvents ! VehicleServiceMessage(
      self.toString,
      VehicleAction.UnstowEquipment(Service.defaultPlayerGUID, item.GUID)
    )
  }

  def PutItemInSlotCallback(item: Equipment, slot: Int): Unit = {
    val obj      = ContainerObject
    val oguid    = obj.GUID
    val zone     = obj.Zone
    val channel  = self.toString
    val events   = zone.VehicleEvents
    val iguid    = item.GUID
    item.Faction = obj.Faction
    events ! VehicleServiceMessage(
      //TODO when a new weapon, the equipment slot ui goes blank, but the weapon functions; remount vehicle to correct it
      if (obj.VisibleSlots.contains(slot)) zone.id else channel,
      VehicleAction.SendResponse(
        Service.defaultPlayerGUID,
        OCM.detailed(item, ObjectCreateMessageParent(oguid, slot))
      )
    )
    item match {
      case box: AmmoBox =>
        events ! VehicleServiceMessage(
          channel,
          VehicleAction.InventoryState2(Service.defaultPlayerGUID, iguid, oguid, box.Capacity)
        )
      case weapon: Tool =>
        weapon.AmmoSlots.map { slot => slot.Box }.foreach { box =>
          events ! VehicleServiceMessage(
            channel,
            VehicleAction.InventoryState2(Service.defaultPlayerGUID, box.GUID, iguid, box.Capacity)
          )
        }
      case _ => ;
    }
  }

  def SwapItemCallback(item: Equipment, fromSlot: Int): Unit = {
    val obj  = ContainerObject
    val zone = obj.Zone
    val toChannel = if (obj.VisibleSlots.contains(fromSlot)) zone.id else self.toString
    zone.VehicleEvents ! VehicleServiceMessage(
      toChannel,
      VehicleAction.ObjectDelete(item.GUID)
    )
  }

  def permitTerminalMessage(player: Player, msg: ItemTransactionMessage): Boolean = true

  def handleTerminalMessageVehicleLoadout(
                                           player: Player,
                                           definition: VehicleDefinition,
                                           weapons: List[InventoryItem],
                                           inventory: List[InventoryItem]
                                         ): (
      List[(Equipment, PlanetSideGUID)],
      List[InventoryItem],
      List[(Equipment, PlanetSideGUID)],
      List[InventoryItem]
    ) = {
    //remove old inventory
    val oldInventory = vehicle.Inventory.Clear().map { case InventoryItem(obj, _) => (obj, obj.GUID) }
    //"dropped" items are lost; if it doesn't go in the trunk, it vanishes into the nanite cloud
    val (_, afterInventory) = inventory.partition(ContainableBehavior.DropPredicate(player))
    val (oldWeapons, newWeapons, finalInventory) = if (vehicle.Definition == definition) {
      //vehicles are the same type; just refill ammo, assuming weapons stay the same
      vehicle.Weapons
        .collect { case (_, slot: EquipmentSlot) if slot.Equipment.nonEmpty => slot.Equipment.get }
        .collect {
          case weapon: Tool =>
            weapon.AmmoSlots.foreach { ammo => ammo.Box.Capacity = ammo.MaxMagazine() }
        }
      (Nil, Nil, afterInventory)
    }
    else {
      //vehicle loadout is not for this vehicle; do not transfer over weapon ammo
      if (
        vehicle.Definition.TrunkSize == definition.TrunkSize && vehicle.Definition.TrunkOffset == definition.TrunkOffset
      ) {
        (Nil, Nil, afterInventory) //trunk is the same dimensions, however
      }
      else {
        //accommodate as much of inventory as possible
        val (stow, _) = GridInventory.recoverInventory(afterInventory, vehicle.Inventory)
        (Nil, Nil, stow)
      }
    }
    finalInventory.foreach {
      _.obj.Faction = vehicle.Faction
    }
    (oldWeapons, newWeapons, oldInventory, finalInventory)
  }

  //make certain vehicles don't charge shields too quickly
  def canChargeShields: Boolean = {
    val func: InGameActivity => Boolean = VehicleControl.LastShieldChargeOrDamage(System.currentTimeMillis(), vehicle.Definition)
    vehicle.Health > 0 && vehicle.Shields < vehicle.MaxShields &&
    vehicle.History.findLast(func).isEmpty
  }

  def chargeShields(amount: Int, motivator: Option[SourceEntry]): Unit = {
    if (canChargeShields) {
      vehicle.LogActivity(ShieldCharge(amount, motivator))
      vehicle.Shields = vehicle.Shields + amount
      vehicle.Zone.VehicleEvents ! VehicleServiceMessage(
        s"${vehicle.Actor}",
        VehicleAction.PlanetsideAttribute(PlanetSideGUID(0), vehicle.GUID, vehicle.Definition.shieldUiAttribute, vehicle.Shields)
      )
    }
  }

  /**
    * Without altering the state or progress of a zone interaction related to water,
    * update the visual progress element (progress bar) that is visible to the recipient's client.
    * @param player the recipient of this ui update
    */
  def updateZoneInteractionProgressUI(player: Player) : Unit = {
    val interactions = vehicle
      .interaction()
      .collectFirst { case inter: InteractWithEnvironment => inter.Interactions }
      .getOrElse(RespondsToZoneEnvironment.defaultInteractions)
    //water
    interactions
      .get(EnvironmentAttribute.Water)
      .collect {
        case watery: WithWater if watery.Condition.map(_.state).contains(OxygenState.Suffocation) =>
          val percentage: Float = {
            val (a, _, c) = Watery.drowningInWater(vehicle, watery)
            if (a && GlobalDefinitions.isFlightVehicle(vehicle.Definition)) {
              0f //no progress bar
            } else {
              c
            }
          }
          watery.doInteractingWithTargets(player, percentage, watery.Condition.map(_.body).get, List(player))
        case watery: WithWater if watery.Condition.map(_.state).contains(OxygenState.Recovery) =>
          watery.stopInteractingWithTargets(
            player,
            Watery.recoveringFromWater(vehicle, watery)._3,
            watery.Condition.map(_.body).get,
            List(player)
          )
        case watery: WithWater =>
          watery.recoverFromInteracting(player)
      }
  }

  override def parseAttribute(attribute: Int, value: Long, other: Option[Any]) : Unit = {
    val vguid = vehicle.GUID
    val (dname, dguid) = other match {
      case Some(p: Player) => (p.Name, p.GUID)
      case _               => (vehicle.OwnerName.getOrElse("The driver"), PlanetSideGUID(0))
    }
    val zone = vehicle.Zone
    if (9 < attribute && attribute < 14) {
      vehicle.PermissionGroup(attribute, value) match {
        case Some(allow) =>
          val group = AccessPermissionGroup(attribute - 10)
          log.info(s"$dname changed ${vehicle.Definition.Name}'s access permission $group to $allow")
          zone.VehicleEvents ! VehicleServiceMessage(
            zone.id,
            VehicleAction.SeatPermissions(dguid, vguid, attribute, value)
          )
          //kick players who should not be seated in the vehicle due to permission changes
          if (allow == VehicleLockState.Locked) { //TODO only important permission atm
            vehicle.Seats.foreach {
              case (seatIndex, seat) =>
                seat.occupant match {
                  case Some(tplayer: Player) =>
                    if (vehicle.SeatPermissionGroup(seatIndex).contains(group) && !tplayer.Name.equals(dname)) { //can not kick self
                      seat.unmount(tplayer)
                      tplayer.VehicleSeated = None
                      zone.VehicleEvents ! VehicleServiceMessage(
                        zone.id,
                        VehicleAction.KickPassenger(tplayer.GUID, 4, unk2 = false, vguid)
                      )
                    }
                  case _ => ; // No player seated
                }
            }
            vehicle.CargoHolds.foreach {
              case (cargoIndex, hold) =>
                hold.occupant match {
                  case Some(cargo) =>
                    if (vehicle.SeatPermissionGroup(cargoIndex).contains(group)) {
                      //todo: this probably doesn't work for passengers within the cargo vehicle
                      // Instruct client to start bail dismount procedure
                      self ! DismountVehicleCargoMsg(dguid, cargo.GUID, bailed = true, requestedByPassenger = false, kicked = false)
                    }
                  case None => ; // No vehicle in cargo
                }
            }
          }
        case None => ;
      }
    } else {
      log.warn(
        s"parseAttributes: unsupported change on $vguid - $attribute, $dname"
      )
    }
  }

  override def StartJammeredStatus(target: Any, dur: Int): Unit = {
    super.StartJammeredStatus(target, dur)
    val subsystems = vehicle.Subsystems()
      subsystems.foreach { _.jam() }
      vehicleSubsystemMessages(subsystems.flatMap { _.changedMessages(vehicle) })
  }

  override def CancelJammeredStatus(target: Any): Unit = {
    super.CancelJammeredStatus(target)
    val subsystems = vehicle.Subsystems()
    if (subsystems.exists { _.Jammed }) {
      subsystems.foreach { _.unjam() }
      vehicleSubsystemMessages(subsystems.flatMap { _.changedMessages(vehicle) })
    }
  }

  def vehicleSubsystemMessages(messages: List[PlanetSideGamePacket]): Unit = {
    val zone = vehicle.Zone
    val zoneid = zone.id
    val events = zone.VehicleEvents
    val guid0 = Service.defaultPlayerGUID
    messages.foreach { pkt =>
      events ! VehicleServiceMessage(
        zoneid,
        VehicleAction.SendResponse(guid0, pkt)
      )
    }
  }

  override protected def DestructionAwareness(target: Target, cause: DamageResult): Unit = {
    passengerRadiationCloudTimer.cancel()
    super.DestructionAwareness(target, cause)
  }
}

object VehicleControl {
  import net.psforever.objects.vital.ShieldCharge

  private case class PrepareForDeletion()

  final case class Disable(kickPassengers: Boolean = false)

  private case class Deletion()

  private case object RadiationTick

  final case class AssignOwnership(player: Option[Player])

  /**
    * Determine if a given activity entry would invalidate the act of charging vehicle shields this tick.
    * @param now the current time (in milliseconds)
    * @param act a `VitalsActivity` entry to test
    * @return `true`, if the shield charge would be blocked;
    *        `false`, otherwise
    */
  def LastShieldChargeOrDamage(now: Long, vdef: VehicleDefinition)(act: InGameActivity): Boolean = {
    act match {
      case dact: DamagingActivity   => now - dact.time < vdef.ShieldDamageDelay //damage delays next charge
      case vsc: ShieldCharge        => now - vsc.time < vdef.ShieldPeriodicDelay //previous charge delays next
      case _                        => false
    }
  }
}<|MERGE_RESOLUTION|>--- conflicted
+++ resolved
@@ -248,16 +248,11 @@
     commonEnabledBehavior
       .orElse {
         case VehicleControl.RadiationTick =>
-<<<<<<< HEAD
-          vehicle.interaction().find { _.Type == RadiationInVehicleInteraction } match {
-            case Some(func) => func.interaction(vehicle.getInteractionSector, vehicle)
-=======
           vehicle.interaction().find { _.Type == RadiationInMountableInteraction } match {
             case Some(func) => func.interaction(vehicle.getInteractionSector(), vehicle)
->>>>>>> ea77d472
-            case _ => ;
+            case _ => ()
           }
-        case _ => ;
+        case _ => ()
       }
 
   def commonDisabledBehavior: Receive = checkBehavior
