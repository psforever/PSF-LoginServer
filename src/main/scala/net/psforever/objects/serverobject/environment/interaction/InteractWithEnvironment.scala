--- conflicted
+++ resolved
@@ -225,13 +225,8 @@
                allow: Boolean
              ): Set[PieceOfEnvironment] = {
     val interactions = obj.interaction().collectFirst { case inter: InteractWithEnvironment => inter.Interactions }
-<<<<<<< HEAD
     if (obj.Position != Vector3.Zero && allow) {
-      val env = InteractWithEnvironment.checkAllEnvironmentInteractions(obj, sector)
-=======
-    if (allow) {
       val bodies = InteractWithEnvironment.checkAllEnvironmentInteractions(obj, sector)
->>>>>>> b8da7e49
       val (in, out) = existing.partition(body => InteractWithEnvironment.checkSpecificEnvironmentInteraction(zone, body, obj).nonEmpty)
       val inAttrs = bodies.map(_.attribute)
       out
