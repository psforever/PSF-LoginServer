--- conflicted
+++ resolved
@@ -3049,13 +3049,8 @@
         tplayer.Actor ! Player.Die()
       } else {
         //properly logged in
-<<<<<<< HEAD
-        AvatarActor.savePlayerData(player)
-        sessionData.displayCharSavedMsgThenRenewTimer(
-=======
         AvatarActor.savePlayerData(tplayer)
         sessionLogic.general.displayCharSavedMsgThenRenewTimer(
->>>>>>> cacb9ad1
           Config.app.game.savedMsg.short.fixed,
           Config.app.game.savedMsg.short.variable
         )
@@ -3078,38 +3073,21 @@
             }
           })
         }
-<<<<<<< HEAD
         setAvatar = true
         player.allowInteraction = true
         upstreamMessageCount = 0
-        if (
+        if (!setAvatar && tplayer.spectator) {
+          context.self ! SessionActor.SetMode(SpectatorMode) //should reload spectator status
+        } else if (
           !account.gm && /* gm's are excluded */
             Config.app.game.promotion.active && /* play versus progress system must be active */
             BattleRank.withExperience(tplayer.avatar.bep).value <= Config.app.game.promotion.broadcastBattleRank && /* must be below a certain battle rank */
-            avatar.scorecard.Lives.isEmpty && /* first life after login */
-            avatar.scorecard.CurrentLife.prior.isEmpty && /* no revives */
-            player.History.size == 1 /* did nothing but come into existence */
+            tavatar.scorecard.Lives.isEmpty && /* first life after login */
+            tavatar.scorecard.CurrentLife.prior.isEmpty && /* no revives */
+            tplayer.History.size == 1 /* did nothing but come into existence */
         ) {
           ZoningOperations.reportProgressionSystem(context.self)
         }
-=======
-        if (!setAvatar && tplayer.spectator) {
-          context.self ! SessionActor.SetMode(SpectatorMode) //should reload spectator status
-        }
-      }
-      upstreamMessageCount = 0
-      player.allowInteraction = true
-      setAvatar = true
-      if (
-        !account.gm && /* gm's are excluded */
-          Config.app.game.promotion.active && /* play versus progress system must be active */
-          BattleRank.withExperience(tplayer.avatar.bep).value <= Config.app.game.promotion.broadcastBattleRank && /* must be below a certain battle rank */
-          tavatar.scorecard.Lives.isEmpty && /* first life after login */
-          tavatar.scorecard.CurrentLife.prior.isEmpty && /* no revives */
-          tplayer.History.size == 1 /* did nothing but come into existence */
-      ) {
-        ZoningOperations.reportProgressionSystem(context.self)
->>>>>>> cacb9ad1
       }
     }
 
