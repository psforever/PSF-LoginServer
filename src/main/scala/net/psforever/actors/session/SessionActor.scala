package net.psforever.actors.session

import akka.actor.typed.receptionist.Receptionist
import akka.actor.typed.scaladsl.adapter._
import akka.actor.{Actor, ActorRef, Cancellable, MDCContextAware, typed}
import akka.pattern.ask
import akka.util.Timeout
import net.psforever.actors.net.MiddlewareActor
import net.psforever.actors.zone.ZoneActor
import net.psforever.login.WorldSession._
import net.psforever.objects._
import net.psforever.objects.avatar._
import net.psforever.objects.ballistics._
import net.psforever.objects.ce._
import net.psforever.objects.definition._
import net.psforever.objects.definition.converter.{CorpseConverter, DestroyedVehicleConverter}
import net.psforever.objects.entity.{SimpleWorldEntity, WorldEntity}
import net.psforever.objects.equipment._
import net.psforever.objects.guid._
import net.psforever.objects.inventory.{Container, InventoryItem}
import net.psforever.objects.locker.LockerContainer
import net.psforever.objects.serverobject.affinity.FactionAffinity
import net.psforever.objects.serverobject.containable.Containable
import net.psforever.objects.serverobject.deploy.Deployment
import net.psforever.objects.serverobject.doors.Door
import net.psforever.objects.serverobject.generator.Generator
import net.psforever.objects.serverobject.hackable.Hackable
import net.psforever.objects.serverobject.llu.CaptureFlag
import net.psforever.objects.serverobject.locks.IFFLock
import net.psforever.objects.serverobject.mblocker.Locker
import net.psforever.objects.serverobject.mount.Mountable
import net.psforever.objects.serverobject.pad.VehicleSpawnPad
import net.psforever.objects.serverobject.resourcesilo.ResourceSilo
import net.psforever.objects.serverobject.structures.{Amenity, Building, StructureType, WarpGate}
import net.psforever.objects.serverobject.terminals._
import net.psforever.objects.serverobject.terminals.capture.CaptureTerminal
import net.psforever.objects.serverobject.terminals.implant.ImplantTerminalMech
import net.psforever.objects.serverobject.tube.SpawnTube
import net.psforever.objects.serverobject.turret.{FacilityTurret, WeaponTurret}
import net.psforever.objects.serverobject.zipline.ZipLinePath
import net.psforever.objects.serverobject.{CommonMessages, PlanetSideServerObject}
import net.psforever.objects.teamwork.Squad
import net.psforever.objects.vehicles.Utility.InternalTelepad
import net.psforever.objects.vehicles._
import net.psforever.objects.vital._
import net.psforever.objects.vital.base._
import net.psforever.objects.vital.etc.ExplodingEntityReason
import net.psforever.objects.vital.interaction.DamageInteraction
import net.psforever.objects.vital.projectile.ProjectileReason
import net.psforever.objects.zones._
import net.psforever.objects.zones.blockmap.{BlockMap, BlockMapEntity}
import net.psforever.packet._
import net.psforever.packet.game.PlanetsideAttributeEnum.PlanetsideAttributeEnum
import net.psforever.packet.game.objectcreate._
import net.psforever.packet.game.{HotSpotInfo => PacketHotSpotInfo, _}
import net.psforever.services.ServiceManager.{Lookup, LookupResult}
import net.psforever.services.account.{AccountPersistenceService, PlayerToken, ReceiveAccountData, RetrieveAccountData}
import net.psforever.services.avatar.{AvatarAction, AvatarResponse, AvatarServiceMessage, AvatarServiceResponse}
import net.psforever.services.chat.ChatService
import net.psforever.services.galaxy.{GalaxyAction, GalaxyResponse, GalaxyServiceMessage, GalaxyServiceResponse}
import net.psforever.services.local.support.{CaptureFlagManager, HackCaptureActor}
import net.psforever.services.local.{LocalAction, LocalResponse, LocalServiceMessage, LocalServiceResponse}
import net.psforever.services.properties.PropertyOverrideManager
import net.psforever.services.teamwork.{SquadResponse, SquadServiceMessage, SquadServiceResponse, SquadAction => SquadServiceAction}
import net.psforever.services.hart.HartTimer
import net.psforever.services.vehicle.{VehicleAction, VehicleResponse, VehicleServiceMessage, VehicleServiceResponse}
import net.psforever.services.{RemoverActor, Service, ServiceManager, InterstellarClusterService => ICS}
import net.psforever.types._
import net.psforever.util.{Config, DefinitionUtil}
import net.psforever.zones.Zones
import org.joda.time.LocalDateTime
import org.log4s.MDC

import scala.collection.mutable
import scala.concurrent.ExecutionContext.Implicits.global
import scala.concurrent.duration._
import scala.concurrent.{Await, Future}
import scala.util.Success

object SessionActor {
  sealed trait Command

  final case class ResponseToSelf(pkt: PlanetSideGamePacket)

  private final case class PokeClient()
  private final case class ServerLoaded()
  private final case class NewPlayerLoaded(tplayer: Player)
  private final case class PlayerLoaded(tplayer: Player)
  private final case class PlayerFailedToLoad(tplayer: Player)

  private final case class SetCurrentAvatar(tplayer: Player, max_attempts: Int, attempt: Int = 0)

  final case class SendResponse(packet: PlanetSidePacket) extends Command

  final case class SetSpeed(speed: Float) extends Command

  final case class SetFlying(flying: Boolean) extends Command

  final case class SetSpectator(spectator: Boolean) extends Command

  final case class SetZone(zoneId: String, position: Vector3) extends Command

  final case class SetPosition(position: Vector3) extends Command

  final case class SetConnectionState(connectionState: Int) extends Command

  final case class SetSilenced(silenced: Boolean) extends Command

  final case class SetAvatar(avatar: Avatar) extends Command

  final case class Recall() extends Command

  final case class InstantAction() extends Command

  final case class Quit() extends Command

  final case class Suicide() extends Command

  final case class Kick(player: Player, time: Option[Long] = None) extends Command

  final case class UseCooldownRenewed(definition: BasicDefinition, time: LocalDateTime) extends Command

  /**
    * The message that progresses some form of user-driven activity with a certain eventual outcome
    * and potential feedback per cycle.
    * @param delta how much the progress value changes each tick, which will be treated as a percentage;
    *              must be a positive value
    * @param completionAction a finalizing action performed once the progress reaches 100(%)
    * @param tickAction an action that is performed for each increase of progress
    * @param tickTime how long between each `tickAction` (ms);
    *                 defaults to 250 milliseconds
    */
  final case class ProgressEvent(
      delta: Float,
      completionAction: () => Unit,
      tickAction: Float => Boolean,
      tickTime: Long = 250
  )

  private final val zoningCountdownMessages: Seq[Int] = Seq(5, 10, 20)

  protected final case class SquadUIElement(
      name: String,
      index: Int,
      zone: Int,
      health: Int,
      armor: Int,
      position: Vector3
  )

  private final case class NtuCharging(tplayer: Player, vehicle: Vehicle)

  private final case class NtuDischarging(tplayer: Player, vehicle: Vehicle, silo_guid: PlanetSideGUID)

  private final case class FinalizeDeployable(
      obj: Deployable,
      tool: ConstructionItem,
      index: Int
  )

  private final case class LoadedRemoteProjectile(projectile_guid: PlanetSideGUID, projectile: Option[Projectile])
}

class SessionActor(middlewareActor: typed.ActorRef[MiddlewareActor.Command], connectionId: String, sessionId: Long)
    extends Actor
    with MDCContextAware {

  import SessionActor._

  MDC("connectionId") = connectionId

  private[this] val log                                              = org.log4s.getLogger
  var avatarActor: typed.ActorRef[AvatarActor.Command]               = context.spawnAnonymous(AvatarActor(context.self))
  var chatActor: typed.ActorRef[ChatActor.Command]                   = context.spawnAnonymous(ChatActor(context.self, avatarActor))
  var accountIntermediary: ActorRef                                  = Default.Actor
  var accountPersistence: ActorRef                                   = Default.Actor
  var galaxyService: ActorRef                                        = Default.Actor
  var squadService: ActorRef                                         = Default.Actor
  var propertyOverrideManager: ActorRef                              = Default.Actor
  var cluster: typed.ActorRef[ICS.Command]                           = Default.Actor
  var _session: Session                                              = Session()
  var progressBarValue: Option[Float]                                = None
  var shooting: Option[PlanetSideGUID]                               = None //ChangeFireStateMessage_Start
  var prefire: Option[PlanetSideGUID]                                = None //if WeaponFireMessage precedes ChangeFireStateMessage_Start
  var shootingStart: Long                                            = 0
  var shootingStop: Long                                             = 0
  var shotsWhileDead: Int                                            = 0
  var accessedContainer: Option[PlanetSideGameObject with Container] = None
  var connectionState: Int                                           = 25
  var flying: Boolean                                                = false
  var loadConfZone: Boolean                                          = false
  var noSpawnPointHere: Boolean                                      = false
  var usingMedicalTerminal: Option[PlanetSideGUID]                   = None
  var serverVehicleControlVelocity: Option[Int]                      = None
  var deadState: DeadState.Value                                     = DeadState.Dead
  val projectiles: Array[Option[Projectile]] =
    Array.fill[Option[Projectile]](Projectile.rangeUID - Projectile.baseUID)(None)
  val projectilesToCleanUp: Array[Boolean]                            = Array.fill[Boolean](Projectile.rangeUID - Projectile.baseUID)(false)
  var drawDeloyableIcon: PlanetSideGameObject with Deployable => Unit = RedrawDeployableIcons
  var updateSquad: () => Unit                                         = NoSquadUpdates
  var recentTeleportAttempt: Long                                     = 0
  var lastTerminalOrderFulfillment: Boolean                           = true
  var kitToBeUsed: Option[PlanetSideGUID]                             = None
  var shiftPosition: Option[Vector3]                                  = None
  var shiftOrientation: Option[Vector3]                               = None
  var nextSpawnPoint: Option[SpawnPoint]                              = None
  var setupAvatarFunc: () => Unit                                     = AvatarCreate
  var setCurrentAvatarFunc: Player => Unit                            = SetCurrentAvatarNormally
  var persist: () => Unit                                             = NoPersistence
  var specialItemSlotGuid: Option[PlanetSideGUID] =
    None // If a special item (e.g. LLU) has been attached to the player the GUID should be stored here, or cleared when dropped, since the drop hotkey doesn't send the GUID of the object to be dropped.

  /**
    * used during zone transfers to maintain reference to seated vehicle (which does not yet exist in the new zone)
    * used during intrazone gate transfers, but not in a way distinct from prior zone transfer procedures
    * should only be set during the transient period when moving between one spawn point and the next
    * leaving set prior to a subsequent transfers may cause unstable vehicle associations, with memory leak potential
    */
  var interstellarFerry: Option[Vehicle] = None

  /**
    * used during zone transfers for cleanup to refer to the vehicle that instigated a transfer
    * "top level" is the carrier in a carrier/ferried association or a projected carrier/(ferried carrier)/ferried association
    * inherited from parent (carrier) to child (ferried) through the `TransferPassenger` message
    * the old-zone unique identifier for the carrier
    * no harm should come from leaving the field set to an old unique identifier value after the transfer period
    */
  var interstellarFerryTopLevelGUID: Option[PlanetSideGUID] = None
  val squadUI: mutable.LongMap[SquadUIElement]              = new mutable.LongMap[SquadUIElement]()
  var squad_supplement_id: Int                              = 0

  /**
    * When joining or creating a squad, the original state of the avatar's internal LFS variable is blanked.
    * This `WorldSessionActor`-local variable is then used to indicate the ongoing state of the LFS UI component,
    * now called "Looking for Squad Member."
    * Only the squad leader may toggle the LFSM marquee.
    * Upon leaving or disbanding a squad, this value is made false.
    * Control switching between the `Avatar`-local and the `WorldSessionActor`-local variable is contingent on `squadUI` being populated.
    */
  var lfsm: Boolean                       = false
  var squadSetup: () => Unit              = FirstTimeSquadSetup
  var squadUpdateCounter: Int             = 0
  val queuedSquadActions: Seq[() => Unit] = Seq(SquadUpdates, NoSquadUpdates, NoSquadUpdates, NoSquadUpdates)

  /** Upstream message counter<br>
    * Checks for server acknowledgement of the following messages in the following conditions:<br>
    *   `PlayerStateMessageUpstream` (infantry)<br>
    *   `VehicleStateMessage` (driver mount only)<br>
    *   `ChildObjectStateMessage` (any gunner mount that is not the driver)<br>
    *   `KeepAliveMessage` (any passenger mount that is not the driver)<br>
    * As they should arrive roughly every 250 milliseconds this allows for a very crude method of scheduling tasks up to four times per second
    */
  var upstreamMessageCount: Int                                              = 0
  var zoningType: Zoning.Method.Value                                        = Zoning.Method.None
  var zoningChatMessageType: ChatMessageType                                 = ChatMessageType.CMT_QUIT
  var zoningStatus: Zoning.Status.Value                                      = Zoning.Status.None
  var zoningCounter: Int                                                     = 0
  var instantActionFallbackDestination: Option[Zoning.InstantAction.Located] = None
  lazy val unsignedIntMaxValue: Long                                         = Int.MaxValue.toLong * 2L + 1L
  var serverTime: Long                                                       = 0
  var amsSpawnPoints: List[SpawnPoint]                                       = Nil

  /** a flag for the zone having finished loading during zoning
    * `None` when no zone is loaded
    * `Some(true)` when a zone has successfully loaded
    * `Some(false)` when the loading process has failed or was executed but did not complete for some reason
    */
  var zoneLoaded: Option[Boolean] = None

  /** a flag that forces the current zone to reload itself during a zoning operation */
  var zoneReload: Boolean                            = false
  var interimUngunnedVehicle: Option[PlanetSideGUID] = None
  var interimUngunnedVehicleSeat: Option[Int]        = None
  var keepAliveFunc: () => Unit                      = KeepAlivePersistenceInitial
  var setAvatar: Boolean                             = false
  var turnCounterFunc: PlanetSideGUID => Unit        = TurnCounterDuringInterim
  var waypointCooldown: Long = 0L

  var clientKeepAlive: Cancellable   = Default.Cancellable
  var progressBarUpdate: Cancellable = Default.Cancellable
  var reviveTimer: Cancellable       = Default.Cancellable
  var respawnTimer: Cancellable      = Default.Cancellable
  var zoningTimer: Cancellable       = Default.Cancellable

  def session: Session = _session

  def session_=(session: Session): Unit = {
    // TODO use Topic
    chatActor ! ChatActor.SetSession(session)
    avatarActor ! AvatarActor.SetSession(session)
    _session = session
  }

  def account: Account = _session.account

  def continent: Zone = _session.zone // TODO continent -> zone
  def player: Player  = _session.player

  def avatar: Avatar = _session.avatar

  val serviceManager = ServiceManager.serviceManager
  serviceManager ! Lookup("accountIntermediary")
  serviceManager ! Lookup("accountPersistence")
  serviceManager ! Lookup("galaxy")
  serviceManager ! Lookup("squad")
  serviceManager ! Lookup("propertyOverrideManager")

  ServiceManager.receptionist ! Receptionist.Find(
    ICS.InterstellarClusterServiceKey,
    context.self
  )

  override def postStop(): Unit = {
    //normally, the player avatar persists a minute or so after disconnect; we are subject to the SessionReaper
    clientKeepAlive.cancel()
    progressBarUpdate.cancel()
    reviveTimer.cancel()
    respawnTimer.cancel()
    galaxyService ! Service.Leave()
    continent.AvatarEvents ! Service.Leave()
    continent.LocalEvents ! Service.Leave()
    continent.VehicleEvents ! Service.Leave()

    if (avatar != null) {
      //TODO put any temporary values back into the avatar
      squadService ! Service.Leave(Some(s"${avatar.faction}"))
      if (player != null && player.HasGUID) {
        prefire.orElse(shooting) match {
          case Some(guid) =>
            continent.AvatarEvents ! AvatarServiceMessage(
              continent.id,
              AvatarAction.ChangeFireState_Stop(player.GUID, guid)
            )
          case None => ;
        }
      }
    }
    // when going from classic -> typed this seems necessary
    context.stop(avatarActor)
    context.stop(chatActor)
  }

  def ValidObject(id: Int): Option[PlanetSideGameObject] = ValidObject(Some(PlanetSideGUID(id)))

  def ValidObject(id: PlanetSideGUID): Option[PlanetSideGameObject] = ValidObject(Some(id))

  def ValidObject(id: Option[PlanetSideGUID]): Option[PlanetSideGameObject] =
    continent.GUID(id) match {
      case Some(obj: LocalProjectile) =>
        FindProjectileEntry(id.get)

      case Some(_: LocalLockerItem) =>
        player.avatar.locker.Inventory.hasItem(id.get) match {
          case out @ Some(_) =>
            out
          case None =>
            //delete stale entity reference from client
            log.warn(
              s"ValidObject - ${player.Name} has an invalid GUID ${id.get.guid}, believing it in ${player.Sex.possessive} locker"
            )
            sendResponse(ObjectDeleteMessage(id.get, 0))
            None
        }

      case Some(obj) if obj.HasGUID && obj.GUID != id.get =>
        log.error(
          s"ValidObject: ${player.Name} found an object that isn't the one ${player.Sex.pronounSubject} thought it was in zone ${continent.id}"
        )
        log.debug(
          s"ValidObject: potentially fatal error in ${continent.id} - requested ${id.get}, got ${obj.Definition.Name} with ${obj.GUID}; GUID mismatch"
        )
        None

      case out @ Some(obj) if obj.HasGUID =>
        out

      case None if !id.contains(PlanetSideGUID(0)) =>
        //delete stale entity reference from client
        log.error(s"${player.Name} has an invalid reference to GUID ${id.get.guid} in zone ${continent.id}")
        sendResponse(ObjectDeleteMessage(id.get, 0))
        None

      case _ =>
        None
    }

  def receive: Receive = {
    case LookupResult("accountIntermediary", endpoint) =>
      accountIntermediary = endpoint
    case LookupResult("accountPersistence", endpoint) =>
      accountPersistence = endpoint
    case LookupResult("galaxy", endpoint) =>
      galaxyService = endpoint
    case LookupResult("squad", endpoint) =>
      squadService = endpoint
    case LookupResult("propertyOverrideManager", endpoint) =>
      propertyOverrideManager = endpoint

    case ICS.InterstellarClusterServiceKey.Listing(listings) =>
      cluster = listings.head

    // Avatar subscription update
    case avatar: Avatar =>
    /*
      log.info(s"new Avatar ${avatar.id}")
      if (session.player != null) session.player.avatar = avatar
      session = session.copy(avatar = avatar)
     */

    case SetAvatar(avatar) =>
      if (session.player != null) session.player.avatar = avatar
      session = session.copy(avatar = avatar)
      LivePlayerList.Update(avatar.id, avatar)

    case AvatarActor.AvatarResponse(avatar) =>
      session = session.copy(avatar = avatar)
      accountPersistence ! AccountPersistenceService.Login(avatar.name)

    case AvatarActor.AvatarLoginResponse(avatar) =>
      session = session.copy(avatar = avatar)
      Deployables.InitializeDeployableQuantities(avatar)
      cluster ! ICS.FilterZones(_ => true, context.self)

    case packet: PlanetSideGamePacket =>
      handleGamePkt(packet)

    case PokeClient() =>
      sendResponse(KeepAliveMessage())

    case AvatarServiceResponse(toChannel, guid, reply) =>
      HandleAvatarServiceResponse(toChannel, guid, reply)

    case SendResponse(packet) =>
      sendResponse(packet)

    case SetSpeed(speed) =>
      session = session.copy(speed = speed)

    case SetFlying(_flying) =>
      session = session.copy(flying = _flying)

    case SetSpectator(spectator) =>
      session.player.spectator = spectator

    case Recall() =>
      player.ZoningRequest = Zoning.Method.Recall
      zoningType = Zoning.Method.Recall
      zoningChatMessageType = ChatMessageType.CMT_RECALL
      zoningStatus = Zoning.Status.Request
      beginZoningCountdown(() => {
        cluster ! ICS.GetRandomSpawnPoint(
          Zones.sanctuaryZoneNumber(player.Faction),
          player.Faction,
          Seq(SpawnGroup.Sanctuary),
          context.self
        )
      })

    case InstantAction() =>
      player.ZoningRequest = Zoning.Method.InstantAction
      zoningType = Zoning.Method.InstantAction
      zoningChatMessageType = ChatMessageType.CMT_INSTANTACTION
      zoningStatus = Zoning.Status.Request
      /* TODO no ask or adapters from classic to typed so this logic is happening in SpawnPointResponse
      implicit val timeout = Timeout(1 seconds)
      val future =
        ask(cluster.toClassic, ICS.GetInstantActionSpawnPoint(player.Faction, context.self))
          .mapTo[ICS.SpawnPointResponse]
      Await.result(future, 2 second) match {
        case ICS.SpawnPointResponse(None) =>
          sendResponse(
            ChatMsg(ChatMessageType.CMT_INSTANTACTION, false, "", "@InstantActionNoHotspotsAvailable", None)
          )
        case ICS.SpawnPointResponse(Some(_)) =>
          beginZoningCountdown(() => {
            cluster ! ICS.GetInstantActionSpawnPoint(player.Faction, context.self)
          })
      }

      beginZoningCountdown(() => {
        cluster ! ICS.GetInstantActionSpawnPoint(player.Faction, context.self)
      })
       */
      cluster ! ICS.GetInstantActionSpawnPoint(player.Faction, context.self)

    case Quit() =>
      //priority is given to quit over other zoning methods
      if (session.zoningType == Zoning.Method.InstantAction || session.zoningType == Zoning.Method.Recall) {
        CancelZoningProcessWithDescriptiveReason("cancel")
      }
      player.ZoningRequest = Zoning.Method.Quit
      zoningType = Zoning.Method.Quit
      zoningChatMessageType = ChatMessageType.CMT_QUIT
      zoningStatus = Zoning.Status.Request
      beginZoningCountdown(() => {
        log.info(s"Good-bye, ${player.Name}")
        ImmediateDisconnect()
      })

    case Suicide() =>
      suicide(player)

    case Kick(player, time) =>
      AdministrativeKick(player)
      accountPersistence ! AccountPersistenceService.Kick(player.Name, time)

    case SetZone(zoneId, position) =>
      if (serverVehicleControlVelocity.isEmpty) {
        PlayerActionsToCancel()
        continent.GUID(player.VehicleSeated) match {
          case Some(vehicle : Vehicle) if vehicle.MountedIn.isEmpty =>
            vehicle.PassengerInSeat(player) match {
              case Some(0) =>
                deadState = DeadState.Release // cancel movement updates
                vehicle.Position = position
                LoadZonePhysicalSpawnPoint(zoneId, position, Vector3.Zero, 0 seconds, None)
              case _ => // not seated as the driver, in which case we can't move
            }
          case None =>
            deadState = DeadState.Release // cancel movement updates
            player.Position = position
            // continent.AvatarEvents ! AvatarServiceMessage(continent.Id, AvatarAction.ObjectDelete(player.GUID, player.GUID))
            LoadZonePhysicalSpawnPoint(zoneId, position, Vector3.Zero, 0 seconds, None)
          case _ => // seated in something that is not a vehicle or the vehicle is cargo, in which case we can't move
        }
      }

    case SetPosition(position) =>
      if (serverVehicleControlVelocity.isEmpty) {
        PlayerActionsToCancel()
        continent.GUID(player.VehicleSeated) match {
          case Some(vehicle : Vehicle) if vehicle.MountedIn.isEmpty =>
            vehicle.PassengerInSeat(player) match {
              case Some(0) =>
                deadState = DeadState.Release // cancel movement updates
                vehicle.Position = position
                LoadZonePhysicalSpawnPoint(continent.id, position, Vector3.z(vehicle.Orientation.z), 0 seconds, None)
              case _ => // not seated as the driver, in which case we can't move
            }
          case None =>
            deadState = DeadState.Release // cancel movement updates
            player.Position = position
            sendResponse(PlayerStateShiftMessage(ShiftState(0, position, player.Orientation.z, None)))
            deadState = DeadState.Alive // must be set here
          case _ => // seated in something that is not a vehicle or the vehicle is cargo, in which case we can't move
        }
      }

    case SetConnectionState(state) =>
      connectionState = state

    case SetSilenced(silenced) =>
      player.silenced = silenced

    case UseCooldownRenewed(definition, _) =>
      definition match {
        case _: KitDefinition =>
          kitToBeUsed = None
        case _ => ;
      }

    case CommonMessages.Progress(rate, finishedAction, stepAction) =>
      if (progressBarValue.isEmpty) {
        progressBarValue = Some(-rate)
        self ! ProgressEvent(rate, finishedAction, stepAction)
      }

    case ProgressEvent(delta, finishedAction, stepAction, tick) =>
      HandleProgressChange(delta, finishedAction, stepAction, tick)

    case GalaxyServiceResponse(_, reply) =>
      reply match {
        case GalaxyResponse.HotSpotUpdate(zone_index, priority, hot_spot_info) =>
          sendResponse(
            HotSpotUpdateMessage(
              zone_index,
              priority,
              hot_spot_info.map { spot => PacketHotSpotInfo(spot.DisplayLocation.x, spot.DisplayLocation.y, 40) }
            )
          )
        case GalaxyResponse.MapUpdate(msg) =>
          sendResponse(msg)

        case GalaxyResponse.FlagMapUpdate(msg) =>
          sendResponse(msg)

        case GalaxyResponse.TransferPassenger(temp_channel, vehicle, vehicle_to_delete, manifest) =>
          val playerName = player.Name
          log.debug(s"TransferPassenger: $playerName received the summons to transfer to ${vehicle.Zone.id} ...")
          (manifest.passengers.find { _.name.equals(playerName) } match {
            case Some(entry) if vehicle.Seats(entry.mount).occupant.isEmpty =>
              player.VehicleSeated = None
              vehicle.Seats(entry.mount).mount(player)
              player.VehicleSeated = vehicle.GUID
              Some(vehicle)
            case Some(entry) if vehicle.Seats(entry.mount).occupant.contains(player) =>
              Some(vehicle)
            case Some(entry) =>
              log.warn(
                s"TransferPassenger: $playerName tried to mount seat ${entry.mount} during summoning, but it was already occupied, and ${player.Sex.pronounSubject} was rebuked"
              )
              None
            case None =>
              //log.warn(s"TransferPassenger: $playerName is missing from the manifest of a summoning ${vehicle.Definition.Name} from ${vehicle.Zone.id}")
              None
          }).orElse {
            manifest.cargo.find { _.name.equals(playerName) } match {
              case Some(entry) =>
                vehicle.CargoHolds(entry.mount).occupant match {
                  case out @ Some(cargo) if cargo.Seats(0).occupants.exists(_.Name.equals(playerName)) =>
                    out
                  case _ =>
                    None
                }
              case None =>
                None
            }
          } match {
            case Some(v: Vehicle) =>
              galaxyService ! Service.Leave(Some(temp_channel)) //temporary vehicle-specific channel (see above)
              deadState = DeadState.Release
              sendResponse(AvatarDeadStateMessage(DeadState.Release, 0, 0, player.Position, player.Faction, true))
              interstellarFerry = Some(v) //on the other continent and registered to that continent's GUID system
              LoadZonePhysicalSpawnPoint(v.Continent, v.Position, v.Orientation, 1 seconds, None)
            case _ =>
              interstellarFerry match {
                case None =>
                  galaxyService ! Service.Leave(Some(temp_channel)) //no longer being transferred between zones
                  interstellarFerryTopLevelGUID = None
                case Some(_) => ;
                //wait patiently
              }
          }
      }

    case LocalServiceResponse(toChannel, guid, reply) =>
      HandleLocalServiceResponse(toChannel, guid, reply)

    case Mountable.MountMessages(tplayer, reply) =>
      HandleMountMessages(tplayer, reply)

    case Terminal.TerminalMessage(tplayer, msg, order) =>
      HandleTerminalMessage(tplayer, msg, order)

    case ProximityUnit.Action(term, target) =>
      SelectProximityUnitBehavior(term, target)

    case VehicleServiceResponse(toChannel, guid, reply) =>
      HandleVehicleServiceResponse(toChannel, guid, reply)

    case SquadServiceResponse(_, excluded, response) =>
      if (!excluded.exists(_ == avatar.id)) {
        response match {
          case SquadResponse.ListSquadFavorite(line, task) =>
            sendResponse(SquadDefinitionActionMessage(PlanetSideGUID(0), line, SquadAction.ListSquadFavorite(task)))

          case SquadResponse.InitList(infos) =>
            sendResponse(ReplicationStreamMessage(infos))

          case SquadResponse.UpdateList(infos) if infos.nonEmpty =>
            sendResponse(
              ReplicationStreamMessage(
                6,
                None,
                infos.map {
                  case (index, squadInfo) =>
                    SquadListing(index, squadInfo)
                }.toVector
              )
            )

          case SquadResponse.RemoveFromList(infos) if infos.nonEmpty =>
            sendResponse(
              ReplicationStreamMessage(
                1,
                None,
                infos.map { index =>
                  SquadListing(index, None)
                }.toVector
              )
            )

          case SquadResponse.Detail(guid, detail) =>
            sendResponse(SquadDetailDefinitionUpdateMessage(guid, detail))

          case SquadResponse.AssociateWithSquad(squad_guid) =>
            sendResponse(SquadDefinitionActionMessage(squad_guid, 0, SquadAction.AssociateWithSquad()))

          case SquadResponse.SetListSquad(squad_guid) =>
            sendResponse(SquadDefinitionActionMessage(squad_guid, 0, SquadAction.SetListSquad()))

          case SquadResponse.Membership(request_type, unk1, unk2, charId, opt_char_id, player_name, unk5, unk6) =>
            val name = request_type match {
              case SquadResponseType.Invite if unk5 =>
                //player_name is our name; the name of the player indicated by unk3 is needed
                LivePlayerList.WorldPopulation({ case (_, a: Avatar) => charId == a.id }).headOption match {
                  case Some(player) =>
                    player.name
                  case None =>
                    player_name
                }
              case _ =>
                player_name
            }
            sendResponse(SquadMembershipResponse(request_type, unk1, unk2, charId, opt_char_id, name, unk5, unk6))

          case SquadResponse.WantsSquadPosition(_, name) =>
            sendResponse(
              ChatMsg(
                ChatMessageType.CMT_SQUAD,
                true,
                name,
                s"\\#6 would like to join your squad. (respond with \\#3/accept\\#6 or \\#3/reject\\#6)",
                None
              )
            )

          case SquadResponse.Join(squad, positionsToUpdate, toChannel) =>
            val leader              = squad.Leader
            val membershipPositions = positionsToUpdate map squad.Membership.zipWithIndex
            membershipPositions.find({ case (member, _) => member.CharId == avatar.id }) match {
              case Some((ourMember, ourIndex)) =>
                //we are joining the squad
                //load each member's entry (our own too)
                squad_supplement_id = squad.GUID.guid + 1
                membershipPositions.foreach {
                  case (member, index) =>
                    sendResponse(
                      SquadMemberEvent.Add(
                        squad_supplement_id,
                        member.CharId,
                        index,
                        member.Name,
                        member.ZoneId,
                        unk7 = 0
                      )
                    )
                    squadUI(member.CharId) =
                      SquadUIElement(member.Name, index, member.ZoneId, member.Health, member.Armor, member.Position)
                }
                //repeat our entry
                sendResponse(
                  SquadMemberEvent.Add(
                    squad_supplement_id,
                    ourMember.CharId,
                    ourIndex,
                    ourMember.Name,
                    ourMember.ZoneId,
                    unk7 = 0
                  )
                )
                val playerGuid = player.GUID
                //turn lfs off
                val factionChannel = s"${player.Faction}"
                if (avatar.lookingForSquad) {
                  avatarActor ! AvatarActor.SetLookingForSquad(false)
                }
                //squad colors
                GiveSquadColorsInZone()
                continent.AvatarEvents ! AvatarServiceMessage(
                  factionChannel,
                  AvatarAction.PlanetsideAttribute(playerGuid, 31, squad_supplement_id)
                )
                //associate with member position in squad
                sendResponse(PlanetsideAttributeMessage(playerGuid, 32, ourIndex))
                //a finalization? what does this do?
                sendResponse(SquadDefinitionActionMessage(squad.GUID, 0, SquadAction.Unknown(18)))
                updateSquad = PeriodicUpdatesWhenEnrolledInSquad
                chatActor ! ChatActor.JoinChannel(ChatService.ChatChannel.Squad(squad.GUID))
              case _ =>
                //other player is joining our squad
                //load each member's entry
                GiveSquadColorsInZone(
                  membershipPositions.map {
                    case (member, index) =>
                      val charId = member.CharId
                      sendResponse(
                        SquadMemberEvent.Add(squad_supplement_id, charId, index, member.Name, member.ZoneId, unk7 = 0)
                      )
                      squadUI(charId) =
                        SquadUIElement(member.Name, index, member.ZoneId, member.Health, member.Armor, member.Position)
                      charId
                  }
                )
            }
            //send an initial dummy update for map icon(s)
            sendResponse(
              SquadState(
                PlanetSideGUID(squad_supplement_id),
                membershipPositions
                  .filterNot { case (member, _) => member.CharId == avatar.id }
                  .map {
                    case (member, _) =>
                      SquadStateInfo(
                        member.CharId,
                        member.Health,
                        member.Armor,
                        member.Position,
                        2,
                        2,
                        false,
                        429,
                        None,
                        None
                      )
                  }
              )
            )

          case SquadResponse.Leave(squad, positionsToUpdate) =>
            positionsToUpdate.find({ case (member, _) => member == avatar.id }) match {
              case Some((ourMember, ourIndex)) =>
                //we are leaving the squad
                //remove each member's entry (our own too)
                positionsToUpdate.foreach {
                  case (member, index) =>
                    sendResponse(SquadMemberEvent.Remove(squad_supplement_id, member, index))
                    squadUI.remove(member)
                }
                //uninitialize
                val playerGuid = player.GUID
                sendResponse(SquadMemberEvent.Remove(squad_supplement_id, ourMember, ourIndex)) //repeat of our entry
                sendResponse(PlanetsideAttributeMessage(playerGuid, 31, 0))                     //disassociate with squad?
                continent.AvatarEvents ! AvatarServiceMessage(
                  s"${player.Faction}",
                  AvatarAction.PlanetsideAttribute(playerGuid, 31, 0)
                )
                sendResponse(
                  PlanetsideAttributeMessage(playerGuid, 32, 0)
                )                                                                     //disassociate with member position in squad?
                sendResponse(PlanetsideAttributeMessage(playerGuid, 34, 4294967295L)) //unknown, perhaps unrelated?
                lfsm = false
                //a finalization? what does this do?
                sendResponse(SquadDefinitionActionMessage(PlanetSideGUID(0), 0, SquadAction.Unknown(18)))
                squad_supplement_id = 0
                squadUpdateCounter = 0
                updateSquad = NoSquadUpdates
                chatActor ! ChatActor.LeaveChannel(ChatService.ChatChannel.Squad(squad.GUID))
              case _ =>
                //remove each member's entry
                GiveSquadColorsInZone(
                  positionsToUpdate.map {
                    case (member, index) =>
                      sendResponse(SquadMemberEvent.Remove(squad_supplement_id, member, index))
                      squadUI.remove(member)
                      member
                  },
                  value = 0
                )
            }

          case SquadResponse.AssignMember(squad, from_index, to_index) =>
            //we've already swapped position internally; now we swap the cards
            SwapSquadUIElements(squad, from_index, to_index)

          case SquadResponse.PromoteMember(squad, char_id, from_index, to_index) =>
            val charId              = player.CharId
            val guid                = player.GUID
            lazy val factionChannel = s"${player.Faction}"
            //are we being demoted?
            if (squadUI(charId).index == 0) {
              //lfsm -> lfs
              if (lfsm) {
                sendResponse(PlanetsideAttributeMessage(guid, 53, 0))
                continent.AvatarEvents ! AvatarServiceMessage(
                  factionChannel,
                  AvatarAction.PlanetsideAttribute(guid, 53, 0)
                )
              }
              lfsm = false
              sendResponse(PlanetsideAttributeMessage(guid, 32, from_index)) //associate with member position in squad
            }
            //are we being promoted?
            else if (charId == char_id) {
              sendResponse(PlanetsideAttributeMessage(guid, 32, 0)) //associate with member position in squad
            }
            continent.AvatarEvents ! AvatarServiceMessage(
              factionChannel,
              AvatarAction.PlanetsideAttribute(guid, 31, squad_supplement_id)
            )
            //we must fix the squad cards backend
            SwapSquadUIElements(squad, from_index, to_index)

          case SquadResponse.UpdateMembers(squad, positions) =>
            val pairedEntries = positions.collect {
              case entry if squadUI.contains(entry.char_id) =>
                (entry, squadUI(entry.char_id))
            }
            //prune entries
            val updatedEntries = pairedEntries
              .collect({
                case (entry, element) if entry.zone_number != element.zone =>
                  //zone gets updated for these entries
                  sendResponse(
                    SquadMemberEvent.UpdateZone(squad_supplement_id, entry.char_id, element.index, entry.zone_number)
                  )
                  squadUI(entry.char_id) =
                    SquadUIElement(element.name, element.index, entry.zone_number, entry.health, entry.armor, entry.pos)
                  entry
                case (entry, element)
                    if entry.health != element.health || entry.armor != element.armor || entry.pos != element.position =>
                  //other elements that need to be updated
                  squadUI(entry.char_id) =
                    SquadUIElement(element.name, element.index, entry.zone_number, entry.health, entry.armor, entry.pos)
                  entry
              })
              .filterNot(_.char_id == avatar.id) //we want to update our backend, but not our frontend
            if (updatedEntries.nonEmpty) {
              sendResponse(
                SquadState(
                  PlanetSideGUID(squad_supplement_id),
                  updatedEntries.map { entry =>
                    SquadStateInfo(entry.char_id, entry.health, entry.armor, entry.pos, 2, 2, false, 429, None, None)
                  }
                )
              )
            }

          case SquadResponse.SquadSearchResults() =>
            //I don't actually know how to return search results
            sendResponse(SquadDefinitionActionMessage(PlanetSideGUID(0), 0, SquadAction.NoSquadSearchResults()))

          case SquadResponse.InitWaypoints(char_id, waypoints) =>
            waypoints.foreach {
              case (waypoint_type, info, unk) =>
                sendResponse(
                  SquadWaypointEvent.Add(
                    squad_supplement_id,
                    char_id,
                    waypoint_type,
                    WaypointEvent(info.zone_number, info.pos, unk)
                  )
                )
            }

          case SquadResponse.WaypointEvent(WaypointEventAction.Add, char_id, waypoint_type, _, Some(info), unk) =>
            sendResponse(
              SquadWaypointEvent.Add(
                squad_supplement_id,
                char_id,
                waypoint_type,
                WaypointEvent(info.zone_number, info.pos, unk)
              )
            )

          case SquadResponse.WaypointEvent(WaypointEventAction.Remove, char_id, waypoint_type, _, _, _) =>
            sendResponse(SquadWaypointEvent.Remove(squad_supplement_id, char_id, waypoint_type))

          case _ => ;
        }
      }

    case Deployment.CanDeploy(obj, state) =>
      if (state == DriveState.Deploying) {
        log.trace(s"DeployRequest: $obj transitioning to deploy state")
      } else if (state == DriveState.Deployed) {
        log.trace(s"DeployRequest: $obj has been Deployed")
      } else {
        CanNotChangeDeployment(obj, state, "incorrect deploy state")
      }

    case Deployment.CanUndeploy(obj, state) =>
      if (state == DriveState.Undeploying) {
        log.trace(s"DeployRequest: $obj transitioning to undeploy state")
      } else if (state == DriveState.Mobile) {
        log.trace(s"DeployRequest: $obj is Mobile")
      } else {
        CanNotChangeDeployment(obj, state, "incorrect undeploy state")
      }

    case Deployment.CanNotChangeDeployment(obj, state, reason) =>
      if (Deployment.CheckForDeployState(state) && !Deployment.AngleCheck(obj)) {
        CanNotChangeDeployment(obj, state, reason = "ground too steep")
      } else {
        CanNotChangeDeployment(obj, state, reason)
      }

    case Zone.Population.PlayerHasLeft(zone, None) =>
      log.trace(s"PlayerHasLeft: ${avatar.name} does not have a body on ${zone.id}")

    case Zone.Population.PlayerHasLeft(zone, Some(tplayer)) =>
      if (tplayer.isAlive) {
        log.info(s"${tplayer.Name} has left zone ${zone.id}")
      }

    case Zone.Population.PlayerCanNotSpawn(zone, tplayer) =>
      log.warn(s"${tplayer.Name} can not spawn in zone ${zone.id}; why?")

    case Zone.Population.PlayerAlreadySpawned(zone, tplayer) =>
      log.warn(s"${tplayer.Name} is already spawned on zone ${zone.id}; is this a clerical error?")

    case ICS.SpawnPointResponse(response) =>
      zoningType match {
        case Zoning.Method.InstantAction if response.isEmpty =>
          CancelZoningProcessWithReason("@InstantActionNoHotspotsAvailable")

        case Zoning.Method.InstantAction if zoningStatus == Zoning.Status.Request =>
          beginZoningCountdown(() => {
            cluster ! ICS.GetInstantActionSpawnPoint(player.Faction, context.self)
          })

        case ztype =>
          if (ztype != Zoning.Method.None) {
            log.warn(
              s"SpawnPointResponse: ${player.Name}'s zoning was not in order at the time a response was received; attempting to guess what ${player.Sex.pronounSubject} wants to do"
            )
          }
          val previousZoningType = zoningType
          CancelZoningProcess()
          PlayerActionsToCancel()
          CancelAllProximityUnits()
          DropSpecialSlotItem()
          continent.Population ! Zone.Population.Release(avatar)
          response match {
            case Some((zone, spawnPoint)) =>
              val obj = continent.GUID(player.VehicleSeated) match {
                case Some(obj: Vehicle) if !obj.Destroyed => obj
                case _                                    => player
              }
              val (pos, ori) = spawnPoint.SpecificPoint(obj)
              if (previousZoningType == Zoning.Method.InstantAction)
                LoadZonePhysicalSpawnPoint(zone.id, pos, ori, respawnTime = 0 seconds, Some(spawnPoint))
              else
                LoadZonePhysicalSpawnPoint(zone.id, pos, ori, CountSpawnDelay(zone.id, spawnPoint, continent.id), Some(spawnPoint))
            case None =>
              log.warn(
                s"SpawnPointResponse: ${player.Name} received no spawn point response when asking InterstellarClusterService; sending home"
              )
              //Thread.sleep(1000) // throttle in case of infinite loop
              RequestSanctuaryZoneSpawn(player, currentZone = 0)
          }
      }

    case ICS.DroppodLaunchDenial(errorCode, _) =>
      sendResponse(DroppodLaunchResponseMessage(errorCode, player.GUID))

    case ICS.DroppodLaunchConfirmation(zone, position) =>
      LoadZoneLaunchDroppod(zone, position)

    case msg @ Zone.Vehicle.HasSpawned(zone, vehicle) => ;

    case msg @ Zone.Vehicle.CanNotSpawn(zone, vehicle, reason) =>
      log.warn(s"${player.Name}'s ${vehicle.Definition.Name} can not spawn in ${zone.id} because $reason")

    case msg @ Zone.Vehicle.HasDespawned(zone, vehicle) => ;

    case msg @ Zone.Vehicle.CanNotDespawn(zone, vehicle, reason) =>
      log.warn(s"${player.Name}'s ${vehicle.Definition.Name} can not deconstruct in ${zone.id} because $reason")

    //!!only dispatched to SessionActor as cleanup if the target deployable was never fully introduced
    case Zone.Deployable.IsDismissed(obj: TurretDeployable) =>
      TaskWorkflow.execute(GUIDTask.unregisterDeployableTurret(continent.GUID, obj))

    //!!only dispatched to SessionActor as cleanup if the target deployable was never fully introduced
    case Zone.Deployable.IsDismissed(obj) =>
      TaskWorkflow.execute(GUIDTask.unregisterObject(continent.GUID, obj))

    case ICS.ZonesResponse(zones) =>
      zones.foreach { zone =>
        val continentNumber = zone.Number
        val popBO           = 0
        //TODO black ops test (partition)
        val popTR = zone.Players.count(_.faction == PlanetSideEmpire.TR)
        val popNC = zone.Players.count(_.faction == PlanetSideEmpire.NC)
        val popVS = zone.Players.count(_.faction == PlanetSideEmpire.VS)

        zone.Buildings.foreach({ case (id, building) => initBuilding(continentNumber, building.MapId, building) })
        sendResponse(ZonePopulationUpdateMessage(continentNumber, 414, 138, popTR, 138, popNC, 138, popVS, 138, popBO))
        if (continentNumber == 11)
          sendResponse(
            ContinentalLockUpdateMessage(continentNumber, PlanetSideEmpire.NC)
          ) // "The NC have captured the NC Sanctuary."
        else if (continentNumber == 12)
          sendResponse(
            ContinentalLockUpdateMessage(continentNumber, PlanetSideEmpire.TR)
          ) // "The TR have captured the TR Sanctuary."
        else if (continentNumber == 13)
          sendResponse(
            ContinentalLockUpdateMessage(continentNumber, PlanetSideEmpire.VS)
          ) // "The VS have captured the VS Sanctuary."
        else sendResponse(ContinentalLockUpdateMessage(continentNumber, PlanetSideEmpire.NEUTRAL))
        //CaptureFlagUpdateMessage()
        //VanuModuleUpdateMessage()
        //ModuleLimitsMessage()
        sendResponse(ZoneInfoMessage(continentNumber, true, 0))
        sendResponse(ZoneLockInfoMessage(continentNumber, false, true))
        sendResponse(ZoneForcedCavernConnectionsMessage(continentNumber, 0))
        sendResponse(
          HotSpotUpdateMessage(
            continentNumber,
            1,
            ZoneHotSpotProjector
              .SpecificHotSpotInfo(player.Faction, zone.HotSpots)
              .map { spot => PacketHotSpotInfo(spot.DisplayLocation.x, spot.DisplayLocation.y, 40) }
          )
        ) //normally set for all zones in bulk; should be fine manually updating per zone like this
      }
      LivePlayerList.Add(avatar.id, avatar)
      //PropertyOverrideMessage

      implicit val timeout = Timeout(1 seconds)
      val future = ask(propertyOverrideManager, PropertyOverrideManager.GetOverridesMessage)
        .mapTo[List[PropertyOverrideMessage.GamePropertyScope]]
      val overrides = Await.result(future, 1 second)

      sendResponse(PropertyOverrideMessage(overrides))

      sendResponse(PlanetsideAttributeMessage(PlanetSideGUID(0), 112, 0)) // disable festive backpacks
      sendResponse(ReplicationStreamMessage(5, Some(6), Vector.empty))    //clear squad list
      sendResponse(FriendsResponse(FriendAction.InitializeFriendList, 0, true, true, Nil))
      sendResponse(FriendsResponse(FriendAction.InitializeIgnoreList, 0, true, true, Nil))
      //the following subscriptions last until character switch/logout
      galaxyService ! Service.Join("galaxy")             //for galaxy-wide messages
      galaxyService ! Service.Join(s"${avatar.faction}") //for hotspots
      squadService ! Service.Join(s"${avatar.faction}")  //channel will be player.Faction
      squadService ! Service.Join(s"${avatar.id}")       //channel will be player.CharId (in order to work with packets)
      player.Zone match {
        case Zone.Nowhere =>
          RequestSanctuaryZoneSpawn(player, currentZone = 0)
        case zone =>
          log.trace(s"ZoneResponse: zone ${zone.id} will now load for ${player.Name}")
          loadConfZone = true
          val oldZone = continent
          session = session.copy(zone = zone)
          //the only zone-level event system subscription necessary before BeginZoningMessage (for persistence purposes)
          continent.AvatarEvents ! Service.Join(player.Name)
          persist()
          oldZone.AvatarEvents ! Service.Leave()
          oldZone.LocalEvents ! Service.Leave()
          oldZone.VehicleEvents ! Service.Leave()
          if (player.isAlive) {
            self ! NewPlayerLoaded(player)
          } else {
            zoneReload = true
            cluster ! ICS.GetNearbySpawnPoint(
              continent.Number,
              player,
              Seq(SpawnGroup.Facility, SpawnGroup.Tower),
              context.self
            )
          }
      }

    case ICS.ZoneResponse(zone) =>
      log.trace(s"ZoneResponse: zone ${zone.get.id} will now load for ${player.Name}")
      loadConfZone = true
      val oldZone = session.zone
      session = session.copy(zone = zone.get)
      //the only zone-level event system subscription necessary before BeginZoningMessage (for persistence purposes)
      continent.AvatarEvents ! Service.Join(player.Name)
      persist()
      oldZone.AvatarEvents ! Service.Leave()
      oldZone.LocalEvents ! Service.Leave()
      oldZone.VehicleEvents ! Service.Leave()
      continent.Population ! Zone.Population.Join(avatar)
      player.avatar = avatar
      interstellarFerry match {
        case Some(vehicle) if vehicle.PassengerInSeat(player).contains(0) =>
          TaskWorkflow.execute(registerDrivenVehicle(vehicle, player))
        case _ =>
          TaskWorkflow.execute(registerNewAvatar(player))
      }

    case NewPlayerLoaded(tplayer) =>
      //new zone
      log.info(s"${tplayer.Name} has spawned into ${session.zone.id}")
      tplayer.avatar = avatar
      session = session.copy(player = tplayer)
      avatarActor ! AvatarActor.CreateImplants()
      avatarActor ! AvatarActor.InitializeImplants()
      //LoadMapMessage causes the client to send BeginZoningMessage, eventually leading to SetCurrentAvatar
      val weaponsEnabled =
        session.zone.map.name != "map11" && session.zone.map.name != "map12" && session.zone.map.name != "map13"
      sendResponse(
        LoadMapMessage(
          session.zone.map.name,
          session.zone.id,
          40100,
          25,
          weaponsEnabled,
          session.zone.map.checksum
        )
      )
      if (isAcceptableNextSpawnPoint()) {
        //important! the LoadMapMessage must be processed by the client before the avatar is created
        setupAvatarFunc()
        //interimUngunnedVehicle should have been setup by setupAvatarFunc, if it is applicable
        turnCounterFunc = interimUngunnedVehicle match {
          case Some(_) =>
            TurnCounterDuringInterimWhileInPassengerSeat
          case None =>
            TurnCounterDuringInterim
        }
        keepAliveFunc = NormalKeepAlive
        upstreamMessageCount = 0
        setAvatar = false
        persist()
      } else {
        //look for different spawn point in same zone
        cluster ! ICS.GetNearbySpawnPoint(
          session.zone.Number,
          tplayer,
          Seq(SpawnGroup.Facility, SpawnGroup.Tower, SpawnGroup.AMS),
          context.self
        )
      }

    case PlayerLoaded(tplayer) =>
      //same zone
      log.info(s"${tplayer.Name} will respawn")
      tplayer.avatar = avatar
      session = session.copy(player = tplayer)
      if (isAcceptableNextSpawnPoint()) {
        //try this spawn point
        setupAvatarFunc()
        //interimUngunnedVehicle should have been setup by setupAvatarFunc, if it is applicable
        turnCounterFunc = interimUngunnedVehicle match {
          case Some(_) =>
            TurnCounterDuringInterimWhileInPassengerSeat
          case None =>
            TurnCounterDuringInterim
        }
        keepAliveFunc = NormalKeepAlive
        upstreamMessageCount = 0
        setAvatar = false
        persist()
      } else {
        //look for different spawn point in same zone
        cluster ! ICS.GetNearbySpawnPoint(
          continent.Number,
          tplayer,
          Seq(SpawnGroup.Facility, SpawnGroup.Tower, SpawnGroup.AMS),
          context.self
        )
      }

    case PlayerFailedToLoad(tplayer) =>
      player.Continent match {
        case _ =>
          failWithError(s"${tplayer.Name} failed to load anywhere")
      }

    /**
      * The user is either already in the current zone and merely transporting from one location to another,
      * also called "dying", or occasionally "deconstructing,"
      * or is completely switching in between zones.
      * These correspond to the message `NewPlayerLoaded` for the case of "dying" or the latter zone switching case,
      * and `PlayerLoaded` for "deconstruction."
      * In the latter case, the user must wait for the zone to be recognized as loaded for the server
      * and this is performed through the send `LoadMapMessage`, receive `BeginZoningMessage` exchange.
      * The user's player should have already been registered into the new zone
      * and is at some stage of being added to the zone in which they will have control agency in that zone.
      * Whether or not the zone is loaded in the earlier case depends on the destination with respect to the current location.
      * Once all of the following is (assumed) accomplished,
      * the server will attempt to declare that user's player the avatar of the user's client.
      * Reception of certain packets that represent "reported user activity" after that marks the end of avatar loading.
      * If the maximum number of unsuccessful attempts is reached, some course of action is taken.
      * If the player dies, the process does not need to continue.
      * He may or may not be accompanied by a vehicle at any stage of this process.
      */
    case SetCurrentAvatar(tplayer, max_attempts, attempt) =>
      respawnTimer.cancel()
      val waitingOnUpstream = upstreamMessageCount == 0
      if (attempt >= max_attempts && waitingOnUpstream) {
        log.warn(
          s"SetCurrentAvatar/${player.Name}: max attempt failure: " +
            s"zone=${if (zoneLoaded.contains(true)) "loaded"
            else if (zoneLoaded.contains(false)) "failed"
            else "unloaded"}, " +
            s"guid=${tplayer.HasGUID}, control=${tplayer.Actor != Default.Actor}, no upstream messaging"
        )
        zoneLoaded match {
          case None | Some(false) =>
            log.warn(
              s"SetCurrentAvatar/${player.Name}: max attempt failure: failed to load intended destination zone; routing to faction sanctuary"
            )
            RequestSanctuaryZoneSpawn(tplayer, continent.Number)
          case _ =>
            log.warn(
              s"SetCurrentAvatar/${player.Name}: max attempt failure: the zone loaded but elements remain unready; restarting the process ..."
            )
            val pos    = shiftPosition.getOrElse(player.Position)
            val orient = shiftOrientation.getOrElse(player.Orientation)
            deadState = DeadState.Release
            sendResponse(AvatarDeadStateMessage(DeadState.Release, 0, 0, pos, player.Faction, true))
            val toZoneId = continent.id
            tplayer.Die
            continent.Population ! Zone.Population.Leave(avatar) //does not matter if it doesn't work
            zoneLoaded = None
            zoneReload = true
            LoadZonePhysicalSpawnPoint(toZoneId, pos, orient, respawnTime = 0 seconds, None)
        }
      } else if (tplayer.isAlive) {
        if (
          zoneLoaded.contains(true) &&
          tplayer.HasGUID && tplayer.Actor != Default.Actor && (continent.GUID(tplayer.VehicleSeated) match {
            case Some(o: Vehicle) => o.HasGUID && o.Actor != Default.Actor && !o.Destroyed
            case _                => true
          })
        ) {
          if (!setAvatar || waitingOnUpstream) {
            setCurrentAvatarFunc(tplayer)
            respawnTimer = context.system.scheduler.scheduleOnce(
              delay = (if (attempt <= max_attempts / 2) 10
              else 5) seconds,
              self,
              SetCurrentAvatar(tplayer, max_attempts, attempt + max_attempts / 3)
            )
          } else {
            keepAliveFunc = GetMountableAndSeat(None, player, continent) match {
              case (Some(v: Vehicle), Some(seatNumber))
                  if seatNumber > 0 && v.WeaponControlledFromSeat(seatNumber).isEmpty =>
                KeepAlivePersistence
              case _ =>
                NormalKeepAlive
            }
            nextSpawnPoint = None
          }
          //if not the condition above, player has started playing normally
        } else {
          respawnTimer = context.system.scheduler.scheduleOnce(
            500 milliseconds,
            self,
            SetCurrentAvatar(tplayer, max_attempts, attempt + 1)
          )
        }
      }

    case ResponseToSelf(pkt) =>
      sendResponse(pkt)

    case ReceiveAccountData(account) =>
      log.trace(s"ReceiveAccountData $account")
      session = session.copy(account = account)
      avatarActor ! AvatarActor.SetAccount(account)

    case LoadedRemoteProjectile(projectile_guid, Some(projectile)) =>
      if (projectile.profile.ExistsOnRemoteClients) {
        //spawn projectile on other clients
        val definition = projectile.Definition
        continent.AvatarEvents ! AvatarServiceMessage(
          continent.id,
          AvatarAction.LoadProjectile(
            player.GUID,
            definition.ObjectId,
            projectile_guid,
            definition.Packet.ConstructorData(projectile).get
          )
        )
      }
      //immediately slated for deletion?
      CleanUpRemoteProjectile(projectile.GUID, projectile)

    case LoadedRemoteProjectile(projectile_guid, None) =>
      continent.GUID(projectile_guid) match {
        case Some(obj: Projectile) if obj.profile.ExistsOnRemoteClients =>
          //spawn projectile on other clients
          val definition = obj.Definition
          continent.AvatarEvents ! AvatarServiceMessage(
            continent.id,
            AvatarAction.LoadProjectile(
              player.GUID,
              definition.ObjectId,
              projectile_guid,
              definition.Packet.ConstructorData(obj).get
            )
          )
        case _ => ;
      }

    case PlayerToken.LoginInfo(name, Zone.Nowhere, _) =>
      log.info(s"LoginInfo: player $name is considered a new character")
      //TODO poll the database for saved zone and coordinates?
      persist = UpdatePersistence(sender())
      deadState = DeadState.RespawnTime

      session = session.copy(player = new Player(avatar))
      //ay-coordinates indicate sanctuary spawn bias:
      player.Position = math.abs(scala.util.Random.nextInt() % avatar.name.hashCode % 4) match {
        case 0 => Vector3(8192, 8192, 0) //NE
        case 1 => Vector3(8192, 0, 0)    //SE
        case 2 => Vector3(0, 0, 0)       //SW
        case 3 => Vector3(0, 8192, 0)    //NW
      }
      DefinitionUtil.applyDefaultLoadout(player)
      avatarActor ! AvatarActor.LoginAvatar(context.self)

    case PlayerToken.LoginInfo(playerName, inZone, pos) =>
      log.info(s"LoginInfo: player $playerName is already logged in zone ${inZone.id}; rejoining that character")
      persist = UpdatePersistence(sender())
      //tell the old WorldSessionActor to kill itself by using its own subscriptions against itself
      inZone.AvatarEvents ! AvatarServiceMessage(playerName, AvatarAction.TeardownConnection())
      //find and reload previous player
      (
        inZone.Players.find(p => p.name.equals(playerName)),
        inZone.LivePlayers.find(p => p.Name.equals(playerName))
      ) match {
        case (_, Some(p)) if p.death_by == -1 =>
          //player is not allowed
          KickedByAdministration()

        case (Some(a), Some(p)) if p.isAlive =>
          //rejoin current avatar/player
          log.info(s"LoginInfo: player $playerName is alive")
          deadState = DeadState.Alive
          session = session.copy(player = p)
          persist()
          setupAvatarFunc = AvatarRejoin
          avatarActor ! AvatarActor.ReplaceAvatar(a)
          avatarActor ! AvatarActor.LoginAvatar(context.self)

        case (Some(a), Some(p)) =>
          //convert player to a corpse (unless in vehicle); automatic recall to closest spawn point
          log.info(s"LoginInfo: player $playerName is dead")
          deadState = DeadState.Dead
          session = session.copy(player = p)
          persist()
          player.Zone = inZone
          HandleReleaseAvatar(p, inZone)
          avatarActor ! AvatarActor.ReplaceAvatar(a)
          avatarActor ! AvatarActor.LoginAvatar(context.self)

        case (Some(a), None) =>
          //respawn avatar as a new player; automatic recall to closest spawn point
          log.info(s"LoginInfo: player $playerName had released recently")
          deadState = DeadState.RespawnTime
          session = session.copy(
            player = inZone.Corpses.findLast(c => c.Name == playerName) match {
              case Some(c) =>
                c //the last corpse of this user should be where they died
              case None =>
                val tplayer = Player(a) //throwaway
                tplayer.Position = pos
                tplayer.Release //for proper respawn
                tplayer.Zone = inZone
                tplayer
            }
          )
          avatarActor ! AvatarActor.ReplaceAvatar(a)
          avatarActor ! AvatarActor.LoginAvatar(context.self)

        case _ =>
          //fall back to sanctuary/prior?
          log.info(s"LoginInfo: player $playerName could not be found in game world")
          self.forward(PlayerToken.LoginInfo(playerName, Zone.Nowhere, pos))
      }

    case PlayerToken.CanNotLogin(playerName, reason) =>
      log.warn(s"LoginInfo: $playerName is denied login for reason - $reason")
      reason match {
        case PlayerToken.DeniedLoginReason.Kicked => KickedByAdministration()
        case _                                    => sendResponse(DisconnectMessage("You will be logged out."))
      }

    case msg @ Containable.ItemPutInSlot(
          _: PlanetSideServerObject with Container,
          _: Equipment,
          _: Int,
          _: Option[Equipment]
        ) =>
      log.debug(s"ItemPutInSlot: $msg")

    case msg @ Containable.CanNotPutItemInSlot(_: PlanetSideServerObject with Container, _: Equipment, _: Int) =>
      log.debug(s"CanNotPutItemInSlot: $msg")

    case default =>
      log.warn(s"Invalid packet class received: $default from ${sender()}")
  }

  /**
    * Update this player avatar for persistence.
    * @param persistRef reference to the persistence monitor
    */
  def UpdatePersistence(persistRef: ActorRef)(): Unit = {
    persistRef ! AccountPersistenceService.Update(player.Name, continent, player.Position)
  }

  /**
    * Do not update this player avatar for persistence.
    */
  def NoPersistence(): Unit = {}

  /**
    * A zoning message was received.
    * That doesn't matter.
    * In what stage of the zoning determination process is the client, and what is the next stage.<br>
    * <br>
    * To perform any actions involving zoning, an initial request must have been dispatched and marked as dispatched.
    * When invoked after, the process will switch over to a countdown of time until the zoning actually occurs.
    * The origin will be evaluated based on comparison of faction affinity with the client's player
    * and from that an initial time and a message will be generated.
    * Afterwards, the process will queue another inquiry for another zoning response.
    * Each time 5s of the countdown passes, another message will be sent and received;
    * and, this is another pass of the countdown.<br>
    * <br>
    * Once the countdown reaches 0, the transportation that has been promised by the zoning attempt may begin.
    *
    * @param runnable execute for the next step of the zoning process
    */
  def beginZoningCountdown(runnable: Runnable): Unit = {
    val descriptor = zoningType.toString.toLowerCase
    if (zoningStatus == Zoning.Status.Request) {
      avatarActor ! AvatarActor.DeinitializeImplants()
      zoningStatus = Zoning.Status.Countdown
      val (time, origin) = ZoningStartInitialMessageAndTimer()
      zoningCounter = time
      sendResponse(ChatMsg(ChatMessageType.CMT_QUIT, false, "", s"@${descriptor}_$origin", None))
      zoningTimer.cancel()
      zoningTimer = context.system.scheduler.scheduleOnce(5 seconds) {
        beginZoningCountdown(runnable)
      }
    } else if (zoningStatus == Zoning.Status.Countdown) {
      zoningCounter -= 5
      zoningTimer.cancel()
      if (zoningCounter > 0) {
        if (zoningCountdownMessages.contains(zoningCounter)) {
          sendResponse(ChatMsg(zoningChatMessageType, false, "", s"@${descriptor}_$zoningCounter", None))
        }
        zoningTimer = context.system.scheduler.scheduleOnce(5 seconds) {
          beginZoningCountdown(runnable)
        }
      } else {
        zoningCounter = 0
        //zoning deployment
        runnable.run()
      }
    }
  }

  /**
    * The primary method of determination involves the faction affinity of the most favorable available region subset,
    * e.g., in the overlapping sphere of influences of a friendly field tower and an enemy major facility,
    * the time representative of the the tower has priority.
    * When no spheres of influence are being encroached, one is considered "in the wilderness".
    * The messaging is different but the location is normally treated the same as if in a neutral sphere of influence.
    * Being anywhere in one's faction's own sanctuary is a special case.
    * @return a `Tuple` composed of the initial countdown time and the descriptor for message composition
    */
  def ZoningStartInitialMessageAndTimer(): (Int, String) = {
    val location = if (Zones.sanctuaryZoneNumber(player.Faction) == continent.Number) {
      Zoning.Time.Sanctuary
    } else {
      val playerPosition = player.Position.xy
      continent.Buildings.values
        .filter { building =>
          val radius = building.Definition.SOIRadius
          Vector3.DistanceSquared(building.Position.xy, playerPosition) < radius * radius
        } match {
        case Nil =>
          Zoning.Time.None
        case List(building: FactionAffinity) =>
          if (building.Faction == player.Faction) Zoning.Time.Friendly
          else if (building.Faction == PlanetSideEmpire.NEUTRAL) Zoning.Time.Neutral
          else Zoning.Time.Enemy
        case buildings =>
          if (buildings.exists(_.Faction == player.Faction)) Zoning.Time.Friendly
          else if (buildings.exists(_.Faction == PlanetSideEmpire.NEUTRAL)) Zoning.Time.Neutral
          else Zoning.Time.Enemy
      }
    }
    (location.id, location.descriptor.toLowerCase)
  }

  /**
    * Attach the player to a droppod vehicle and hurtle them through the stratosphere in some far off world.
    * Perform all normal operation standardization (state cancels) as if any of form of zoning was being performed,
    * then assemble the vehicle and work around some inconvenient setup requirements for vehicle gating.
    * You can't instant action to respond to some activity using a droppod.
    * @param zone            the destination zone
    * @param spawnPosition   the destination drop position
    */
  def LoadZoneLaunchDroppod(zone: Zone, spawnPosition: Vector3): Unit = {
    log.info(s"${player.Name} is launching  to ${zone.id} in ${player.Sex.possessive} droppod")
    CancelZoningProcess()
    PlayerActionsToCancel()
    CancelAllProximityUnits()
    //droppod action
    val droppod = Vehicle(GlobalDefinitions.droppod)
    droppod.Faction = player.Faction
    droppod.Position = spawnPosition.xy + Vector3.z(1024)
    droppod.Orientation = Vector3.z(180) //you always seems to land looking south; don't know why
    droppod.Seats(0).mount(player)
    droppod.GUID = PlanetSideGUID(0)  //droppod is not registered, we must jury-rig this
    droppod.Invalidate()              //now, we must short-circuit the jury-rig
    interstellarFerry = Some(droppod) //leverage vehicle gating
    player.Position = droppod.Position
    player.VehicleSeated = PlanetSideGUID(0)
    LoadZonePhysicalSpawnPoint(zone.id, droppod.Position, Vector3.Zero, 0 seconds, None)
  }

  /**
    * The user no longer expects to perform a zoning event for this reason.
    * @param msg the message to the user
    */
  def CancelZoningProcessWithDescriptiveReason(msg: String): Unit = {
    CancelZoningProcessWithReason(s"@${zoningType.toString.toLowerCase}_$msg", Some(zoningChatMessageType))
  }

  /**
    * The user no longer expects to perform a zoning event for this reason.
    *
    * @param msg     the message to the user
    * @param msgType the type of message, influencing how it is presented to the user;
    *                normally, this message uses the same value as `zoningChatMessageType`s
    *                defaults to `None`
    */
  def CancelZoningProcessWithReason(msg: String, msgType: Option[ChatMessageType] = None): Unit = {
    if (zoningStatus > Zoning.Status.None) {
      sendResponse(ChatMsg(msgType.getOrElse(zoningChatMessageType), false, "", msg, None))
    }
    CancelZoningProcess()
  }

  /**
    * The user no longer expects to perform a zoning event,
    * or the process is merely resetting its internal state.
    */
  def CancelZoningProcess(): Unit = {
    zoningTimer.cancel()
    player.ZoningRequest = Zoning.Method.None
    zoningType = Zoning.Method.None
    zoningStatus = Zoning.Status.None
    zoningCounter = 0
    //instant action exclusive field
    instantActionFallbackDestination = None
  }

  /**
    * na
    * @param toChannel na
    * @param guid      na
    * @param reply     na
    */
  def HandleAvatarServiceResponse(toChannel: String, guid: PlanetSideGUID, reply: AvatarResponse.Response): Unit = {
    val tplayer_guid =
      if (player.HasGUID) player.GUID
      else PlanetSideGUID(0)
    reply match {
      case AvatarResponse.TeardownConnection() =>
        log.trace(s"ending ${player.Name}'s old session by event system request (relog)")
        context.stop(self)

      case AvatarResponse.SendResponse(msg) =>
        sendResponse(msg)

      case AvatarResponse.SendResponseTargeted(target_guid, msg) =>
        if (tplayer_guid == target_guid) {
          sendResponse(msg)
        }

      case AvatarResponse.Revive(target_guid) =>
        if (tplayer_guid == target_guid) {
          log.info(s"No time for rest, ${player.Name}.  Back on your feet!")
          reviveTimer.cancel()
          deadState = DeadState.Alive
          player.Revive
          val health = player.Health
          sendResponse(PlanetsideAttributeMessage(target_guid, 0, health))
          sendResponse(AvatarDeadStateMessage(DeadState.Alive, 0, 0, player.Position, player.Faction, true))
          continent.AvatarEvents ! AvatarServiceMessage(
            continent.id,
            AvatarAction.PlanetsideAttributeToAll(target_guid, 0, health)
          )
        }

      case AvatarResponse.ArmorChanged(suit, subtype) =>
        if (tplayer_guid != guid) {
          sendResponse(ArmorChangedMessage(guid, suit, subtype))
        }

      case AvatarResponse.ChangeAmmo(weapon_guid, weapon_slot, previous_guid, ammo_id, ammo_guid, ammo_data) =>
        if (tplayer_guid != guid) {
          sendResponse(ObjectDetachMessage(weapon_guid, previous_guid, Vector3.Zero, 0))
          sendResponse(
            ObjectCreateMessage(
              ammo_id,
              ammo_guid,
              ObjectCreateMessageParent(weapon_guid, weapon_slot),
              ammo_data
            )
          )
          sendResponse(ChangeAmmoMessage(weapon_guid, 1))
        }

      case AvatarResponse.ChangeFireMode(item_guid, mode) =>
        if (tplayer_guid != guid) {
          sendResponse(ChangeFireModeMessage(item_guid, mode))
        }

      case AvatarResponse.ChangeFireState_Start(weapon_guid) =>
        if (tplayer_guid != guid) {
          sendResponse(ChangeFireStateMessage_Start(weapon_guid))
        }

      case AvatarResponse.ChangeFireState_Stop(weapon_guid) =>
        if (tplayer_guid != guid) {
          sendResponse(ChangeFireStateMessage_Stop(weapon_guid))
        }

      case AvatarResponse.ConcealPlayer() =>
        sendResponse(GenericObjectActionMessage(guid, 9))

      case AvatarResponse.EnvironmentalDamage(target, source, amount) =>
        CancelZoningProcessWithDescriptiveReason("cancel_dmg")
      //TODO damage marker?

      case AvatarResponse.Destroy(victim, killer, weapon, pos) =>
        // guid = victim // killer = killer ;)
        sendResponse(DestroyMessage(victim, killer, weapon, pos))

      case AvatarResponse.DestroyDisplay(killer, victim, method, unk) =>
        sendResponse(DestroyDisplayMessage(killer, victim, method, unk))
        // TODO Temporary thing that should go somewhere else and use proper xp values
        if (killer.CharId == avatar.id && killer.Faction != victim.Faction) {
          avatarActor ! AvatarActor.AwardBep((1000 * Config.app.game.bepRate).toLong)
          avatarActor ! AvatarActor.AwardCep((100 * Config.app.game.cepRate).toLong)
        }

      case AvatarResponse.DropItem(pkt) =>
        if (tplayer_guid != guid) {
          sendResponse(pkt)
        }

      case AvatarResponse.EquipmentInHand(pkt) =>
        if (tplayer_guid != guid) {
          sendResponse(pkt)
        }

      case AvatarResponse.GenericObjectAction(object_guid, action_code) =>
        if (tplayer_guid != guid) {
          sendResponse(GenericObjectActionMessage(object_guid, action_code))
        }

      case AvatarResponse.HitHint(source_guid) =>
        if (player.isAlive) {
          sendResponse(HitHint(source_guid, guid))
          CancelZoningProcessWithDescriptiveReason("cancel_dmg")
        }

      case AvatarResponse.DropSpecialItem() =>
        DropSpecialSlotItem()

      case AvatarResponse.Killed(mount) =>
        val cause = (player.LastDamage match {
          case Some(reason) => (Some(reason), reason.adversarial)
          case None         => (None, None)
        }) match {
          case (_, Some(adversarial)) => adversarial.attacker.Name
          case (Some(reason), None)   => s"a ${reason.interaction.cause.getClass.getSimpleName}"
          case _                      => s"an unfortunate circumstance (probably ${player.Sex.pronounObject} own fault)"
        }
        log.info(s"${player.Name} has died, killed by $cause")
        val respawnTimer = 300.seconds
        //drop free hand item
        player.FreeHand.Equipment match {
          case Some(item) =>
            DropEquipmentFromInventory(player)(item)
          case None => ;
        }

        DropSpecialSlotItem()
        ToggleMaxSpecialState(enable = false)
        if (player.LastDamage match {
          case Some(damage) => damage.interaction.cause match {
            case cause: ExplodingEntityReason => cause.entity.isInstanceOf[VehicleSpawnPad]
            case _ => false
          }
          case None => false
        }) {
          //also, @SVCP_Killed_TooCloseToPadOnCreate^n~ or "... within n meters of pad ..."
          sendResponse(ChatMsg(ChatMessageType.UNK_227, false, "", "@SVCP_Killed_OnPadOnCreate", None))
        }

        keepAliveFunc = NormalKeepAlive
        zoningStatus = Zoning.Status.None
        deadState = DeadState.Dead

        continent.GUID(mount) match {
          case Some(obj: Vehicle) =>
            ConditionalDriverVehicleControl(obj)
            serverVehicleControlVelocity = None
            UnaccessContainer(obj)
          case _ => ;
        }

        PlayerActionsToCancel()
        CancelAllProximityUnits()
        CancelZoningProcessWithDescriptiveReason("cancel")

        if (shotsWhileDead > 0) {
          log.warn(
            s"KillPlayer/SHOTS_WHILE_DEAD: client of ${avatar.name} fired $shotsWhileDead rounds while character was dead on server"
          )
          shotsWhileDead = 0
        }

        reviveTimer.cancel()
        if (player.death_by == 0) {
          reviveTimer = context.system.scheduler.scheduleOnce(respawnTimer) {
            cluster ! ICS.GetRandomSpawnPoint(
              Zones.sanctuaryZoneNumber(player.Faction),
              player.Faction,
              Seq(SpawnGroup.Sanctuary),
              context.self
            )
          }

        } else {
          HandleReleaseAvatar(player, continent)
        }

      case AvatarResponse.LoadPlayer(pkt) =>
        if (tplayer_guid != guid) {
          sendResponse(pkt)
        }

      case AvatarResponse.LoadProjectile(pkt) =>
        if (tplayer_guid != guid) {
          sendResponse(pkt)
        }

      case AvatarResponse.ObjectDelete(item_guid, unk) =>
        if (tplayer_guid != guid) {
          sendResponse(ObjectDeleteMessage(item_guid, unk))
        }

      case AvatarResponse.ObjectHeld(slot) =>
        if (tplayer_guid != guid) {
          sendResponse(ObjectHeldMessage(guid, slot, false))
        }

      case AvatarResponse.OxygenState(player, vehicle) =>
        sendResponse(
          OxygenStateMessage(
            DrowningTarget(player.guid, player.progress, player.state),
            vehicle match {
              case Some(vinfo) => Some(DrowningTarget(vinfo.guid, vinfo.progress, vinfo.state))
              case None        => None
            }
          )
        )

      case AvatarResponse.PlanetsideAttribute(attribute_type, attribute_value) =>
        if (tplayer_guid != guid) {
          sendResponse(PlanetsideAttributeMessage(guid, attribute_type, attribute_value))
        }

      case AvatarResponse.PlanetsideAttributeToAll(attribute_type, attribute_value) =>
        sendResponse(PlanetsideAttributeMessage(guid, attribute_type, attribute_value))

      case AvatarResponse.PlanetsideAttributeSelf(attribute_type, attribute_value) =>
        if (tplayer_guid == guid) {
          sendResponse(PlanetsideAttributeMessage(guid, attribute_type, attribute_value))
        }

      case AvatarResponse.PlayerState(
            pos,
            vel,
            yaw,
            pitch,
            yaw_upper,
            seq_time,
            is_crouching,
            is_jumping,
            jump_thrust,
            is_cloaking,
            spectating,
            weaponInHand
          ) =>
        if (tplayer_guid != guid) {
          val now = System.currentTimeMillis()
          val (location, time, distanceSq): (Vector3, Long, Float) = if (spectating) {
            val r  = new scala.util.Random
            val r1 = 2 + r.nextInt(30).toFloat
            val r2 = 2 + r.nextInt(4000).toFloat
            (Vector3(r2, r2, r1), 0L, 0f)
          } else {
            val before = player.lastSeenStreamMessage(guid.guid)
            val dist   = Vector3.DistanceSquared(player.Position, pos)
            (pos, now - before, dist)
          }
          if (distanceSq < 302500 || time > 5000) { // Render distance seems to be approx 525m. Reduce update rate at ~550m to be safe
            sendResponse(
              PlayerStateMessage(
                guid,
                location,
                vel,
                yaw,
                pitch,
                yaw_upper,
                timestamp = 0,
                is_crouching,
                is_jumping,
                jump_thrust,
                is_cloaking
              )
            )
            player.lastSeenStreamMessage(guid.guid) = now
          }
        }

      case AvatarResponse.ProjectileExplodes(projectile_guid, projectile) =>
        sendResponse(
          ProjectileStateMessage(
            projectile_guid,
            projectile.Position,
            Vector3.Zero,
            projectile.Orientation,
            0,
            true,
            PlanetSideGUID(0)
          )
        )
        sendResponse(ObjectDeleteMessage(projectile_guid, 2))

      case AvatarResponse.ProjectileAutoLockAwareness(mode) =>
        sendResponse(GenericActionMessage(mode))

      case AvatarResponse.ProjectileState(projectile_guid, shot_pos, shot_vel, shot_orient, seq, end, target_guid) =>
        if (tplayer_guid != guid) {
          sendResponse(ProjectileStateMessage(projectile_guid, shot_pos, shot_vel, shot_orient, seq, end, target_guid))
        }

      case AvatarResponse.PutDownFDU(target) =>
        if (tplayer_guid != guid) {
          sendResponse(GenericObjectActionMessage(target, 53))
        }

      case AvatarResponse.Release(tplayer) =>
        if (tplayer_guid != guid) {
          DepictPlayerAsCorpse(tplayer)
        }

      case AvatarResponse.Reload(item_guid) =>
        if (tplayer_guid != guid) {
          sendResponse(ReloadMessage(item_guid, 1, 0))
        }

      case AvatarResponse.SetEmpire(object_guid, faction) =>
        if (tplayer_guid != guid) {
          sendResponse(SetEmpireMessage(object_guid, faction))
        }

      case AvatarResponse.StowEquipment(target, slot, item) =>
        if (tplayer_guid != guid) {
          val definition = item.Definition
          sendResponse(
            ObjectCreateDetailedMessage(
              definition.ObjectId,
              item.GUID,
              ObjectCreateMessageParent(target, slot),
              definition.Packet.DetailedConstructorData(item).get
            )
          )
        }

      case AvatarResponse.WeaponDryFire(weapon_guid) =>
        if (tplayer_guid != guid) {
          continent.GUID(weapon_guid) match {
            case Some(tool: Tool) =>
              // check that the magazine is still empty before sending WeaponDryFireMessage
              // if it has been reloaded since then, other clients not see it firing
              if (tool.Magazine == 0) {
                sendResponse(WeaponDryFireMessage(weapon_guid))
              }
            case Some(_) =>
              sendResponse(WeaponDryFireMessage(weapon_guid))
            case None => ;
          }
        }

      case AvatarResponse.TerminalOrderResult(terminal_guid, action, result) =>
        sendResponse(ItemTransactionResultMessage(terminal_guid, action, result))
        lastTerminalOrderFulfillment = true

      case AvatarResponse.ChangeExosuit(
            target,
            armor,
            exosuit,
            subtype,
            slot,
            maxhand,
            old_holsters,
            holsters,
            old_inventory,
            inventory,
            drop,
            delete
          ) =>
        sendResponse(ArmorChangedMessage(target, exosuit, subtype))
        sendResponse(PlanetsideAttributeMessage(target, 4, armor))
        if (tplayer_guid == target) {
          //happening to this player
          //cleanup
          sendResponse(ObjectHeldMessage(target, Player.HandsDownSlot, false))
          (old_holsters ++ old_inventory ++ delete).foreach {
            case (_, guid) => sendResponse(ObjectDeleteMessage(guid, 0))
          }
          //functionally delete
          delete.foreach { case (obj, _) => TaskWorkflow.execute(GUIDTask.unregisterEquipment(continent.GUID, obj)) }
          //redraw
          if (maxhand) {
            TaskWorkflow.execute(HoldNewEquipmentUp(player)(
              Tool(GlobalDefinitions.MAXArms(subtype, player.Faction)),
              0
            ))
          }
          //draw free hand
          player.FreeHand.Equipment match {
            case Some(obj) =>
              val definition = obj.Definition
              sendResponse(
                ObjectCreateDetailedMessage(
                  definition.ObjectId,
                  obj.GUID,
                  ObjectCreateMessageParent(target, Player.FreeHandSlot),
                  definition.Packet.DetailedConstructorData(obj).get
                )
              )
            case None => ;
          }
          //draw holsters and inventory
          (holsters ++ inventory).foreach {
            case InventoryItem(obj, index) =>
              val definition = obj.Definition
              sendResponse(
                ObjectCreateDetailedMessage(
                  definition.ObjectId,
                  obj.GUID,
                  ObjectCreateMessageParent(target, index),
                  definition.Packet.DetailedConstructorData(obj).get
                )
              )
          }
          DropLeftovers(player)(drop)
        } else {
          //happening to some other player
          sendResponse(ObjectHeldMessage(target, slot, false))
          //cleanup
          (old_holsters ++ delete).foreach { case (_, guid) => sendResponse(ObjectDeleteMessage(guid, 0)) }
          //draw holsters
          holsters.foreach {
            case InventoryItem(obj, index) =>
              val definition = obj.Definition
              sendResponse(
                ObjectCreateMessage(
                  definition.ObjectId,
                  obj.GUID,
                  ObjectCreateMessageParent(target, index),
                  definition.Packet.ConstructorData(obj).get
                )
              )
          }
        }

      case AvatarResponse.ChangeLoadout(
            target,
            armor,
            exosuit,
            subtype,
            slot,
            maxhand,
            old_holsters,
            holsters,
            old_inventory,
            inventory,
            drops
          ) =>
        sendResponse(ArmorChangedMessage(target, exosuit, subtype))
        sendResponse(PlanetsideAttributeMessage(target, 4, armor))
        if (tplayer_guid == target) {
          //happening to this player
          sendResponse(ObjectHeldMessage(target, Player.HandsDownSlot, false))
          //cleanup
          (old_holsters ++ old_inventory).foreach {
            case (obj, guid) =>
              sendResponse(ObjectDeleteMessage(guid, 0))
              TaskWorkflow.execute(GUIDTask.unregisterEquipment(continent.GUID, obj))
          }
          //redraw
          if (maxhand) {
            TaskWorkflow.execute(HoldNewEquipmentUp(player)(
              Tool(GlobalDefinitions.MAXArms(subtype, player.Faction)),
              0
            ))
          }
          ApplyPurchaseTimersBeforePackingLoadout(player, player, holsters ++ inventory)
          DropLeftovers(player)(drops)
        } else {
          //happening to some other player
          sendResponse(ObjectHeldMessage(target, slot, false))
          //cleanup
          old_holsters.foreach { case (_, guid) => sendResponse(ObjectDeleteMessage(guid, 0)) }
          //redraw handled by callback
        }

      case AvatarResponse.UseKit(kguid, kObjId) =>
        sendResponse(
          UseItemMessage(
            tplayer_guid,
            kguid,
            tplayer_guid,
            4294967295L,
            false,
            Vector3.Zero,
            Vector3.Zero,
            126,
            0, //sequence time?
            137,
            kObjId
          )
        )
        sendResponse(ObjectDeleteMessage(kguid, 0))

      case AvatarResponse.KitNotUsed(_, "") =>
        kitToBeUsed = None

      case AvatarResponse.KitNotUsed(_, msg) =>
        kitToBeUsed = None
        sendResponse(ChatMsg(ChatMessageType.UNK_225, false, "", msg, None))

      case _ => ;
    }
  }

  def DropSpecialSlotItem(): Unit = {
    specialItemSlotGuid match {
      case Some(guid: PlanetSideGUID) =>
        specialItemSlotGuid = None
        player.Carrying = None
        continent.GUID(guid) match {
          case Some(llu: CaptureFlag) =>
            llu.Carrier match {
              case Some(carrier: Player) if carrier.GUID == player.GUID =>
                continent.LocalEvents ! CaptureFlagManager.DropFlag(llu)
              case Some(carrier: Player) =>
                log.warn(s"${player.toString} tried to drop LLU, but it is currently held by ${carrier.toString}")
              case None =>
                log.warn(s"${player.toString} tried to drop LLU, but nobody is holding it.")
            }
          case _ =>
            log.warn(s"${player.toString} Tried to drop a special item that wasn't recognized. GUID: $guid")
        }

      case _ => ; // Nothing to drop, do nothing.
    }
  }

  /**
    * Enforce constraints on bulk purchases as determined by a given player's previous purchase times and hard acquisition delays.
    * Intended to assist in sanitizing loadout information from the perspective of the player, or target owner.
    * The equipment is expected to be unregistered and already fitted to their ultimate slot in the target container.
    * @param player the player whose purchasing constraints are to be tested
    * @param target the location in which the equipment will be stowed
    * @param slots the equipment, in the standard object-slot format container
    */
  def ApplyPurchaseTimersBeforePackingLoadout(
      player: Player,
      target: PlanetSideServerObject with Container,
      slots: List[InventoryItem]
  ): Unit = {
    slots.foreach { item =>
      player.avatar.purchaseCooldown(item.obj.Definition) match {
        case Some(_) => ;
        case None =>
          if (Avatar.purchaseCooldowns.contains(item.obj.Definition)) {
            avatarActor ! AvatarActor.UpdatePurchaseTime(item.obj.Definition)
          }
          TaskWorkflow.execute(PutLoadoutEquipmentInInventory(target)(item.obj, item.start))
      }
    }
  }

  /**
    * na
    * @param toChannel na
    * @param guid      na
    * @param reply     na
    */
  def HandleLocalServiceResponse(toChannel: String, guid: PlanetSideGUID, reply: LocalResponse.Response): Unit = {
    val tplayer_guid =
      if (player.HasGUID) player.GUID
      else PlanetSideGUID(0)
    reply match {
      case LocalResponse.DeployableMapIcon(behavior, deployInfo) =>
        if (tplayer_guid != guid) {
          sendResponse(DeployableObjectsInfoMessage(behavior, deployInfo))
        }

      case LocalResponse.DeployableUIFor(item) =>
        UpdateDeployableUIElements(avatar.deployables.UpdateUIElement(item))

      case LocalResponse.Detonate(dguid, obj: BoomerDeployable) =>
        sendResponse(TriggerEffectMessage(dguid, "detonate_boomer"))
        sendResponse(PlanetsideAttributeMessage(dguid, 29, 1))
        sendResponse(ObjectDeleteMessage(dguid, 0))

      case LocalResponse.Detonate(dguid, obj: ExplosiveDeployable) =>
        sendResponse(GenericObjectActionMessage(dguid, 19))
        sendResponse(PlanetsideAttributeMessage(dguid, 29, 1))
        sendResponse(ObjectDeleteMessage(dguid, 0))

      case LocalResponse.Detonate(_, obj) =>
        log.warn(s"LocalResponse.Detonate: ${obj.Definition.Name} not configured to explode correctly")

      case LocalResponse.DoorOpens(door_guid) =>
        if (tplayer_guid != guid) {
          sendResponse(GenericObjectStateMsg(door_guid, 16))
        }

      case LocalResponse.DoorCloses(door_guid) => //door closes for everyone
        sendResponse(GenericObjectStateMsg(door_guid, 17))

      case LocalResponse.EliminateDeployable(obj: TurretDeployable, dguid, pos, _) =>
        if (obj.Destroyed) {
          sendResponse(ObjectDeleteMessage(dguid, 0))
        } else {
          obj.Destroyed = true
          DeconstructDeployable(
            obj,
            dguid,
            pos,
            obj.Orientation,
            if (obj.MountPoints.isEmpty) 2 else 1
          )
        }

      case LocalResponse.EliminateDeployable(obj: ExplosiveDeployable, dguid, pos, effect) =>
        if (obj.Destroyed || obj.Jammed || obj.Health == 0) {
          sendResponse(ObjectDeleteMessage(dguid, 0))
        } else {
          obj.Destroyed = true
          DeconstructDeployable(obj, dguid, pos, obj.Orientation, effect)
        }

      case LocalResponse.EliminateDeployable(obj: TelepadDeployable, dguid, pos, _) =>
        //if active, deactivate
        if (obj.Active) {
          obj.Active = false
          sendResponse(GenericObjectActionMessage(dguid, 29))
          sendResponse(GenericObjectActionMessage(dguid, 30))
        }
        //standard deployable elimination behavior
        if (obj.Destroyed) {
          sendResponse(ObjectDeleteMessage(dguid, 0))
        } else {
          obj.Destroyed = true
          DeconstructDeployable(obj, dguid, pos, obj.Orientation, deletionType = 2)
        }

      case LocalResponse.EliminateDeployable(obj, dguid, pos, effect) =>
        if (obj.Destroyed) {
          sendResponse(ObjectDeleteMessage(dguid, 0))
        } else {
          obj.Destroyed = true
          DeconstructDeployable(obj, dguid, pos, obj.Orientation, effect)
        }

      case LocalResponse.SendHackMessageHackCleared(target_guid, unk1, unk2) =>
        sendResponse(HackMessage(0, target_guid, guid, 0, unk1, HackState.HackCleared, unk2))

      case LocalResponse.HackObject(target_guid, unk1, unk2) =>
        HackObject(target_guid, unk1, unk2)

      case LocalResponse.SendPlanetsideAttributeMessage(target_guid, attribute_number, attribute_value) =>
        SendPlanetsideAttributeMessage(target_guid, attribute_number, attribute_value)

      case LocalResponse.SendGenericObjectActionMessage(target_guid, action_number) =>
        sendResponse(GenericObjectActionMessage(target_guid, action_number))

      case LocalResponse.SendGenericActionMessage(action_number) =>
        sendResponse(GenericActionMessage(action_number))

      case LocalResponse.SendChatMsg(msg) =>
        sendResponse(msg)

      case LocalResponse.SendPacket(packet) =>
        sendResponse(packet)

      case LocalResponse.LluSpawned(llu) =>
        // Create LLU on client
        sendResponse(
          ObjectCreateMessage(
            llu.Definition.ObjectId,
            llu.GUID,
            llu.Definition.Packet.ConstructorData(llu).get
          )
        )

        sendResponse(TriggerSoundMessage(TriggeredSound.LLUMaterialize, llu.Position, unk = 20, 0.8000001f))

      case LocalResponse.LluDespawned(llu) =>
        sendResponse(TriggerSoundMessage(TriggeredSound.LLUDeconstruct, llu.Position, unk = 20, 0.8000001f))
        sendResponse(ObjectDeleteMessage(llu.GUID, 0))

        // If the player was holding the LLU, remove it from their tracked special item slot
        specialItemSlotGuid match {
          case Some(guid) =>
            if (guid == llu.GUID) {
              specialItemSlotGuid = None
              player.Carrying = None
            }
          case _ => ;
        }
      case LocalResponse.ObjectDelete(object_guid, unk) =>
        if (tplayer_guid != guid) {
          sendResponse(ObjectDeleteMessage(object_guid, unk))
        }

      case LocalResponse.ProximityTerminalEffect(object_guid, true) =>
        sendResponse(ProximityTerminalUseMessage(PlanetSideGUID(0), object_guid, true))

      case LocalResponse.ProximityTerminalEffect(object_guid, false) =>
        sendResponse(ProximityTerminalUseMessage(PlanetSideGUID(0), object_guid, false))
        ForgetAllProximityTerminals(object_guid)

      case LocalResponse.RouterTelepadMessage(msg) =>
        sendResponse(ChatMsg(ChatMessageType.UNK_229, false, "", msg, None))

      case LocalResponse.RouterTelepadTransport(passenger_guid, src_guid, dest_guid) =>
        UseRouterTelepadEffect(passenger_guid, src_guid, dest_guid)

      case LocalResponse.SendResponse(msg) =>
        sendResponse(msg)

      case LocalResponse.SetEmpire(object_guid, empire) =>
        sendResponse(SetEmpireMessage(object_guid, empire))

      case LocalResponse.ShuttleEvent(ev) =>
        val msg = OrbitalShuttleTimeMsg(
          ev.u1,
          ev.u2,
          ev.t1,
          ev.t2,
          ev.t3,
          ev.pairs.map { case ((a, b), c) => PadAndShuttlePair(a, b, c) }
        )
        sendResponse(msg)

      case LocalResponse.ShuttleDock(pguid, sguid, slot) =>
        sendResponse(ObjectAttachMessage(pguid, sguid, slot))

      case LocalResponse.ShuttleUndock(pguid, sguid, pos, orient) =>
        sendResponse(ObjectDetachMessage(pguid, sguid, pos, orient))

      case LocalResponse.ShuttleState(sguid, pos, orient, state) =>
        sendResponse(VehicleStateMessage(sguid, 0, pos, orient, None, Some(state), 0, 0, 15, false, false))

      case LocalResponse.ToggleTeleportSystem(router, system_plan) =>
        ToggleTeleportSystem(router, system_plan)

      case LocalResponse.TriggerEffect(target_guid, effect, effectInfo, triggerLocation) =>
        sendResponse(TriggerEffectMessage(target_guid, effect, effectInfo, triggerLocation))

      case LocalResponse.TriggerSound(sound, pos, unk, volume) =>
        sendResponse(TriggerSoundMessage(sound, pos, unk, volume))

      case LocalResponse.UpdateForceDomeStatus(building_guid, activated) => {
        if (activated) {
          sendResponse(GenericObjectActionMessage(building_guid, 11))
        } else {
          sendResponse(GenericObjectActionMessage(building_guid, 12))
        }
      }

      case LocalResponse.RechargeVehicleWeapon(vehicle_guid, weapon_guid) => {
        if (tplayer_guid == guid) {
          continent.GUID(vehicle_guid) match {
            case Some(vehicle: MountableWeapons) =>
              vehicle.PassengerInSeat(player) match {
                case Some(seat_num: Int) =>
                  vehicle.WeaponControlledFromSeat(seat_num) match {
                    case Some(equipment) if equipment.GUID == weapon_guid =>
                      val weapon = equipment.asInstanceOf[Tool]
                      sendResponse(InventoryStateMessage(weapon.AmmoSlot.Box.GUID, weapon.GUID, weapon.Magazine))
                    case _ => ;
                  }
                case _ => ;
              }
            case _ => ;
          }
        }
      }

      case _ => ;
    }
  }

  /**
    * na
    * @param tplayer na
    * @param reply   na
    */
  def HandleMountMessages(tplayer: Player, reply: Mountable.Exchange): Unit = {
    reply match {
      case Mountable.CanMount(obj: ImplantTerminalMech, seat_number, _) =>
        CancelZoningProcessWithDescriptiveReason("cancel_use")
        log.info(s"${player.Name} mounts an implant terminal")
        CancelAllProximityUnits()
        MountingAction(tplayer, obj, seat_number)
        keepAliveFunc = KeepAlivePersistence

      case Mountable.CanMount(obj: Vehicle, seat_number, _) if obj.Definition == GlobalDefinitions.orbital_shuttle =>
        CancelZoningProcessWithDescriptiveReason("cancel_mount")
        log.info(s"${player.Name} mounts the orbital shuttle")
        CancelAllProximityUnits()
        MountingAction(tplayer, obj, seat_number)
        keepAliveFunc = KeepAlivePersistence

      case Mountable.CanMount(obj: Vehicle, seat_number, _) =>
        CancelZoningProcessWithDescriptiveReason("cancel_mount")
        log.info(s"${player.Name} mounts the ${obj.Definition.Name} in ${obj.SeatPermissionGroup(seat_number) match {
          case Some(AccessPermissionGroup.Driver) => "the driver seat"
          case Some(seatType)                     => s"a $seatType seat, #$seat_number"
          case None                               => "a seat"
        }}")
        val obj_guid: PlanetSideGUID = obj.GUID
        CancelAllProximityUnits()
        sendResponse(PlanetsideAttributeMessage(obj_guid, 0, obj.Health))
        sendResponse(PlanetsideAttributeMessage(obj_guid, 68, obj.Shields))
        if (obj.Definition == GlobalDefinitions.ant) {
          sendResponse(PlanetsideAttributeMessage(obj_guid, 45, obj.NtuCapacitorScaled))
        }
        if (obj.Definition.MaxCapacitor > 0) {
          sendResponse(PlanetsideAttributeMessage(obj_guid, 113, obj.Capacitor))
        }
        if (seat_number == 0) {
          if (obj.Definition == GlobalDefinitions.quadstealth) {
            //wraith cloak state matches the cloak state of the driver
            //phantasm doesn't uncloak if the driver is uncloaked and no other vehicle cloaks
            obj.Cloaked = tplayer.Cloaked
          }
        } else if (obj.WeaponControlledFromSeat(seat_number).isEmpty) {
          keepAliveFunc = KeepAlivePersistence
        }
        AccessContainer(obj)
        UpdateWeaponAtSeatPosition(obj, seat_number)
        MountingAction(tplayer, obj, seat_number)

      case Mountable.CanMount(obj: FacilityTurret, seat_number, _) =>
        CancelZoningProcessWithDescriptiveReason("cancel_mount")
        if (!obj.isUpgrading) {
          log.info(s"${player.Name} mounts the ${obj.Definition.Name}")
          if (obj.Definition == GlobalDefinitions.vanu_sentry_turret) {
            obj.Zone.LocalEvents ! LocalServiceMessage(obj.Zone.id, LocalAction.SetEmpire(obj.GUID, player.Faction))
          }
          sendResponse(PlanetsideAttributeMessage(obj.GUID, 0, obj.Health))
          UpdateWeaponAtSeatPosition(obj, seat_number)
          MountingAction(tplayer, obj, seat_number)
        } else {
          log.warn(
            s"MountVehicleMsg: ${tplayer.Name} wants to mount turret ${obj.GUID.guid}, but needs to wait until it finishes updating"
          )
        }

      case Mountable.CanMount(obj: PlanetSideGameObject with WeaponTurret, seat_number, _) =>
        CancelZoningProcessWithDescriptiveReason("cancel_mount")
        log.info(s"${player.Name} mounts the ${obj.Definition.asInstanceOf[BasicDefinition].Name}")
        sendResponse(PlanetsideAttributeMessage(obj.GUID, 0, obj.Health))
        UpdateWeaponAtSeatPosition(obj, seat_number)
        MountingAction(tplayer, obj, seat_number)

      case Mountable.CanMount(obj: Mountable, _, _) =>
        log.warn(s"MountVehicleMsg: $obj is some mountable object and nothing will happen for ${player.Name}")

      case Mountable.CanDismount(obj: ImplantTerminalMech, seat_num, _) =>
        log.info(s"${tplayer.Name} dismounts the implant terminal")
        DismountAction(tplayer, obj, seat_num)

      case Mountable.CanDismount(obj: Vehicle, seat_num, mount_point)
          if obj.Definition == GlobalDefinitions.orbital_shuttle =>
        val pguid = player.GUID
        if (obj.MountedIn.nonEmpty) {
          //dismount to hart lobby
          log.info(s"${tplayer.Name} dismounts the orbital shuttle into the lobby")
          val sguid       = obj.GUID
          val (pos, zang) = Vehicles.dismountShuttle(obj, mount_point)
          tplayer.Position = pos
          sendResponse(DelayedPathMountMsg(pguid, sguid, 60, true))
          continent.LocalEvents ! LocalServiceMessage(
            continent.id,
            LocalAction.SendResponse(ObjectDetachMessage(sguid, pguid, pos, 0, 0, zang))
          )
        } else {
          log.info(s"${player.Name} is prepped for dropping")
          //get ready for orbital drop
          DismountAction(tplayer, obj, seat_num)
          continent.actor ! ZoneActor.RemoveFromBlockMap(player) //character doesn't need it
          //DismountAction(...) uses vehicle service, so use that service to coordinate the remainder of the messages
          continent.VehicleEvents ! VehicleServiceMessage(
            player.Name,
            VehicleAction.SendResponse(Service.defaultPlayerGUID, PlayerStasisMessage(pguid)) //the stasis message
          )
          //when the player dismounts, they will be positioned where the shuttle was when it disappeared in the sky
          //the player will fall to the ground and is perfectly vulnerable in this state
          //additionally, our player must exist in the current zone
          //having no in-game avatar target will throw us out of the map screen when deploying and cause softlock
          continent.VehicleEvents ! VehicleServiceMessage(
            player.Name,
            VehicleAction.SendResponse(
              Service.defaultPlayerGUID,
              PlayerStateShiftMessage(ShiftState(0, obj.Position, obj.Orientation.z, None)) //cower in the shuttle bay
            )
          )
          continent.VehicleEvents ! VehicleServiceMessage(
            continent.id,
            VehicleAction.SendResponse(pguid, GenericObjectActionMessage(pguid, 9)) //conceal the player
          )
        }
        keepAliveFunc = NormalKeepAlive

      case Mountable.CanDismount(obj: Vehicle, seat_num, _) if obj.Definition == GlobalDefinitions.droppod =>
        log.info(s"${tplayer.Name} has landed on ${continent.id}")
        UnaccessContainer(obj)
        DismountAction(tplayer, obj, seat_num)
        obj.Actor ! Vehicle.Deconstruct()

      case Mountable.CanDismount(obj: Vehicle, seat_num, _) =>
        log.info(
          s"${tplayer.Name} dismounts a ${obj.Definition.asInstanceOf[ObjectDefinition].Name} from seat #$seat_num"
        )
        val player_guid: PlanetSideGUID = tplayer.GUID
        if (player_guid == player.GUID) {
          //disembarking self
          ConditionalDriverVehicleControl(obj)
          UnaccessContainer(obj)
          DismountAction(tplayer, obj, seat_num)
        } else {
          continent.VehicleEvents ! VehicleServiceMessage(
            continent.id,
            VehicleAction.KickPassenger(player_guid, seat_num, true, obj.GUID)
          )
        }

      case Mountable.CanDismount(obj: PlanetSideGameObject with WeaponTurret, seat_num, _) =>
        log.info(s"${tplayer.Name} dismounts a ${obj.Definition.asInstanceOf[ObjectDefinition].Name}")
        DismountAction(tplayer, obj, seat_num)

      case Mountable.CanDismount(obj: Mountable, _, _) =>
        log.warn(s"DismountVehicleMsg: $obj is some dismountable object but nothing will happen for ${player.Name}")

      case Mountable.CanNotMount(obj: Vehicle, mount_point) =>
        log.warn(s"MountVehicleMsg: ${tplayer.Name} attempted to mount $obj's mount $mount_point, but was not allowed")
        obj.GetSeatFromMountPoint(mount_point) match {
          case Some(seatNum) if obj.SeatPermissionGroup(seatNum).contains(AccessPermissionGroup.Driver) =>
            sendResponse(
              ChatMsg(ChatMessageType.CMT_OPEN, false, "", "You are not the driver of this vehicle.", None)
            )
          case _ =>
        }

      case Mountable.CanNotMount(obj: Mountable, mount_point) =>
        log.warn(s"MountVehicleMsg: ${tplayer.Name} attempted to mount $obj's mount $mount_point, but was not allowed")

      case Mountable.CanNotDismount(obj, seat_num) =>
        log.warn(
          s"DismountVehicleMsg: ${tplayer.Name} attempted to dismount $obj's mount $seat_num, but was not allowed"
        )
    }
  }

  /**
    * na
    * @param tplayer na
    * @param msg     na
    * @param order   na
    */
  def HandleTerminalMessage(tplayer: Player, msg: ItemTransactionMessage, order: Terminal.Exchange): Unit = {
    order match {
      case Terminal.BuyEquipment(item) =>
        tplayer.avatar.purchaseCooldown(item.Definition) match {
          case Some(_) =>
            lastTerminalOrderFulfillment = true
            sendResponse(ItemTransactionResultMessage(msg.terminal_guid, TransactionType.Buy, false))
          case None =>
            avatarActor ! AvatarActor.UpdatePurchaseTime(item.Definition)
            TaskWorkflow.execute(BuyNewEquipmentPutInInventory(
              continent.GUID(tplayer.VehicleSeated) match { case Some(v : Vehicle) => v; case _ => player },
              tplayer,
              msg.terminal_guid
            )(item))
        }

      case Terminal.SellEquipment() =>
        SellEquipmentFromInventory(tplayer, tplayer, msg.terminal_guid)(Player.FreeHandSlot)

      case Terminal.LearnCertification(cert) =>
        avatarActor ! AvatarActor.LearnCertification(msg.terminal_guid, cert)
        lastTerminalOrderFulfillment = true

      case Terminal.SellCertification(cert) =>
        avatarActor ! AvatarActor.SellCertification(msg.terminal_guid, cert)
        lastTerminalOrderFulfillment = true

      case Terminal.LearnImplant(implant) =>
        avatarActor ! AvatarActor.LearnImplant(msg.terminal_guid, implant)
        lastTerminalOrderFulfillment = true

      case Terminal.SellImplant(implant) =>
        avatarActor ! AvatarActor.SellImplant(msg.terminal_guid, implant)
        lastTerminalOrderFulfillment = true

      case Terminal.BuyVehicle(vehicle, weapons, trunk) =>
        tplayer.avatar.purchaseCooldown(vehicle.Definition) match {
          case Some(_) =>
            sendResponse(ItemTransactionResultMessage(msg.terminal_guid, TransactionType.Buy, success = false))
          case None =>
            continent.map.terminalToSpawnPad
              .find { case (termid, _) => termid == msg.terminal_guid.guid }
              .collect {
                case (a: Int, b: Int) => (continent.GUID(a), continent.GUID(b))
                case _                => (None, None)
              }
              .get match {
              case (Some(term: Terminal), Some(pad: VehicleSpawnPad)) =>
                vehicle.Faction = tplayer.Faction
                vehicle.Position = pad.Position
                vehicle.Orientation = pad.Orientation + Vector3.z(pad.Definition.VehicleCreationZOrientOffset)
                //default loadout, weapons
                val vWeapons = vehicle.Weapons
                weapons.foreach(entry => {
                  vWeapons.get(entry.start) match {
                    case Some(slot) =>
                      entry.obj.Faction = tplayer.Faction
                      slot.Equipment = None
                      slot.Equipment = entry.obj
                    case None =>
                      log.warn(
                        s"BuyVehicle: ${player.Name} tries to apply default loadout to $vehicle on spawn, but can not find a mounted weapon for ${entry.start}"
                      )
                  }
                })
                //default loadout, trunk
                val vTrunk = vehicle.Trunk
                vTrunk.Clear()
                trunk.foreach(entry => {
                  entry.obj.Faction = tplayer.Faction
                  vTrunk.InsertQuickly(entry.start, entry.obj)
                })
                TaskWorkflow.execute(registerVehicleFromSpawnPad(vehicle, pad, term))
                sendResponse(ItemTransactionResultMessage(msg.terminal_guid, TransactionType.Buy, true))
              case _ =>
                log.error(
                  s"${tplayer.Name} wanted to spawn a vehicle, but there was no spawn pad associated with terminal ${msg.terminal_guid} to accept it"
                )
                sendResponse(ItemTransactionResultMessage(msg.terminal_guid, TransactionType.Buy, success = false))
            }
        }
        lastTerminalOrderFulfillment = true

      case Terminal.NoDeal() =>
        val order: String = if (msg == null) {
          "missing order"
        } else {
          s"${msg.transaction_type} order"
        }
        log.warn(s"NoDeal: ${tplayer.Name} made a request but the terminal rejected the $order")
        sendResponse(ItemTransactionResultMessage(msg.terminal_guid, msg.transaction_type, false))
        lastTerminalOrderFulfillment = true

      case _ => ;
    }
  }

  /**
    * na
    * @param toChannel na
    * @param guid      na
    * @param reply     na
    */
  def HandleVehicleServiceResponse(toChannel: String, guid: PlanetSideGUID, reply: VehicleResponse.Response): Unit = {
    val tplayer_guid = if (player.HasGUID) player.GUID else PlanetSideGUID(0)
    reply match {
      case VehicleResponse.AttachToRails(vehicle_guid, pad_guid) =>
        sendResponse(ObjectAttachMessage(pad_guid, vehicle_guid, 3))

      case VehicleResponse.ChildObjectState(object_guid, pitch, yaw) =>
        if (tplayer_guid != guid) {
          sendResponse(ChildObjectStateMessage(object_guid, pitch, yaw))
        }

      case VehicleResponse.ConcealPlayer(player_guid) =>
        sendResponse(GenericObjectActionMessage(player_guid, 9))

      case VehicleResponse.DismountVehicle(bailType, wasKickedByDriver) =>
        if (tplayer_guid != guid) {
          sendResponse(DismountVehicleMsg(guid, bailType, wasKickedByDriver))
        }

      case VehicleResponse.DeployRequest(object_guid, state, unk1, unk2, pos) =>
        if (tplayer_guid != guid) {
          sendResponse(DeployRequestMessage(guid, object_guid, state, unk1, unk2, pos))
        }

      case VehicleResponse.DetachFromRails(vehicle_guid, pad_guid, pad_position, pad_orientation_z) =>
        val pad = continent.GUID(pad_guid).get.asInstanceOf[VehicleSpawnPad].Definition
        sendResponse(
          ObjectDetachMessage(
            pad_guid,
            vehicle_guid,
            pad_position + Vector3.z(pad.VehicleCreationZOffset),
            pad_orientation_z + pad.VehicleCreationZOrientOffset
          )
        )

      case VehicleResponse.EquipmentInSlot(pkt) =>
        if (tplayer_guid != guid) {
          sendResponse(pkt)
        }

      case VehicleResponse.HitHint(source_guid) =>
        if (player.isAlive) {
          sendResponse(HitHint(source_guid, player.GUID))
        }

      case VehicleResponse.InventoryState(obj, parent_guid, start, con_data) =>
        if (tplayer_guid != guid) {
          //TODO prefer ObjectDetachMessage, but how to force ammo pools to update properly?
          val obj_guid = obj.GUID
          sendResponse(ObjectDeleteMessage(obj_guid, 0))
          sendResponse(
            ObjectCreateDetailedMessage(
              obj.Definition.ObjectId,
              obj_guid,
              ObjectCreateMessageParent(parent_guid, start),
              con_data
            )
          )
        }

      case VehicleResponse.KickPassenger(_, wasKickedByDriver, vehicle_guid) =>
        //seat number (first field) seems to be correct if passenger is kicked manually by driver
        //but always seems to return 4 if user is kicked by mount permissions changing
        sendResponse(DismountVehicleMsg(guid, BailType.Kicked, wasKickedByDriver))
        if (tplayer_guid == guid) {
          log.info(s"{${player.Name} has been kicked from ${player.Sex.possessive} ride!")
          continent.GUID(vehicle_guid) match {
            case Some(obj: Vehicle) =>
              UnaccessContainer(obj)
            case _ => ;
          }
        }

      case VehicleResponse.InventoryState2(obj_guid, parent_guid, value) =>
        if (tplayer_guid != guid) {
          sendResponse(InventoryStateMessage(obj_guid, 0, parent_guid, value))
        }

      case VehicleResponse.LoadVehicle(vehicle, vtype, vguid, vdata) =>
        //this is not be suitable for vehicles with people who are seated in it before it spawns (if that is possible)
        if (tplayer_guid != guid) {
          sendResponse(ObjectCreateMessage(vtype, vguid, vdata))
          Vehicles.ReloadAccessPermissions(vehicle, player.Name)
        }

      case VehicleResponse.MountVehicle(vehicle_guid, seat) =>
        if (tplayer_guid != guid) {
          sendResponse(ObjectAttachMessage(vehicle_guid, guid, seat))
        }

      case VehicleResponse.Ownership(vehicleGuid) =>
        if (tplayer_guid == guid) { // Only the player that owns this vehicle needs the ownership packet
          avatarActor ! AvatarActor.SetVehicle(Some(vehicleGuid))
          sendResponse(PlanetsideAttributeMessage(tplayer_guid, 21, vehicleGuid))
        }

      case VehicleResponse.PlanetsideAttribute(vehicle_guid, attribute_type, attribute_value) =>
        if (tplayer_guid != guid) {
          sendResponse(PlanetsideAttributeMessage(vehicle_guid, attribute_type, attribute_value))
        }

      case VehicleResponse.ResetSpawnPad(pad_guid) =>
        sendResponse(GenericObjectActionMessage(pad_guid, 23))

      case VehicleResponse.RevealPlayer(player_guid) =>
        sendResponse(GenericObjectActionMessage(player_guid, 10))

      case VehicleResponse.SeatPermissions(vehicle_guid, seat_group, permission) =>
        if (tplayer_guid != guid) {
          sendResponse(PlanetsideAttributeMessage(vehicle_guid, seat_group, permission))
        }

      case VehicleResponse.StowEquipment(vehicle_guid, slot, item_type, item_guid, item_data) =>
        if (tplayer_guid != guid) {
          //TODO prefer ObjectAttachMessage, but how to force ammo pools to update properly?
          sendResponse(
            ObjectCreateDetailedMessage(item_type, item_guid, ObjectCreateMessageParent(vehicle_guid, slot), item_data)
          )
        }

      case VehicleResponse.UnloadVehicle(vehicle, vehicle_guid) =>
        sendResponse(ObjectDeleteMessage(vehicle_guid, 0))

      case VehicleResponse.UnstowEquipment(item_guid) =>
        if (tplayer_guid != guid) {
          //TODO prefer ObjectDetachMessage, but how to force ammo pools to update properly?
          sendResponse(ObjectDeleteMessage(item_guid, 0))
        }

      case VehicleResponse.VehicleState(
            vehicle_guid,
            unk1,
            pos,
            ang,
            vel,
            unk2,
            unk3,
            unk4,
            wheel_direction,
            unk5,
            unk6
          ) =>
        if (tplayer_guid != guid) {
          sendResponse(
            VehicleStateMessage(vehicle_guid, unk1, pos, ang, vel, unk2, unk3, unk4, wheel_direction, unk5, unk6)
          )
          if (player.VehicleSeated.contains(vehicle_guid)) {
            player.Position = pos
          }
        }
      case VehicleResponse.SendResponse(msg) =>
        sendResponse(msg)

      case VehicleResponse.UpdateAmsSpawnPoint(list) =>
        amsSpawnPoints = list.filter(tube => tube.Faction == player.Faction)
        DrawCurrentAmsSpawnPoint()

      case VehicleResponse.TransferPassengerChannel(old_channel, temp_channel, vehicle, vehicle_to_delete) =>
        if (tplayer_guid != guid) {
          interstellarFerry = Some(vehicle)
          interstellarFerryTopLevelGUID = Some(vehicle_to_delete)
          continent.VehicleEvents ! Service.Leave(
            Some(old_channel)
          )                                          //old vehicle-specific channel (was s"${vehicle.Actor}")
          galaxyService ! Service.Join(temp_channel) //temporary vehicle-specific channel
          log.debug(s"TransferPassengerChannel: ${player.Name} now subscribed to $temp_channel for vehicle gating")
        }

      case VehicleResponse.KickCargo(vehicle, speed, delay) =>
        if (player.VehicleSeated.nonEmpty && deadState == DeadState.Alive) {
          if (speed > 0) {
            val strafe =
              if (Vehicles.CargoOrientation(vehicle) == 1) 2
              else 1
            val reverseSpeed =
              if (strafe > 1) 0
              else speed
            //strafe or reverse, not both
            serverVehicleControlVelocity = Some(reverseSpeed)
            sendResponse(ServerVehicleOverrideMsg(true, true, true, false, 0, strafe, reverseSpeed, Some(0)))
            import scala.concurrent.ExecutionContext.Implicits.global
            context.system.scheduler.scheduleOnce(
              delay milliseconds,
              self,
              VehicleServiceResponse(toChannel, PlanetSideGUID(0), VehicleResponse.KickCargo(vehicle, 0, delay))
            )
          } else {
            serverVehicleControlVelocity = None
            sendResponse(ServerVehicleOverrideMsg(false, false, false, false, 0, 0, 0, None))
          }
        }

      case VehicleResponse.StartPlayerSeatedInVehicle(vehicle, pad) =>
        val vehicle_guid = vehicle.GUID
        PlayerActionsToCancel()
        serverVehicleControlVelocity = Some(0)
        CancelAllProximityUnits()
        if (player.VisibleSlots.contains(player.DrawnSlot)) {
          player.DrawnSlot = Player.HandsDownSlot
          sendResponse(ObjectHeldMessage(player.GUID, Player.HandsDownSlot, true))
          continent.AvatarEvents ! AvatarServiceMessage(
            continent.id,
            AvatarAction.ObjectHeld(player.GUID, player.LastDrawnSlot)
          )
        }
        sendResponse(PlanetsideAttributeMessage(vehicle_guid, 22, 1L))          //mount points off
        sendResponse(PlanetsideAttributeMessage(player.GUID, 21, vehicle_guid)) //ownership
        avatarActor ! AvatarActor.UpdatePurchaseTime(vehicle.Definition)
        vehicle.MountPoints.find { case (_, mp) => mp.seatIndex == 0 } match {
          case Some((mountPoint, _)) => vehicle.Actor ! Mountable.TryMount(player, mountPoint)
          case _                     => ;
        }

      case VehicleResponse.PlayerSeatedInVehicle(vehicle, pad) =>
        val vehicle_guid = vehicle.GUID
        sendResponse(PlanetsideAttributeMessage(vehicle_guid, 22, 0L)) //mount points on
        Vehicles.ReloadAccessPermissions(vehicle, player.Name)
        ServerVehicleLock(vehicle)

      case VehicleResponse.ServerVehicleOverrideStart(vehicle, pad) =>
        val vdef = vehicle.Definition
        ServerVehicleOverride(vehicle, vdef.AutoPilotSpeed1, if (GlobalDefinitions.isFlightVehicle(vdef)) 1 else 0)

      case VehicleResponse.ServerVehicleOverrideEnd(vehicle, pad) =>
        DriverVehicleControl(vehicle, vehicle.Definition.AutoPilotSpeed2)

      case VehicleResponse.PeriodicReminder(VehicleSpawnPad.Reminders.Blocked, data) =>
        sendResponse(ChatMsg(
          ChatMessageType.CMT_OPEN,
          true,
          "",
          s"The vehicle spawn where you placed your order is blocked. ${data.getOrElse("")}",
          None
        ))

      case VehicleResponse.PeriodicReminder(_, data) =>
        val (isType, flag, msg): (ChatMessageType, Boolean, String) = data match {
          case Some(msg: String)
            if msg.startsWith("@") => (ChatMessageType.UNK_227, false, msg)
          case Some(msg: String)   => (ChatMessageType.CMT_OPEN, true, msg)
          case _                   => (ChatMessageType.CMT_OPEN, true, "Your vehicle order has been cancelled.")
        }
        sendResponse(ChatMsg(isType, flag, "", msg, None))

      case VehicleResponse.ChangeLoadout(target, old_weapons, added_weapons, old_inventory, new_inventory) =>
        //TODO when vehicle weapons can be changed without visual glitches, rewrite this
        continent.GUID(target) match {
          case Some(vehicle: Vehicle) =>
            if (player.avatar.vehicle.contains(target)) {
              //owner: must unregister old equipment, and register and install new equipment
              (old_weapons ++ old_inventory).foreach {
                case (obj, eguid) =>
                  sendResponse(ObjectDeleteMessage(eguid, 0))
                  TaskWorkflow.execute(GUIDTask.unregisterEquipment(continent.GUID, obj))
              }
              ApplyPurchaseTimersBeforePackingLoadout(player, vehicle, added_weapons ++ new_inventory)
            } else if (accessedContainer.contains(target)) {
              //external participant: observe changes to equipment
              (old_weapons ++ old_inventory).foreach { case (_, eguid) => sendResponse(ObjectDeleteMessage(eguid, 0)) }
            }
            vehicle.PassengerInSeat(player) match {
              case Some(seatNum) =>
                //participant: observe changes to equipment
                (old_weapons ++ old_inventory).foreach {
                  case (_, eguid) => sendResponse(ObjectDeleteMessage(eguid, 0))
                }
                UpdateWeaponAtSeatPosition(vehicle, seatNum)
              case None =>
                //observer: observe changes to external equipment
                old_weapons.foreach { case (_, eguid) => sendResponse(ObjectDeleteMessage(eguid, 0)) }
            }
          case _ => ;
        }

      case _ => ;
    }
  }

  /**
    * Dispatch an `ObjectAttachMessage` packet and a `CargoMountPointStatusMessage` packet only to this client.
    * @see `CargoMountPointStatusMessage`
    * @see `ObjectAttachMessage`
    * @param carrier    the ferrying vehicle
    * @param cargo      the ferried vehicle
    * @param mountPoint the point on the ferryoing vehicle where the ferried vehicle is attached
    * @return a tuple composed of an `ObjectAttachMessage` packet and a `CargoMountPointStatusMessage` packet
    */
  def CargoMountBehaviorForUs(
      carrier: Vehicle,
      cargo: Vehicle,
      mountPoint: Int
  ): (ObjectAttachMessage, CargoMountPointStatusMessage) = {
    val msgs @ (attachMessage, mountPointStatusMessage) = CargoBehavior.CargoMountMessages(carrier, cargo, mountPoint)
    CargoMountMessagesForUs(attachMessage, mountPointStatusMessage)
    msgs
  }

  /**
    * Dispatch an `ObjectAttachMessage` packet and a `CargoMountPointStatusMessage` packet only to this client.
    * @see `CargoMountPointStatusMessage`
    * @see `ObjectAttachMessage`
    * @param attachMessage           an `ObjectAttachMessage` packet suitable for initializing cargo operations
    * @param mountPointStatusMessage a `CargoMountPointStatusMessage` packet suitable for initializing cargo operations
    */
  def CargoMountMessagesForUs(
      attachMessage: ObjectAttachMessage,
      mountPointStatusMessage: CargoMountPointStatusMessage
  ): Unit = {
    sendResponse(attachMessage)
    sendResponse(mountPointStatusMessage)
  }

  /**
    * Handle the message that indicates the level of completion of a process.
    * The process is any form of user-driven activity with a certain eventual outcome
    * but indeterminate progress feedback per cycle.<br>
    * <br>
    * This task is broken down into the "progression" from its initial state to the eventual outcome
    * as is reported back to the player through some means of messaging window feedback.
    * Though common in practice, this is not a requirement
    * and the progress can accumulate without a user reportable method.
    * To ensure that completion is reported properly,
    * an exception is made that 99% completion is accounted uniquely
    * before the final 100% is achieved.
    * If the background process recording value is never set before running the initial operation
    * or gets unset by failing a `tickAction` check
    * the process is stopped.
    *
    * @see `progressBarUpdate`
    * @see `progressBarValue`
    * @see `WorldSessionActor.Progress`
    * @param delta            how much the progress changes each tick
    * @param completionAction a custom action performed once the process is completed
    * @param tickAction       an optional action is is performed for each tick of progress;
    *                         also performs a continuity check to determine if the process has been disrupted
    */
  def HandleProgressChange(
      delta: Float,
      completionAction: () => Unit,
      tickAction: Float => Boolean,
      tick: Long
  ): Unit = {
    progressBarUpdate.cancel()
    progressBarValue match {
      case Some(value) =>
        val next = value + delta
        if (value >= 100f) {
          //complete
          progressBarValue = None
          tickAction(100)
          completionAction()
        } else if (value < 100f && next >= 100f) {
          if (tickAction(99)) {
            //will complete after this turn
            progressBarValue = Some(next)
            import scala.concurrent.ExecutionContext.Implicits.global
            progressBarUpdate = context.system.scheduler.scheduleOnce(
              100 milliseconds,
              self,
              ProgressEvent(delta, completionAction, tickAction)
            )
          } else {
            progressBarValue = None
          }
        } else {
          if (tickAction(next)) {
            //normal progress activity
            progressBarValue = Some(next)
            import scala.concurrent.ExecutionContext.Implicits.global
            progressBarUpdate = context.system.scheduler.scheduleOnce(
              tick milliseconds,
              self,
              ProgressEvent(delta, completionAction, tickAction, tick)
            )
          } else {
            progressBarValue = None
          }
        }
      case None => ;
    }
  }

  /**
    * Instruct the client to treat this player as the avatar.
    * Initialize all client-specific data that is dependent on some player being declared the "avatar".
    * @param tplayer the target player
    */
  def HandleSetCurrentAvatar(tplayer: Player): Unit = {
    log.trace(s"HandleSetCurrentAvatar - ${tplayer.Name}")
    session = session.copy(player = tplayer)
    val guid = tplayer.GUID
    UpdateDeployableUIElements(Deployables.InitializeDeployableUIElements(avatar))
    sendResponse(PlanetsideAttributeMessage(PlanetSideGUID(0), 75, 0))
    sendResponse(SetCurrentAvatarMessage(guid, 0, 0))
    sendResponse(ChatMsg(ChatMessageType.CMT_EXPANSIONS, true, "", "1 on", None)) //CC on //TODO once per respawn?
    val pos    = player.Position = shiftPosition.getOrElse(tplayer.Position)
    val orient = player.Orientation = shiftOrientation.getOrElse(tplayer.Orientation)
    sendResponse(PlayerStateShiftMessage(ShiftState(1, pos, orient.z)))
    shiftPosition = None
    shiftOrientation = None
    if (player.spectator) {
      sendResponse(ChatMsg(ChatMessageType.CMT_TOGGLESPECTATORMODE, false, "", "on", None))
    }
    if (player.Jammed) {
      //TODO something better than just canceling?
      player.Actor ! JammableUnit.ClearJammeredStatus()
      player.Actor ! JammableUnit.ClearJammeredSound()
    }
    val originalDeadState = deadState
    deadState = DeadState.Alive
    if (originalDeadState != DeadState.Alive) {
      avatarActor ! AvatarActor.ResetImplants()
    }

    sendResponse(PlanetsideAttributeMessage(PlanetSideGUID(0), 82, 0))
    //TODO if Medkit does not have shortcut, add to a free slot or write over slot 64
    sendResponse(CreateShortcutMessage(guid, 1, 0, true, Shortcut.Medkit))
    sendResponse(ChangeShortcutBankMessage(guid, 0))
    //Favorites lists
    avatarActor ! AvatarActor.InitialRefreshLoadouts()

    sendResponse(
      SetChatFilterMessage(ChatChannel.Platoon, false, ChatChannel.values.toList)
    ) //TODO will not always be "on" like this
    sendResponse(AvatarDeadStateMessage(DeadState.Alive, 0, 0, tplayer.Position, player.Faction, true))
    //looking for squad (members)
    if (tplayer.avatar.lookingForSquad || lfsm) {
      sendResponse(PlanetsideAttributeMessage(guid, 53, 1))
      continent.AvatarEvents ! AvatarServiceMessage(continent.id, AvatarAction.PlanetsideAttribute(guid, 53, 1))
    }
    sendResponse(AvatarSearchCriteriaMessage(guid, List(0, 0, 0, 0, 0, 0)))
    (1 to 73).foreach(i => {
      // not all GUID's are set, and not all of the set ones will always be zero; what does this section do?
      sendResponse(PlanetsideAttributeMessage(PlanetSideGUID(i), 67, 0))
    })
    (0 to 30).foreach(i => {
      //TODO 30 for a new character only?
      sendResponse(AvatarStatisticsMessage(2, Statistics(0L)))
    })
    if (tplayer.ExoSuit == ExoSuitType.MAX) {
      sendResponse(PlanetsideAttributeMessage(guid, 7, tplayer.Capacitor.toLong))
    }
    //AvatarAwardMessage
    //DisplayAwardMessage
    sendResponse(PlanetsideStringAttributeMessage(guid, 0, "Outfit Name"))
    //squad stuff (loadouts, assignment)
    squadSetup()
    //MapObjectStateBlockMessage and ObjectCreateMessage?
    //TacticsMessage?
    //change the owner on our deployables (re-draw the icons for our deployables too)
    val name = tplayer.Name
    continent.DeployableList
      .filter(_.OwnerName.contains(name))
      .foreach(obj => {
        obj.Owner = guid
        drawDeloyableIcon(obj)
      })
    drawDeloyableIcon = DontRedrawIcons

    //assert or transfer vehicle ownership
    continent.GUID(player.avatar.vehicle) match {
      case Some(vehicle: Vehicle) if vehicle.OwnerName.contains(tplayer.Name) =>
        vehicle.Owner = guid
        continent.VehicleEvents ! VehicleServiceMessage(
          s"${tplayer.Faction}",
          VehicleAction.Ownership(guid, vehicle.GUID)
        )
      case _ =>
        avatarActor ! AvatarActor.SetVehicle(None)
    }
    GetVehicleAndSeat() match {
      case (Some(vehicle), _) if vehicle.Definition == GlobalDefinitions.droppod =>
        //we're falling
        sendResponse(
          DroppodFreefallingMessage(
            vehicle.GUID,
            vehicle.Position,
            Vector3.z(value = -999),
            vehicle.Position + Vector3(-20, 1.156f, -50),
            Vector3(0, 70.3125f, 90),
            Vector3(0, 0, 90)
          )
        )
      case (Some(vehicle), Some(0)) =>
        //driver; summon any passengers and cargo vehicles left behind on previous continent
        if (vehicle.Jammed) {
          //TODO something better than just canceling?
          vehicle.Actor ! JammableUnit.ClearJammeredStatus()
          vehicle.Actor ! JammableUnit.ClearJammeredSound()
        }
        //positive shield strength
        if (vehicle.Definition.MaxShields > 0) {
          sendResponse(PlanetsideAttributeMessage(vehicle.GUID, 68, vehicle.Shields))
        }
        // ANT capacitor
        if (vehicle.Definition == GlobalDefinitions.ant) {
          sendResponse(PlanetsideAttributeMessage(vehicle.GUID, 45, vehicle.NtuCapacitorScaled)) // set ntu on vehicle UI
        }
        // vehicle capacitor
        if (vehicle.Definition.MaxCapacitor > 0) {
          sendResponse(PlanetsideAttributeMessage(vehicle.GUID, 113, vehicle.Capacitor))
        }
        LoadZoneTransferPassengerMessages(
          guid,
          continent.id,
          vehicle
        )
      case (Some(vehicle), _) =>
        //passenger
        vehicle.Actor ! Vehicle.UpdateZoneInteractionProgressUI(player)
      case _ => ;
    }
    interstellarFerryTopLevelGUID = None
    if (loadConfZone && connectionState == 100) {
      configZone(continent)
      loadConfZone = false
    }
    if (noSpawnPointHere) {
      RequestSanctuaryZoneSpawn(player, continent.Number)
    } else if (originalDeadState == DeadState.Dead || player.Health == 0) {
      //killed during spawn setup or possibly a relog into a corpse (by accident?)
      player.Actor ! Player.Die()
    }
    upstreamMessageCount = 0
    setAvatar = true
  }

  /**
    * Instruct the client to treat this player as the avatar.
    * @see `SetCurrentAvatar`
    * @param tplayer the target player
    */
  def SetCurrentAvatarNormally(tplayer: Player): Unit = {
    HandleSetCurrentAvatar(tplayer)
  }

  /**
    * These messages are dispatched when first starting up the client and connecting to the server for the first time.
    * While many of these messages will be reused for other situations, they appear in this order only during startup.
    */
  def FirstTimeSquadSetup(): Unit = {
    sendResponse(SquadDetailDefinitionUpdateMessage.Init)
    sendResponse(ReplicationStreamMessage(5, Some(6), Vector.empty)) //clear squad list
    sendResponse(SquadDefinitionActionMessage(PlanetSideGUID(0), 0, SquadAction.Unknown(6)))
    //only need to load these once - they persist between zone transfers and respawns
    avatar.squadLoadouts.zipWithIndex.foreach {
      case (Some(loadout), index) =>
        sendResponse(
          SquadDefinitionActionMessage(PlanetSideGUID(0), index, SquadAction.ListSquadFavorite(loadout.task))
        )
      case (None, _) => ;
    }
    //non-squad GUID-0 counts as the settings when not joined with a squad
    sendResponse(SquadDefinitionActionMessage(PlanetSideGUID(0), 0, SquadAction.AssociateWithSquad()))
    sendResponse(SquadDefinitionActionMessage(PlanetSideGUID(0), 0, SquadAction.SetListSquad()))
    sendResponse(SquadDefinitionActionMessage(PlanetSideGUID(0), 0, SquadAction.Unknown(18)))
    squadService ! SquadServiceMessage(player, continent, SquadServiceAction.InitSquadList())
    squadService ! SquadServiceMessage(player, continent, SquadServiceAction.InitCharId())
    squadSetup = RespawnSquadSetup
  }

  /**
    * These messages are used during each subsequent respawn to reset the squad colors on player nameplates and marquees.
    * By using `squadUI` to maintain relevant information about squad members,
    * especially the unique character identifier number,
    * only the zone-specific squad members will receive the important messages about their squad member's spawn.
    */
  def RespawnSquadSetup(): Unit = {
    if (squad_supplement_id > 0) {
      squadUI.get(player.CharId) match {
        case Some(elem) =>
          sendResponse(PlanetsideAttributeMessage(player.GUID, 31, squad_supplement_id))
          continent.AvatarEvents ! AvatarServiceMessage(
            s"${player.Faction}",
            AvatarAction.PlanetsideAttribute(player.GUID, 31, squad_supplement_id)
          )
          sendResponse(PlanetsideAttributeMessage(player.GUID, 32, elem.index))
        case _ =>
          log.warn(s"RespawnSquadSetup: asked to redraw squad information, but ${player.Name} has no squad element for squad $squad_supplement_id")
      }
    }
  }

  /**
    * These messages are used during each subsequent respawn to reset the squad colors on player nameplates and marquees.
    * During a zone change,
    * on top of other squad mates in the zone needing to have their knowledge of this player's squad colors changed,
    * the player must also set squad colors for each other squad members.
    * Default respawn functionality may resume afterwards.
    */
  def ZoneChangeSquadSetup(): Unit = {
    RespawnSquadSetup()
    squadService ! SquadServiceMessage(player, continent, SquadServiceAction.InitSquadList())
    GiveSquadColorsInZone()
    squadSetup = RespawnSquadSetup
  }

  /**
    * Allocate all squad members in zone and give their nameplates and their marquees the appropriate squad color.
    */
  def GiveSquadColorsInZone(): Unit = {
    GiveSquadColorsInZone(squadUI.keys, squad_supplement_id)
  }

  /**
    * Allocate the listed squad members in zone and give their nameplates and their marquees the appropriate squad color.
    * @param members members of the squad to target
    */
  def GiveSquadColorsInZone(members: Iterable[Long]): Unit = {
    GiveSquadColorsInZone(members, squad_supplement_id)
  }

  /**
    * Allocate the listed squad members in zone and give their nameplates and their marquees the appropriate squad color.
    * @see `PlanetsideAttributeMessage`
    * @param members members of the squad to target
    * @param value   the assignment value
    */
  def GiveSquadColorsInZone(members: Iterable[Long], value: Long): Unit = {
    SquadMembersInZone(members).foreach { members =>
      sendResponse(PlanetsideAttributeMessage(members.GUID, 31, value))
    }
  }

  /**
    * For the listed squad member unique character identifier numbers,
    * find and return all squad members in the current zone.
    * @param members members of the squad to target
    * @return a list of `Player` objects
    */
  def SquadMembersInZone(members: Iterable[Long]): Iterable[Player] = {
    val players = continent.LivePlayers
    for {
      charId <- members
      player = players.find {
        _.CharId == charId
      }
      if player.nonEmpty
    } yield player.get
  }

  def handleGamePkt(pkt: PlanetSideGamePacket) =
    pkt match {
      case ConnectToWorldRequestMessage(server, token, majorVersion, minorVersion, revision, buildDate, unk) =>
        log.trace(
          s"ConnectToWorldRequestMessage: client with versioning $majorVersion.$minorVersion.$revision, $buildDate has sent token $token to the server"
        )
        sendResponse(ChatMsg(ChatMessageType.CMT_CULLWATERMARK, false, "", "", None))
        import scala.concurrent.ExecutionContext.Implicits.global
        clientKeepAlive.cancel()
        clientKeepAlive =
          context.system.scheduler.scheduleWithFixedDelay(0 seconds, 500 milliseconds, self, PokeClient())
        accountIntermediary ! RetrieveAccountData(token)

      case msg @ MountVehicleCargoMsg(player_guid, cargo_guid, carrier_guid, unk4) =>
        log.debug(s"MountVehicleCargoMsg: $msg")
        (continent.GUID(cargo_guid), continent.GUID(carrier_guid)) match {
          case (Some(cargo: Vehicle), Some(carrier: Vehicle)) =>
            carrier.CargoHolds.find({ case (_, hold) => !hold.isOccupied }) match {
              case Some((mountPoint, _)) => //try begin the mount process
                cargo.Actor ! CargoBehavior.CheckCargoMounting(carrier_guid, mountPoint, 0)
              case _ =>
                log.warn(
                  s"MountVehicleCargoMsg: ${player.Name} trying to load cargo into a ${carrier.Definition.Name} which oes not have a cargo hold"
                )
            }
          case (None, _) | (Some(_), None) =>
            log.warn(
              s"MountVehicleCargoMsg: ${player.Name} lost a vehicle while working with cargo - either $carrier_guid or $cargo_guid"
            )
          case _ => ;
        }

      case msg @ DismountVehicleCargoMsg(player_guid, cargo_guid, bailed, requestedByPassenger, kicked) =>
        log.debug(s"DismountVehicleCargoMsg: $msg")
        //when kicked by carrier driver, player_guid will be PlanetSideGUID(0)
        //when exiting of the cargo vehicle driver's own accord, player_guid will be the cargo vehicle driver
        continent.GUID(cargo_guid) match {
          case Some(cargo: Vehicle) if !requestedByPassenger =>
            continent.GUID(cargo.MountedIn) match {
              case Some(carrier: Vehicle) =>
                CargoBehavior.HandleVehicleCargoDismount(continent, cargo_guid, bailed, requestedByPassenger, kicked)
              case _ => ;
            }
          case _ => ;
        }

      case msg @ CharacterCreateRequestMessage(name, head, voice, gender, empire) =>
        avatarActor ! AvatarActor.CreateAvatar(name, head, voice, gender, empire)

      case msg @ CharacterRequestMessage(charId, action) =>
        action match {
          case CharacterRequestAction.Delete =>
            avatarActor ! AvatarActor.DeleteAvatar(charId.toInt)
          case CharacterRequestAction.Select =>
            avatarActor ! AvatarActor.SelectAvatar(charId.toInt, context.self)
        }

      case KeepAliveMessage(_) =>
        keepAliveFunc()

      case msg @ BeginZoningMessage() =>
        log.trace(s"BeginZoningMessage: ${player.Name} is reticulating ${continent.id}'s splines ...")
        zoneLoaded = None
        val continentId    = continent.id
        val faction        = player.Faction
        val factionChannel = s"$faction"
        continent.AvatarEvents ! Service.Join(continentId)
        continent.AvatarEvents ! Service.Join(factionChannel)
        continent.LocalEvents ! Service.Join(avatar.name)
        continent.LocalEvents ! Service.Join(continentId)
        continent.LocalEvents ! Service.Join(factionChannel)
        continent.VehicleEvents ! Service.Join(avatar.name)
        continent.VehicleEvents ! Service.Join(continentId)
        continent.VehicleEvents ! Service.Join(factionChannel)
        if (connectionState != 100) configZone(continent)
        sendResponse(TimeOfDayMessage(1191182336))
        //custom
        sendResponse(ReplicationStreamMessage(5, Some(6), Vector.empty))    //clear squad list
        sendResponse(PlanetsideAttributeMessage(PlanetSideGUID(0), 112, 0)) // disable festive backpacks

        //find and reclaim own deployables, if any
        val guid = player.GUID
        val foundDeployables =
          continent.DeployableList.filter(obj => obj.OwnerName.contains(player.Name) && obj.Health > 0)
        foundDeployables.foreach(obj => {
          if (avatar.deployables.AddOverLimit(obj)) {
            obj.Actor ! Deployable.Ownership(player)
          }
        })
        //render deployable objects
        val (turrets, normal) = continent.DeployableList.partition(obj =>
          DeployableToolbox.UnifiedType(obj.Definition.Item) == DeployedItem.portable_manned_turret
        )
        normal.foreach(obj => {
          val definition = obj.Definition
          sendResponse(
            ObjectCreateMessage(
              definition.ObjectId,
              obj.GUID,
              definition.Packet.ConstructorData(obj).get
            )
          )
        })
        turrets.foreach(obj => {
          val objGUID    = obj.GUID
          val definition = obj.Definition
          sendResponse(
            ObjectCreateMessage(
              definition.ObjectId,
              objGUID,
              definition.Packet.ConstructorData(obj).get
            )
          )
          //seated players
          obj
            .asInstanceOf[Mountable]
            .Seats
            .values
            .map(_.occupant)
            .collect {
              case Some(occupant) =>
                if (occupant.isAlive) {
                  val targetDefinition = occupant.avatar.definition
                  sendResponse(
                    ObjectCreateMessage(
                      targetDefinition.ObjectId,
                      occupant.GUID,
                      ObjectCreateMessageParent(objGUID, 0),
                      targetDefinition.Packet.ConstructorData(occupant).get
                    )
                  )
                }
            }
        })
        //sensor animation
        normal
          .filter(obj =>
            obj.Definition.DeployCategory == DeployableCategory.Sensors &&
              !obj.Destroyed &&
              (obj match {
                case jObj: JammableUnit => !jObj.Jammed;
                case _                  => true
              })
          )
          .foreach(obj => {
            sendResponse(TriggerEffectMessage(obj.GUID, "on", true, 1000))
          })
        //update the health of our faction's deployables (if necessary)
        //draw our faction's deployables on the map
        continent.DeployableList
          .filter(obj => obj.Faction == faction && !obj.Destroyed)
          .foreach(obj => {
            if (obj.Health != obj.DefaultHealth) {
              sendResponse(PlanetsideAttributeMessage(obj.GUID, 0, obj.Health))
            }
            val deployInfo = DeployableInfo(
              obj.GUID,
              Deployable.Icon(obj.Definition.Item),
              obj.Position,
              obj.Owner.getOrElse(PlanetSideGUID(0))
            )
            sendResponse(DeployableObjectsInfoMessage(DeploymentAction.Build, deployInfo))
          })
        //render Equipment that was dropped into zone before the player arrived
        continent.EquipmentOnGround.foreach(item => {
          val definition = item.Definition
          sendResponse(
            ObjectCreateMessage(
              definition.ObjectId,
              item.GUID,
              DroppedItemData(
                PlacementData(item.Position, item.Orientation),
                definition.Packet.ConstructorData(item).get
              )
            )
          )
        })
        //load active players in zone (excepting players who are seated or players who are us)
        val live = continent.LivePlayers
        live
          .filterNot(tplayer => {
            tplayer.GUID == player.GUID || tplayer.VehicleSeated.nonEmpty
          })
          .foreach(targetPlayer => {
            val targetDefinition = player.avatar.definition
            sendResponse(
              ObjectCreateMessage(
                targetDefinition.ObjectId,
                targetPlayer.GUID,
                targetDefinition.Packet.ConstructorData(targetPlayer).get
              )
            )
            if (targetPlayer.UsingSpecial == SpecialExoSuitDefinition.Mode.Anchored) {
              sendResponse(PlanetsideAttributeMessage(targetPlayer.GUID, 19, 1))
            }
          })
        //load corpses in zone
        continent.Corpses.foreach {
          DepictPlayerAsCorpse
        }
        //load vehicles in zone (put separate the one we may be using)
        val (wreckages, (vehicles, usedVehicle)) = {
          val (a, b) = continent.Vehicles.partition(vehicle => {
            vehicle.Destroyed && vehicle.Definition.DestroyedModel.nonEmpty
          })
          (
            a,
            continent.GUID(player.VehicleSeated) match {
              case Some(vehicle: Vehicle) if vehicle.PassengerInSeat(player).isDefined =>
                b.partition {
                  _.GUID != vehicle.GUID
                }
              case Some(_) =>
                log.warn(
                  s"BeginZoningMessage: ${player.Name} thought ${player.Sex.pronounSubject} was sitting in a vehicle, but it just evaporated around ${player.Sex.pronounObject}"
                )
                player.VehicleSeated = None
                (b, List.empty[Vehicle])
              case None =>
                player.VehicleSeated = None
                (b, List.empty[Vehicle])
            }
          )
        }
        val allActiveVehicles = vehicles ++ usedVehicle
        //active vehicles (and some wreckage)
        vehicles.foreach(vehicle => {
          val vguid       = vehicle.GUID
          val vdefinition = vehicle.Definition
          sendResponse(
            ObjectCreateMessage(vdefinition.ObjectId, vguid, vdefinition.Packet.ConstructorData(vehicle).get)
          )
          //occupants other than driver (with exceptions)
          vehicle.Seats
            .filter {
              case (index, seat) =>
                seat.isOccupied &&
                live.contains(seat.occupant.get) &&
                (vehicle.Definition match {
                  case GlobalDefinitions.orbital_shuttle | GlobalDefinitions.droppod => true
                  case _                                                             => index > 0
                })
            }
            .foreach {
              case (index, seat) =>
                val targetPlayer    = seat.occupant.get
                val targetDefiniton = targetPlayer.avatar.definition
                sendResponse(
                  ObjectCreateMessage(
                    targetDefiniton.ObjectId,
                    targetPlayer.GUID,
                    ObjectCreateMessageParent(vguid, index),
                    targetDefiniton.Packet.ConstructorData(targetPlayer).get
                  )
                )
            }
        })
        vehicles.collect {
          case vehicle if vehicle.Faction == faction =>
            Vehicles.ReloadAccessPermissions(vehicle, player.Name)
        }
        //our vehicle would have already been loaded; see NewPlayerLoaded/AvatarCreate
        usedVehicle.headOption match {
          case Some(vehicle) =>
            //depict any other passengers already in this zone
            val vguid = vehicle.GUID
            vehicle.Seats
              .filter {
                case (index, seat) =>
                  seat.isOccupied &&
                  !seat.occupant.contains(player) &&
                  live.contains(seat.occupant.get) &&
                  (vehicle.Definition match {
                    case GlobalDefinitions.orbital_shuttle => true
                    case _                                 => index > 0
                  })
              }
              .foreach {
                case (index, seat) =>
                  val targetPlayer     = seat.occupant.get
                  val targetDefinition = targetPlayer.avatar.definition
                  sendResponse(
                    ObjectCreateMessage(
                      targetDefinition.ObjectId,
                      targetPlayer.GUID,
                      ObjectCreateMessageParent(vguid, index),
                      targetDefinition.Packet.ConstructorData(targetPlayer).get
                    )
                  )
              }
            //since we would have only subscribed recently, we need to reload mount access states
            (0 to 3).foreach { group =>
              sendResponse(PlanetsideAttributeMessage(vguid, group + 10, vehicle.PermissionGroup(group).get.id))
            }
            //positive shield strength
            if (vehicle.Shields > 0) {
              sendResponse(PlanetsideAttributeMessage(vguid, 68, vehicle.Shields))
            }
          case _ => ; //no vehicle
        }
        //vehicle wreckages
        wreckages.foreach(vehicle => {
          sendResponse(
            ObjectCreateMessage(
              vehicle.Definition.DestroyedModel.get.id,
              vehicle.GUID,
              DestroyedVehicleConverter.converter.ConstructorData(vehicle).get
            )
          )
        })
        //cargo occupants (including our own vehicle as cargo)
        allActiveVehicles.collect {
          case vehicle if vehicle.CargoHolds.nonEmpty =>
            vehicle.CargoHolds.collect {
              case (_index, hold: Cargo) if hold.isOccupied =>
                CargoBehavior.CargoMountBehaviorForAll(
                  vehicle,
                  hold.occupant.get,
                  _index
                ) //CargoMountBehaviorForUs can fail to attach the cargo vehicle on some clients
            }
        }
        //special deploy states
        val deployedVehicles = allActiveVehicles.filter(_.DeploymentState == DriveState.Deployed)
        deployedVehicles.filter(_.Definition == GlobalDefinitions.ams).foreach { obj =>
          //???
          sendResponse(PlanetsideAttributeMessage(obj.GUID, 81, 1))
        }
        deployedVehicles.filter(_.Definition == GlobalDefinitions.ant).foreach { obj =>
          //special effects
          sendResponse(PlanetsideAttributeMessage(obj.GUID, 52, 1)) // ant panel glow
          Vehicles.FindANTChargingSource(obj, None).orElse(Vehicles.FindANTDischargingTarget(obj, None)) match {
            case Some(silo: ResourceSilo) =>
              sendResponse(PlanetsideAttributeMessage(silo.GUID, 49, 1)) // silo orb particle effect
            case Some(_: WarpGate) =>
              sendResponse(PlanetsideAttributeMessage(obj.GUID, 49, 1)) // ant orb particle effect
            case _ => ;
          }
        }
        deployedVehicles.filter(_.Definition == GlobalDefinitions.router).foreach { obj =>
          //the router won't work if it doesn't completely deploy
          sendResponse(DeployRequestMessage(player.GUID, obj.GUID, DriveState.Deploying, 0, false, Vector3.Zero))
          sendResponse(DeployRequestMessage(player.GUID, obj.GUID, DriveState.Deployed, 0, false, Vector3.Zero))
          ToggleTeleportSystem(obj, TelepadLike.AppraiseTeleportationSystem(obj, continent))
        }
        val name = avatar.name
        serviceManager
          .ask(Lookup("hart"))(Timeout(2 seconds))
          .onComplete {
            case Success(LookupResult("hart", ref)) =>
              ref ! HartTimer.Update(continentId, name)
            case _ =>
          }

        //implant terminals
        continent.map.terminalToInterface.foreach({
          case (terminal_guid, interface_guid) =>
            val parent_guid = PlanetSideGUID(terminal_guid)
            continent.GUID(interface_guid) match {
              case Some(obj: Terminal) =>
                val objDef = obj.Definition
                sendResponse(
                  ObjectCreateMessage(
                    objDef.ObjectId,
                    PlanetSideGUID(interface_guid),
                    ObjectCreateMessageParent(parent_guid, 1),
                    objDef.Packet.ConstructorData(obj).get
                  )
                )
              case _ => ;
            }
            //mount terminal occupants
            continent.GUID(terminal_guid) match {
              case Some(obj: Mountable) =>
                obj.Seats(0).occupant match {
                  case Some(targetPlayer: Player) =>
                    val targetDefinition = targetPlayer.avatar.definition
                    sendResponse(
                      ObjectCreateMessage(
                        targetDefinition.ObjectId,
                        targetPlayer.GUID,
                        ObjectCreateMessageParent(parent_guid, 0),
                        targetDefinition.Packet.ConstructorData(targetPlayer).get
                      )
                    )
                  case _ => ;
                }
              case _ => ;
            }
        })

        //base turrets
        continent.map.turretToWeapon
          .map { case (turret_guid: Int, _) => continent.GUID(turret_guid) }
          .collect {
            case Some(turret: FacilityTurret) =>
              val pguid = turret.GUID
              //attached weapon
              if (!turret.isUpgrading) {
                turret.ControlledWeapon(wepNumber = 1) match {
                  case Some(obj: Tool) =>
                    val objDef = obj.Definition
                    sendResponse(
                      ObjectCreateMessage(
                        objDef.ObjectId,
                        obj.GUID,
                        ObjectCreateMessageParent(pguid, 1),
                        objDef.Packet.ConstructorData(obj).get
                      )
                    )
                  case _ => ;
                }
              }
              //reserved ammunition?
              //TODO need to register if it exists
              //mount turret occupant
              turret.Seats(0).occupant match {
                case Some(targetPlayer: Player) =>
                  val targetDefinition = targetPlayer.avatar.definition
                  sendResponse(
                    ObjectCreateMessage(
                      targetDefinition.ObjectId,
                      targetPlayer.GUID,
                      ObjectCreateMessageParent(pguid, 0),
                      targetDefinition.Packet.ConstructorData(targetPlayer).get
                    )
                  )
                case _ => ;
              }
          }
        continent.VehicleEvents ! VehicleServiceMessage(
          continent.id,
          VehicleAction.UpdateAmsSpawnPoint(continent)
        )
        upstreamMessageCount = 0
        zoneLoaded = Some(true)

      case msg @ PlayerStateMessageUpstream(
            avatar_guid,
            pos,
            vel,
            yaw,
            pitch,
            yaw_upper,
            seq_time,
            unk3,
            is_crouching,
            is_jumping,
            jump_thrust,
            is_cloaking,
            unk5,
            unk6
          ) =>
        persist()
        turnCounterFunc(avatar_guid)
        updateBlockMap(player, continent, pos)
        val isMoving     = WorldEntity.isMoving(vel)
        val isMovingPlus = isMoving || is_jumping || jump_thrust
        if (isMovingPlus) {
          CancelZoningProcessWithDescriptiveReason("cancel_motion")
        }
//        if (is_crouching && !player.Crouching) {
//          //dev stuff goes here
//        }
        player.Position = pos
        player.Velocity = vel
        player.Orientation = Vector3(player.Orientation.x, pitch, yaw)
        player.FacingYawUpper = yaw_upper
        player.Crouching = is_crouching
        player.Jumping = is_jumping
        if (is_cloaking && !player.Cloaked) {
          CancelZoningProcessWithDescriptiveReason("cancel_cloak")
        }
        player.Cloaked = player.ExoSuit == ExoSuitType.Infiltration && is_cloaking
        CapacitorTick(jump_thrust)
        if (isMovingPlus && usingMedicalTerminal.isDefined) {
          continent.GUID(usingMedicalTerminal) match {
            case Some(term: Terminal with ProximityUnit) =>
              StopUsingProximityUnit(term)
            case _ => ;
          }
        }
        accessedContainer match {
          // Ensure we don't unload the contents of the vehicle trunk for players seated in the vehicle.
          // This can happen if PSUM arrives during the mounting process
          case Some(veh: Vehicle) if player.VehicleSeated.isEmpty || player.VehicleSeated.get != veh.GUID =>
            if (
              isMoving || veh.isMoving(1) || Vector3.DistanceSquared(
                player.Position,
                veh.TrunkLocation
              ) > 9
            ) {
              val guid = player.GUID
              sendResponse(UnuseItemMessage(guid, veh.GUID))
              sendResponse(UnuseItemMessage(guid, guid))
              UnaccessContainer(veh)
            }
          case Some(container) => //just in case
            if (isMovingPlus && (player.VehicleSeated.isEmpty || player.VehicleSeated.get != container.GUID)) { // Ensure we don't close the container if the player is seated in it
              val guid = player.GUID
              // If the container is a corpse and gets removed just as this runs it can cause a client disconnect, so we'll check the container has a GUID first.
              if (container.HasGUID) {
                sendResponse(UnuseItemMessage(guid, container.GUID))
              }
              sendResponse(UnuseItemMessage(guid, guid))
              UnaccessContainer(container)
            }
          case None => ;
        }
        val wepInHand: Boolean = player.Slot(player.DrawnSlot).Equipment match {
          case Some(item) => item.Definition == GlobalDefinitions.bolt_driver
          case None       => false
        }
        continent.AvatarEvents ! AvatarServiceMessage(
          continent.id,
          AvatarAction.PlayerState(
            avatar_guid,
            player.Position,
            player.Velocity,
            yaw,
            pitch,
            yaw_upper,
            seq_time,
            is_crouching,
            is_jumping,
            jump_thrust,
            is_cloaking,
            player.spectator,
            wepInHand
          )
        )
        updateSquad()
        if (player.death_by == -1) {
          KickedByAdministration()
        }
        player.zoneInteractions()

      case msg @ ChildObjectStateMessage(object_guid, pitch, yaw) =>
        //the majority of the following check retrieves information to determine if we are in control of the child
        FindContainedWeapon match {
          case (Some(o), Some(tool)) =>
            (o match {
              case mount: Mountable => (o, mount.PassengerInSeat(player))
              case _                => (None, None)
            }) match {
              case (None, None) | (_, None) | (_: Vehicle, Some(0)) => ;
              case _ =>
                persist()
                turnCounterFunc(player.GUID)
            }
            if (tool.GUID == object_guid) {
              //TODO set tool orientation?
              player.Orientation = Vector3(0f, pitch, yaw)
              continent.VehicleEvents ! VehicleServiceMessage(
                continent.id,
                VehicleAction.ChildObjectState(player.GUID, object_guid, pitch, yaw)
              )
            } else {
              log.warn(
                s"ChildObjectState: ${player.Name} is using a different controllable agent than entity ${object_guid.guid}"
              )
            }
          case (Some(obj), None) =>
            log.warn(
              s"ChildObjectState: ${player.Name} can not find any controllable agent, let alone entity ${object_guid.guid}"
            )
          case (None, _) => ;
          //TODO status condition of "playing getting out of vehicle to allow for late packets without warning
        }
        if (player.death_by == -1) {
          KickedByAdministration()
        }

      case msg @ VehicleStateMessage(
            vehicle_guid,
            unk1,
            pos,
            ang,
            vel,
            flying,
            unk6,
            unk7,
            wheels,
            is_decelerating,
            is_cloaked
          ) =>
        GetVehicleAndSeat() match {
          case (Some(obj), Some(0)) =>
            //we're driving the vehicle
            persist()
            turnCounterFunc(player.GUID)
            if (obj.MountedIn.isEmpty) {
              updateBlockMap(obj, continent, pos)
            }
            val seat = obj.Seats(0)
            player.Position = pos //convenient
            if (obj.WeaponControlledFromSeat(0).isEmpty) {
              player.Orientation = Vector3.z(ang.z) //convenient
            }
            obj.Position = pos
            obj.Orientation = ang
            if (obj.MountedIn.isEmpty) {
              if (obj.DeploymentState != DriveState.Deployed) {
                obj.Velocity = vel
              } else {
                obj.Velocity = Some(Vector3.Zero)
              }
              if (obj.Definition.CanFly) {
                obj.Flying = flying //usually Some(7)
              }
              obj.Cloaked = obj.Definition.CanCloak && is_cloaked
            } else {
              obj.Velocity = None
              obj.Flying = None
            }
            continent.VehicleEvents ! VehicleServiceMessage(
              continent.id,
              VehicleAction.VehicleState(
                player.GUID,
                vehicle_guid,
                unk1,
                obj.Position,
                ang,
                obj.Velocity,
                if (obj.isFlying) {
                  flying
                } else {
                  None
                },
                unk6,
                unk7,
                wheels,
                is_decelerating,
                obj.Cloaked
              )
            )
            updateSquad()
            obj.zoneInteractions()
          case (None, _) =>
          //log.error(s"VehicleState: no vehicle $vehicle_guid found in zone")
          //TODO placing a "not driving" warning here may trigger as we are disembarking the vehicle
          case (_, Some(index)) =>
            log.error(
              s"VehicleState: ${player.Name} should not be dispatching this kind of packet from vehicle ${vehicle_guid.guid} when not the driver (actually, seat $index)"
            )
          case _ => ;
        }
        if (player.death_by == -1) {
          KickedByAdministration()
        }

      case msg @ VehicleSubStateMessage(vehicle_guid, player_guid, vehicle_pos, vehicle_ang, vel, unk1, unk2) =>
        log.debug(
          s"VehicleSubState: $vehicle_guid, ${player.Name}_guid, $vehicle_pos, $vehicle_ang, $vel, $unk1, $unk2"
        )

      case msg @ ProjectileStateMessage(projectile_guid, shot_pos, shot_vel, shot_orient, seq, end, target_guid) =>
        val index = projectile_guid.guid - Projectile.baseUID
        projectiles(index) match {
          case Some(projectile) if projectile.HasGUID =>
            val projectileGlobalUID = projectile.GUID
            projectile.Position = shot_pos
            projectile.Orientation = shot_orient
            projectile.Velocity = shot_vel
            continent.AvatarEvents ! AvatarServiceMessage(
              continent.id,
              AvatarAction.ProjectileState(
                player.GUID,
                projectileGlobalUID,
                shot_pos,
                shot_vel,
                shot_orient,
                seq,
                end,
                target_guid
              )
            )
          case _ if seq == 0 =>
          /* missing the first packet in the sequence is permissible  */
          case _ =>
            log.warn(s"ProjectileState: constructed projectile ${projectile_guid.guid} can not be found")
        }

      case msg @ LongRangeProjectileInfoMessage(guid, _, _) =>
        //log.info(s"$msg")
        FindContainedWeapon match {
          case (Some(vehicle: Vehicle), Some(weapon: Tool))
            if weapon.GUID == guid => ; //now what?
          case _ => ;
        }

      case msg @ ReleaseAvatarRequestMessage() =>
        log.info(s"${player.Name} on ${continent.id} has released")
        reviveTimer.cancel()
        GoToDeploymentMap()
        HandleReleaseAvatar(player, continent)

      case msg @ SpawnRequestMessage(u1, spawnGroup, u3, u4, zoneNumber) =>
        log.info(s"${player.Name} on ${continent.id} wants to respawn in zone #$zoneNumber")
        if (deadState != DeadState.RespawnTime) {
          deadState = DeadState.RespawnTime
          cluster ! ICS.GetNearbySpawnPoint(
            spawnGroup match {
              case SpawnGroup.Sanctuary =>
                Zones.sanctuaryZoneNumber(player.Faction)
              case _ =>
                zoneNumber
            },
            player,
            Seq(spawnGroup),
            context.self
          )
        } else {
          log.warn(s"SpawnRequestMessage: request consumed because ${player.Name} is already respawning ...")
        }

      case _: SetChatFilterMessage => //msg @ SetChatFilterMessage(send_channel, origin, whitelist) => ;

      case msg: ChatMsg =>
        chatActor ! ChatActor.Message(msg)

      case _: VoiceHostRequest =>
        log.trace(s"VoiceHostRequest: ${player.Name} requested in-game voice chat.")
        sendResponse(VoiceHostKill())
        sendResponse(
          ChatMsg(ChatMessageType.CMT_OPEN, false, "", "Try our Discord at https://discord.gg/0nRe5TNbTYoUruA4", None)
        )

      case _: VoiceHostInfo =>
        sendResponse(VoiceHostKill())

      case msg @ ChangeAmmoMessage(item_guid, unk1) =>
        FindContainedEquipment match {
          case (Some(_), Some(obj: ConstructionItem)) =>
            if (Deployables.performConstructionItemAmmoChange(player.avatar.certifications, obj, obj.AmmoTypeIndex)) {
              log.info(
                s"${player.Name} switched ${player.Sex.possessive} ${obj.Definition.Name} to construct ${obj.AmmoType} (option #${obj.FireModeIndex})"
              )
              sendResponse(ChangeAmmoMessage(obj.GUID, obj.AmmoTypeIndex))
            }
          case (Some(obj: PlanetSideServerObject), Some(tool: Tool)) =>
            PerformToolAmmoChange(tool, obj)
          case (_, Some(obj)) =>
            log.warn(s"ChangeAmmo: the ${obj.Definition.Name} in ${player.Name}'s hands does not contain ammunition")
          case (_, None) =>
            log.warn(s"ChangeAmmo: can not find $item_guid")
        }

      case msg @ ChangeFireModeMessage(item_guid, fire_mode) =>
        FindEquipment match {
          case Some(obj: PlanetSideGameObject with FireModeSwitch[_]) =>
            val originalModeIndex = obj.FireModeIndex
            if (obj match {
              case citem: ConstructionItem =>
                val modeChanged = Deployables.performConstructionItemFireModeChange(
                  player.avatar.certifications,
                  citem,
                  originalModeIndex
                )
                modeChanged
              case _ =>
                obj.NextFireMode == originalModeIndex
            }) {
              val modeIndex = obj.FireModeIndex
              obj match {
                case citem: ConstructionItem =>
                  log.info(s"${player.Name} switched ${player.Sex.possessive} ${obj.Definition.Name} to construct ${citem.AmmoType} (mode #$modeIndex)")
                case _ =>
                  log.info(s"${player.Name} changed ${player.Sex.possessive} her ${obj.Definition.Name}'s fire mode to #$modeIndex")
              }
              sendResponse(ChangeFireModeMessage(item_guid, modeIndex))
              continent.AvatarEvents ! AvatarServiceMessage(
                continent.id,
                AvatarAction.ChangeFireMode(player.GUID, item_guid, modeIndex)
              )
            }
          case Some(_) =>
            log.warn(s"ChangeFireMode: the object that was found for $item_guid does not possess fire modes")
          case None =>
            log.warn(s"ChangeFireMode: can not find $item_guid")
        }

      case msg @ ChangeFireStateMessage_Start(item_guid) =>
        if (shooting.isEmpty) {
          FindEquipment match {
            case Some(tool: Tool) =>
              if (tool.Magazine > 0 || prefire.contains(item_guid)) {
                prefire = None
                shooting = Some(item_guid)
                shootingStart = System.currentTimeMillis()
                //special case - suppress the decimator's alternate fire mode, by projectile
                if (tool.Projectile != GlobalDefinitions.phoenix_missile_guided_projectile) {
                  continent.AvatarEvents ! AvatarServiceMessage(
                    continent.id,
                    AvatarAction.ChangeFireState_Start(player.GUID, item_guid)
                  )
                }
                //charge ammunition drain
                tool.FireMode match {
                  case mode: ChargeFireModeDefinition =>
                    progressBarValue = Some(0f)
                    progressBarUpdate = context.system.scheduler.scheduleOnce(
                      (mode.Time + mode.DrainInterval) milliseconds,
                      self,
                      ProgressEvent(1f, () => {}, Tools.ChargeFireMode(player, tool), mode.DrainInterval)
                    )
                  case _ => ;
                }
              } else {
                log.warn(
                  s"ChangeFireState_Start: ${player.Name}'s ${tool.Definition.Name} magazine was empty before trying to shoot"
                )
                EmptyMagazine(item_guid, tool)
              }
            case Some(_) => //permissible, for now
              prefire = None
              shooting = Some(item_guid)
              shootingStart = System.currentTimeMillis()
              continent.AvatarEvents ! AvatarServiceMessage(
                continent.id,
                AvatarAction.ChangeFireState_Start(player.GUID, item_guid)
              )
            case None =>
              log.warn(s"ChangeFireState_Start: can not find $item_guid")
          }
        }

      case msg @ ChangeFireStateMessage_Stop(item_guid) =>
        prefire = None
        shootingStop = System.currentTimeMillis()
        if (shooting.contains(item_guid)) {
          shooting = None
        }
        val pguid = player.GUID
        FindEquipment match {
          case Some(tool: Tool) =>
            //the decimator does not send a ChangeFireState_Start on the last shot; heaven knows why
            if (
              tool.Definition == GlobalDefinitions.phoenix &&
              tool.Projectile != GlobalDefinitions.phoenix_missile_guided_projectile
            ) {
              //suppress the decimator's alternate fire mode, however
              continent.AvatarEvents ! AvatarServiceMessage(
                continent.id,
                AvatarAction.ChangeFireState_Start(pguid, item_guid)
              )
              shootingStart = System.currentTimeMillis() - 1L
            }
            tool.FireMode match {
              case mode: ChargeFireModeDefinition =>
                sendResponse(QuantityUpdateMessage(tool.AmmoSlot.Box.GUID, tool.Magazine))
              case _ => ;
            }
            if (tool.Magazine == 0) {
              FireCycleCleanup(tool)
            }
            continent.AvatarEvents ! AvatarServiceMessage(
              continent.id,
              AvatarAction.ChangeFireState_Stop(pguid, item_guid)
            )

          case Some(trigger: BoomerTrigger) =>
            continent.AvatarEvents ! AvatarServiceMessage(
              continent.id,
              AvatarAction.ChangeFireState_Start(pguid, item_guid)
            )
            continent.GUID(trigger.Companion) match {
              case Some(boomer: BoomerDeployable) =>
                boomer.Actor ! CommonMessages.Use(player, Some(trigger))
              case Some(_) | None => ;
            }

          case _ => ;
          //log.warn(s"ChangeFireState_Stop: ${player.Name} never started firing item ${item_guid.guid} in the first place?")
        }
        progressBarUpdate.cancel()
        progressBarValue = None

      case msg @ EmoteMsg(avatar_guid, emote) =>
        sendResponse(EmoteMsg(avatar_guid, emote))

      case msg @ DropItemMessage(item_guid) =>
        ValidObject(item_guid) match {
          case Some(anItem: Equipment) =>
            player.FreeHand.Equipment match {
              case Some(item) =>
                if (item.GUID == item_guid) {
                  CancelZoningProcessWithDescriptiveReason("cancel_use")
                  continent.GUID(player.VehicleSeated) match {
                    case Some(_) =>
                      RemoveOldEquipmentFromInventory(player)(item)
                    case None =>
                      DropEquipmentFromInventory(player)(item)
                  }
                }
              case None =>
                log.warn(s"DropItem: ${player.Name} wanted to drop a $anItem, but it wasn't at hand")
            }
          case Some(obj) =>
            log.warn(s"DropItem: ${player.Name} wanted to drop a $obj, but that isn't possible")
          case None =>
            sendResponse(ObjectDeleteMessage(item_guid, 0)) //this is fine; item doesn't exist to the server anyway
            log.warn(
              s"DropItem: ${player.Name} wanted to drop an item ${item_guid.guid}, but it was nowhere to be found"
            )
        }

      case msg @ PickupItemMessage(item_guid, player_guid, unk1, unk2) =>
        ValidObject(item_guid) match {
          case Some(item: Equipment) =>
            player.Fit(item) match {
              case Some(_) =>
                CancelZoningProcessWithDescriptiveReason("cancel_use")
                PickUpEquipmentFromGround(player)(item)
              case None => //skip
                sendResponse(ActionResultMessage.Fail(16)) //error code?
            }
          case _ =>
            log.warn(
              s"PickupItem: ${player.Name} requested an item ${item_guid.guid} that doesn't seem to exist"
            )
        }

      case msg @ ReloadMessage(item_guid, ammo_clip, unk1) =>
        FindContainedWeapon match {
          case (Some(obj: PlanetSideServerObject with Container), Some(tool: Tool)) =>
            val currentMagazine: Int = tool.Magazine
            val magazineSize: Int    = tool.MaxMagazine
            val reloadValue: Int     = magazineSize - currentMagazine
            if (magazineSize > 0 && reloadValue > 0) {
              FindEquipmentStock(obj, FindAmmoBoxThatUses(tool.AmmoType), reloadValue, CountAmmunition).reverse match {
                case Nil => ;
                case x :: xs =>
                  val (deleteFunc, modifyFunc): (Equipment => Future[Any], (AmmoBox, Int) => Unit) = obj match {
                    case veh: Vehicle =>
                      (RemoveOldEquipmentFromInventory(veh), ModifyAmmunitionInVehicle(veh))
                    case _ =>
                      (RemoveOldEquipmentFromInventory(obj), ModifyAmmunition(obj))
                  }
                  xs.foreach { item => deleteFunc(item.obj) }
                  val box = x.obj.asInstanceOf[AmmoBox]
                  val tailReloadValue: Int = if (xs.isEmpty) {
                    0
                  } else {
                    xs.map(_.obj.asInstanceOf[AmmoBox].Capacity).sum
                  }
                  val sumReloadValue: Int = box.Capacity + tailReloadValue
                  val actualReloadValue = if (sumReloadValue <= reloadValue) {
                    deleteFunc(box)
                    sumReloadValue
                  } else {
                    modifyFunc(box, reloadValue - tailReloadValue)
                    reloadValue
                  }
                  val finalReloadValue = actualReloadValue + currentMagazine
                  log.info(
                    s"${player.Name} successfully reloaded $reloadValue ${tool.AmmoType} into ${tool.Definition.Name}"
                  )
                  tool.Magazine = finalReloadValue
                  sendResponse(ReloadMessage(item_guid, finalReloadValue, unk1))
                  continent.AvatarEvents ! AvatarServiceMessage(
                    continent.id,
                    AvatarAction.Reload(player.GUID, item_guid)
                  )
              }
            } else {
              log.warn(
                s"ReloadMessage: the ${tool.Definition.Name} under ${player.Name}'s control can not reload (full=$magazineSize, want=$reloadValue)"
              )
            }
          case (_, Some(_)) =>
            log.warn(s"ReloadMessage: the object that was found for $item_guid was not a Tool")
          case (_, None) =>
            log.warn(s"ReloadMessage: can not find $item_guid")
        }

      case msg @ ObjectHeldMessage(avatar_guid, held_holsters, unk1) =>
        val before = player.DrawnSlot
        if (before != held_holsters) {
          if (player.ExoSuit == ExoSuitType.MAX && held_holsters != 0) {
            log.warn(s"ObjectHeld: ${player.Name} is denied changing hands to $held_holsters as a MAX")
            player.DrawnSlot = 0
            sendResponse(ObjectHeldMessage(avatar_guid, 0, true))
          } else if ((player.DrawnSlot = held_holsters) != before) {
            continent.AvatarEvents ! AvatarServiceMessage(
              player.Continent,
              AvatarAction.ObjectHeld(player.GUID, player.LastDrawnSlot)
            )
            // Ignore non-equipment holsters
            //todo: check current suit holster slots?
            val isHolsters = held_holsters >= 0 && held_holsters < 5
            val equipment = player.Slot(held_holsters).Equipment.orElse { player.Slot(before).Equipment }
            if (isHolsters) {
              equipment match {
                case Some(unholsteredItem: Equipment) =>
                  log.info(s"${player.Name} has drawn a $unholsteredItem from its holster")
                  if (unholsteredItem.Definition == GlobalDefinitions.remote_electronics_kit) {
                    //rek beam/icon colour must match the player's correct hack level
                    continent.AvatarEvents ! AvatarServiceMessage(
                      player.Continent,
                      AvatarAction.PlanetsideAttribute(unholsteredItem.GUID, 116, player.avatar.hackingSkillLevel())
                    )
                  }
                case None => ;
              }
            } else {
              equipment match {
                case Some(holsteredEquipment) =>
                  log.info(s"${player.Name} has put ${player.Sex.possessive} ${holsteredEquipment.Definition.Name} down")
                case None =>
                  log.info(s"${player.Name} lowers ${player.Sex.possessive} hand")
              }
            }

            // Stop using proximity terminals if player unholsters a weapon (which should re-trigger the proximity effect and re-holster the weapon)
            if (player.VisibleSlots.contains(held_holsters)) {
              continent.GUID(usingMedicalTerminal) match {
                case Some(term: Terminal with ProximityUnit) =>
                  StopUsingProximityUnit(term)
                case _ => ;
              }
            }
          }
        }

      case msg @ AvatarJumpMessage(state) =>
        avatarActor ! AvatarActor.ConsumeStamina(10)
        avatarActor ! AvatarActor.SuspendStaminaRegeneration(2.5 seconds)

      case msg @ ZipLineMessage(player_guid, forwards, action, path_id, pos) =>
        val (isTeleporter: Boolean, path: Option[ZipLinePath]) =
          continent.zipLinePaths.find(x => x.PathId == path_id) match {
            case Some(x) => (x.IsTeleporter, Some(x))
            case _ =>
              log.warn(s"${player.Name} couldn't find a zipline path $path_id in zone ${continent.id}")
              (false, None)
          }
        if (isTeleporter) {
          CancelZoningProcessWithDescriptiveReason("cancel")
          val endPoint = path.get.ZipLinePoints.last
          sendResponse(
            ZipLineMessage(PlanetSideGUID(0), forwards, 0, path_id, pos)
          ) // todo: send to zone to show teleport animation to all clients
          sendResponse(PlayerStateShiftMessage(ShiftState(0, endPoint, player.Orientation.z, None)))
        } else {
          CancelZoningProcessWithDescriptiveReason("cancel_motion")
          action match {
            case 0 =>
              // Travel along the zipline in the direction specified
              sendResponse(ZipLineMessage(player_guid, forwards, action, path_id, pos))
            case 1 =>
              //disembark from zipline at destination !
              sendResponse(ZipLineMessage(player_guid, forwards, action, 0, pos))
            case 2 =>
              //get off by force
              sendResponse(ZipLineMessage(player_guid, forwards, action, 0, pos))
            case _ =>
              log.warn(
                s"${player.Name} tried to do something with a zipline but can't handle it. forwards: $forwards action: $action path_id: $path_id zone: ${continent.Number} / ${continent.id}"
              )
          }
        }

      case msg @ RequestDestroyMessage(object_guid) =>
        // TODO: Make sure this is the correct response for all cases
        ValidObject(object_guid) match {
          case Some(vehicle: Vehicle) =>
            /* line 1a: player is admin (and overrules other access requirements) */
            /* line 1b: vehicle and player (as the owner) acknowledge each other */
            /* line 1c: vehicle is the same faction as player, is ownable, and either the owner is absent or the vehicle is destroyed */
            /* line 2: vehicle is not mounted in anything or, if it is, its seats are empty */
            if (
              (session.account.gm ||
              (player.avatar.vehicle.contains(object_guid) && vehicle.Owner.contains(player.GUID)) ||
              (player.Faction == vehicle.Faction &&
              (vehicle.Definition.CanBeOwned.nonEmpty &&
              (vehicle.Owner.isEmpty || continent.GUID(vehicle.Owner.get).isEmpty) || vehicle.Destroyed))) &&
              (vehicle.MountedIn.isEmpty || !vehicle.Seats.values.exists(_.isOccupied))
            ) {
              vehicle.Actor ! Vehicle.Deconstruct()
              //log.info(s"RequestDestroy: vehicle $vehicle")
            } else {
              log.warn(s"RequestDestroy: ${player.Name} must own vehicle in order to deconstruct it")
            }

          case Some(obj: Projectile) =>
            if (obj.isResolved) {
              log.warn(
                s"RequestDestroy: tried to clean up projectile ${object_guid.guid} but it was already resolved"
              )
            } else {
              obj.Miss()
              if (obj.profile.ExistsOnRemoteClients && obj.HasGUID) {
                continent.AvatarEvents ! AvatarServiceMessage(
                  continent.id,
                  AvatarAction.ProjectileExplodes(player.GUID, obj.GUID, obj)
                )
                TaskWorkflow.execute(unregisterProjectile(obj))
              }
            }

          case Some(obj: BoomerTrigger) =>
            if (FindEquipmentToDelete(object_guid, obj)) {
              continent.GUID(obj.Companion) match {
                case Some(boomer: BoomerDeployable) =>
                  boomer.Trigger = None
                  boomer.Actor ! Deployable.Deconstruct()
                case Some(thing) =>
                  log.warn(s"RequestDestroy: BoomerTrigger object connected to wrong object - $thing")
                case None => ;
              }
            }

          case Some(obj: Deployable) =>
            if (session.account.gm || obj.Owner.isEmpty || obj.Owner.contains(player.GUID) || obj.Destroyed) {
              obj.Actor ! Deployable.Deconstruct()
            } else {
              log.warn(s"RequestDestroy: ${player.Name} must own the deployable in order to deconstruct it")
            }

          case Some(obj: Equipment) =>
            FindEquipmentToDelete(object_guid, obj)

          case Some(thing) =>
            log.warn(s"RequestDestroy: not allowed to delete this ${thing.Definition.Name}")

          case None =>
            log.warn(s"RequestDestroy: object ${object_guid.guid} not found")
        }

      case msg @ ObjectDeleteMessage(object_guid, unk1) =>
        sendResponse(ObjectDeleteMessage(object_guid, 0))

      case msg @ MoveItemMessage(item_guid, source_guid, destination_guid, dest, _) =>
        (continent.GUID(source_guid), continent.GUID(destination_guid), ValidObject(item_guid)) match {
          case (
                Some(source: PlanetSideServerObject with Container),
                Some(destination: PlanetSideServerObject with Container),
                Some(item: Equipment)
              ) =>
            ContainableMoveItem(player.Name, source, destination, item, dest)
          case (None, _, _) =>
            log.error(
              s"MoveItem: ${player.Name} wanted to move $item_guid from $source_guid, but could not find source object"
            )
          case (_, None, _) =>
            log.error(
              s"MoveItem: ${player.Name} wanted to move $item_guid to $destination_guid, but could not find destination object"
            )
          case (_, _, None) =>
            log.error(s"MoveItem: ${player.Name} wanted to move $item_guid, but could not find it")
          case _ =>
            log.error(
              s"MoveItem: ${player.Name} wanted to move $item_guid from $source_guid to $destination_guid, but multiple problems were encountered"
            )
        }

      case msg @ LootItemMessage(item_guid, target_guid) =>
        (ValidObject(item_guid), continent.GUID(target_guid)) match {
          case (Some(item: Equipment), Some(destination: PlanetSideServerObject with Container)) =>
            //figure out the source
            (
              {
                val findFunc: PlanetSideServerObject with Container => Option[
                  (PlanetSideServerObject with Container, Option[Int])
                ] = FindInLocalContainer(item_guid)
                findFunc(player.avatar.locker)
                  .orElse(findFunc(player))
                  .orElse(accessedContainer match {
                    case Some(parent: PlanetSideServerObject) =>
                      findFunc(parent)
                    case _ =>
                      None
                  })
              },
              destination.Fit(item)
            ) match {
              case (Some((source, Some(_))), Some(dest)) =>
                ContainableMoveItem(player.Name, source, destination, item, dest)
              case (None, _) =>
                log.error(s"LootItem: ${player.Name} can not find where $item is put currently")
              case (_, None) =>
                log.error(s"LootItem: ${player.Name} can not find anywhere to put $item in $destination")
              case _ =>
                log.error(
                  s"LootItem: ${player.Name}wanted to move $item_guid to $target_guid, but multiple problems were encountered"
                )
            }
          case (Some(obj), _) =>
            log.error(s"LootItem: item $obj is (probably) not lootable to ${player.Name}")
          case (None, _) =>
            log.error(s"LootItem: ${player.Name} can not find $item_guid")
          case (_, None) =>
            log.error(s"LootItem: ${player.Name} can not find where to put $item_guid")
        }

      case msg @ AvatarImplantMessage(player_guid, action, slot, status) =>
        if (action == ImplantAction.Activation) {
          CancelZoningProcessWithDescriptiveReason("cancel_implant")
          avatar.implants(slot) match {
            case Some(implant) =>
              if (status == 1) {
                avatarActor ! AvatarActor.ActivateImplant(implant.definition.implantType)
              } else {
                avatarActor ! AvatarActor.DeactivateImplant(implant.definition.implantType)
              }
            case _ => log.error(s"AvatarImplantMessage: ${player.Name} has an unknown implant in $slot")
          }
        }

      case msg @ UseItemMessage(
            avatar_guid,
            item_used_guid,
            object_guid,
            unk2,
            unk3,
            unk4,
            unk5,
            unk6,
            unk7,
            unk8,
            itemType
          ) =>
        // TODO: Not all fields in the response are identical to source in real packet logs (but seems to be ok)
        // TODO: Not all incoming UseItemMessage's respond with another UseItemMessage (i.e. doors only send out GenericObjectStateMsg)
        val equipment = player.Slot(player.DrawnSlot).Equipment match {
          case out @ Some(item) if item.GUID == item_used_guid => out
          case _                                               => None
        }
        ValidObject(object_guid) match {
          case Some(door: Door) =>
            door.Actor ! CommonMessages.Use(player)

          case Some(resourceSilo: ResourceSilo) =>
            resourceSilo.Actor ! CommonMessages.Use(player)

          case Some(panel: IFFLock) =>
            equipment match {
              case Some(item) =>
                CancelZoningProcessWithDescriptiveReason("cancel_use")
                panel.Actor ! CommonMessages.Use(player, Some(item))
              case _ => ;
            }

          case Some(obj: Player) =>
            CancelZoningProcessWithDescriptiveReason("cancel_use")
            if (obj.isBackpack) {
              if (equipment.isEmpty) {
                log.info(s"${player.Name} is looting the corpse of ${obj.Name}")
                sendResponse(
                  UseItemMessage(
                    avatar_guid,
                    item_used_guid,
                    object_guid,
                    unk2,
                    unk3,
                    unk4,
                    unk5,
                    unk6,
                    unk7,
                    unk8,
                    itemType
                  )
                )
                AccessContainer(obj)
              }
            } else if (!unk3 && player.isAlive) { //potential kit use
              (continent.GUID(item_used_guid), kitToBeUsed) match {
                case (Some(kit: Kit), None) =>
                  kitToBeUsed = Some(item_used_guid)
                  player.Actor ! CommonMessages.Use(player, Some(kit))
                case (Some(_: Kit), Some(_)) | (None, Some(_)) =>
                  //a kit is already queued to be used; ignore this request
                  sendResponse(ChatMsg(ChatMessageType.UNK_225, false, "", "Please wait ...", None))
                case (Some(item), _) =>
                  log.error(s"UseItem: ${player.Name} looking for Kit to use, but found $item instead")
                case (None, None) =>
                  log.warn(s"UseItem: anticipated a Kit $item_used_guid for ${player.Name}, but can't find it")              }
            } else if (itemType == ObjectClass.avatar && unk3) {
              equipment match {
                case Some(tool: Tool) if tool.Definition == GlobalDefinitions.bank =>
                  obj.Actor ! CommonMessages.Use(player, equipment)

                case Some(tool: Tool) if tool.Definition == GlobalDefinitions.medicalapplicator =>
                  obj.Actor ! CommonMessages.Use(player, equipment)
                case _ => ;
              }
            }

          case Some(locker: Locker) =>
            equipment match {
              case Some(item) =>
                CancelZoningProcessWithDescriptiveReason("cancel_use")
                locker.Actor ! CommonMessages.Use(player, Some(item))
              case None if locker.Faction == player.Faction || locker.HackedBy.nonEmpty =>
                log.info(s"${player.Name} is accessing a locker")
                CancelZoningProcessWithDescriptiveReason("cancel_use")
                val playerLocker = player.avatar.locker
                sendResponse(
                  UseItemMessage(
                    avatar_guid,
                    item_used_guid,
                    playerLocker.GUID,
                    unk2,
                    unk3,
                    unk4,
                    unk5,
                    unk6,
                    unk7,
                    unk8,
                    456
                  )
                )
                AccessContainer(playerLocker)
              case _ => ;
            }

          case Some(gen: Generator) =>
            equipment match {
              case Some(item) =>
                CancelZoningProcessWithDescriptiveReason("cancel_use")
                gen.Actor ! CommonMessages.Use(player, Some(item))
              case None => ;
            }

          case Some(mech: ImplantTerminalMech) =>
            equipment match {
              case Some(item) =>
                CancelZoningProcessWithDescriptiveReason("cancel_use")
                mech.Actor ! CommonMessages.Use(player, Some(item))
              case None => ;
            }

          case Some(captureTerminal: CaptureTerminal) =>
            equipment match {
              case Some(item) =>
                CancelZoningProcessWithDescriptiveReason("cancel_use")
                captureTerminal.Actor ! CommonMessages.Use(player, Some(item))
              case _ if specialItemSlotGuid.nonEmpty =>
                continent.GUID(specialItemSlotGuid) match {
                  case Some(llu: CaptureFlag) =>
                    if (llu.Target.GUID == captureTerminal.Owner.GUID) {
                      continent.LocalEvents ! LocalServiceMessage(continent.id, LocalAction.LluCaptured(llu))
                    } else {
                      log.info(
                        s"LLU target is not this base. Target GUID: ${llu.Target.GUID} This base: ${captureTerminal.Owner.GUID}"
                      )
                    }
                  case _ => log.warn("Item in specialItemSlotGuid is not registered with continent or is not a LLU")
                }
              case _ => ;
            }

          case Some(obj: FacilityTurret) =>
            equipment match {
              case Some(item) =>
                CancelZoningProcessWithDescriptiveReason("cancel_use")
                obj.Actor ! CommonMessages.Use(player, Some(item))               //try generic
                obj.Actor ! CommonMessages.Use(player, Some((item, unk2.toInt))) //try upgrade path
              case _ => ;
            }

          case Some(obj: Vehicle) =>
            equipment match {
              case Some(item) =>
                CancelZoningProcessWithDescriptiveReason("cancel_use")
                obj.Actor ! CommonMessages.Use(player, Some(item))

              case None if player.Faction == obj.Faction =>
                //access to trunk
                if (
                  obj.AccessingTrunk.isEmpty &&
                  (!obj.PermissionGroup(AccessPermissionGroup.Trunk.id).contains(VehicleLockState.Locked) || obj.Owner
                    .contains(player.GUID))
                ) {
                  log.info(s"${player.Name} is looking in the ${obj.Definition.Name}'s trunk")
                  CancelZoningProcessWithDescriptiveReason("cancel_use")
                  obj.AccessingTrunk = player.GUID
                  AccessContainer(obj)
                  sendResponse(
                    UseItemMessage(
                      avatar_guid,
                      item_used_guid,
                      object_guid,
                      unk2,
                      unk3,
                      unk4,
                      unk5,
                      unk6,
                      unk7,
                      unk8,
                      itemType
                    )
                  )
                }
              case _ => ;
            }

          case Some(terminal: Terminal) =>
            equipment match {
              case Some(item) =>
                CancelZoningProcessWithDescriptiveReason("cancel_use")
                terminal.Actor ! CommonMessages.Use(player, Some(item))

              case None
                  if terminal.Owner == Building.NoBuilding || terminal.Faction == player.Faction || terminal.HackedBy.nonEmpty =>
                val tdef = terminal.Definition
                if (tdef.isInstanceOf[MatrixTerminalDefinition]) {
                  //TODO matrix spawn point; for now, just blindly bind to show work (and hope nothing breaks)
                  CancelZoningProcessWithDescriptiveReason("cancel_use")
                  sendResponse(
                    BindPlayerMessage(BindStatus.Bind, "", true, true, SpawnGroup.Sanctuary, 0, 0, terminal.Position)
                  )
                } else if (
                  tdef == GlobalDefinitions.multivehicle_rearm_terminal || tdef == GlobalDefinitions.bfr_rearm_terminal ||
                  tdef == GlobalDefinitions.air_rearm_terminal || tdef == GlobalDefinitions.ground_rearm_terminal
                ) {
                  FindLocalVehicle match {
                    case Some(vehicle) =>
                      log.info(
                        s"${player.Name} is accessing a ${terminal.Definition.Name} for ${player.Sex.possessive} ${vehicle.Definition.Name}"
                      )
                      sendResponse(
                        UseItemMessage(
                          avatar_guid,
                          item_used_guid,
                          object_guid,
                          unk2,
                          unk3,
                          unk4,
                          unk5,
                          unk6,
                          unk7,
                          unk8,
                          itemType
                        )
                      )
                      sendResponse(
                        UseItemMessage(
                          avatar_guid,
                          item_used_guid,
                          vehicle.GUID,
                          unk2,
                          unk3,
                          unk4,
                          unk5,
                          unk6,
                          unk7,
                          unk8,
                          vehicle.Definition.ObjectId
                        )
                      )
                    case None =>
                      log.error(s"UseItem: Expecting a seated vehicle, ${player.Name} found none")
                  }
                } else if (tdef == GlobalDefinitions.teleportpad_terminal) {
                  //explicit request
                  log.info(s"${player.Name} is purchasing a router telepad")
                  CancelZoningProcessWithDescriptiveReason("cancel_use")
                  terminal.Actor ! Terminal.Request(
                    player,
                    ItemTransactionMessage(object_guid, TransactionType.Buy, 0, "router_telepad", 0, PlanetSideGUID(0))
                  )
                } else if (tdef == GlobalDefinitions.targeting_laser_dispenser) {
                  //explicit request
                  log.info(s"${player.Name} is purchasing a targeting laser")
                  CancelZoningProcessWithDescriptiveReason("cancel_use")
                  terminal.Actor ! Terminal.Request(
                    player,
                    ItemTransactionMessage(object_guid, TransactionType.Buy, 0, "flail_targeting_laser", 0, PlanetSideGUID(0))
                  )
                } else {
                  log.info(s"${player.Name} is accessing a ${terminal.Definition.Name}")
                  CancelZoningProcessWithDescriptiveReason("cancel_use")
                  sendResponse(
                    UseItemMessage(
                      avatar_guid,
                      item_used_guid,
                      object_guid,
                      unk2,
                      unk3,
                      unk4,
                      unk5,
                      unk6,
                      unk7,
                      unk8,
                      itemType
                    )
                  )
                }

              case _ => ;
            }

          case Some(obj: SpawnTube) =>
            equipment match {
              case Some(item) =>
                CancelZoningProcessWithDescriptiveReason("cancel_use")
                obj.Actor ! CommonMessages.Use(player, Some(item))
              case None if player.Faction == obj.Faction =>
                //deconstruction
                log.info(s"${player.Name} is deconstructing at the ${obj.Owner.Definition.Name}'s spawns")
                CancelZoningProcessWithDescriptiveReason("cancel_use")
                PlayerActionsToCancel()
                CancelAllProximityUnits()
                GoToDeploymentMap()
              case _ => ;
            }

          case Some(obj: SensorDeployable) =>
            equipment match {
              case Some(item) =>
                CancelZoningProcessWithDescriptiveReason("cancel_use")
                obj.Actor ! CommonMessages.Use(player, Some(item))
              case _ => ;
            }

          case Some(obj: TurretDeployable) =>
            equipment match {
              case Some(item) =>
                CancelZoningProcessWithDescriptiveReason("cancel_use")
                obj.Actor ! CommonMessages.Use(player, Some(item))
              case _ => ;
            }

          case Some(obj: TrapDeployable) =>
            equipment match {
              case Some(item) =>
                CancelZoningProcessWithDescriptiveReason("cancel_use")
                obj.Actor ! CommonMessages.Use(player, Some(item))
              case _ => ;
            }

          case Some(obj: ShieldGeneratorDeployable) =>
            equipment match {
              case Some(item) =>
                CancelZoningProcessWithDescriptiveReason("cancel_use")
                obj.Actor ! CommonMessages.Use(player, Some(item))
              case _ => ;
            }

          case Some(obj: TelepadDeployable) =>
            if (equipment.isEmpty) {
              continent.GUID(obj.Router) match {
                case Some(vehicle: Vehicle) =>
                  vehicle.Utility(UtilityType.internal_router_telepad_deployable) match {
                    case Some(util: Utility.InternalTelepad) =>
                      CancelZoningProcessWithDescriptiveReason("cancel")
                      UseRouterTelepadSystem(
                        router = vehicle,
                        internalTelepad = util,
                        remoteTelepad = obj,
                        src = obj,
                        dest = util
                      )
                    case _ =>
                      log.error(
                        s"telepad@${object_guid.guid} is not linked to a router - ${vehicle.Definition.Name}, ${obj.Router}"
                      )
                  }
                case Some(o) =>
                  log.error(
                    s"telepad@${object_guid.guid} is linked to wrong kind of object - ${o.Definition.Name}, ${obj.Router}"
                  )
                  obj.Actor ! Deployable.Deconstruct()
                case None => ;
              }
            }

          case Some(obj: Utility.InternalTelepad) =>
            continent.GUID(obj.Telepad) match {
              case Some(pad: TelepadDeployable) =>
                CancelZoningProcessWithDescriptiveReason("cancel")
                UseRouterTelepadSystem(
                  router = obj.Owner.asInstanceOf[Vehicle],
                  internalTelepad = obj,
                  remoteTelepad = pad,
                  src = obj,
                  dest = pad
                )
              case Some(o) =>
                log.error(
                  s"internal telepad@${object_guid.guid} is not linked to a remote telepad - ${o.Definition.Name}@${o.GUID.guid}"
                )
              case None => ;
            }

          case Some(obj: CaptureFlag) =>
            // LLU can normally only be picked up the faction that owns it
            if (specialItemSlotGuid.isEmpty) {
              if (obj.Faction == player.Faction) {
                specialItemSlotGuid = Some(obj.GUID)
                player.Carrying = SpecialCarry.CaptureFlag
                continent.LocalEvents ! CaptureFlagManager.PickupFlag(obj, player)
              } else {
                log.warn(
                  s"Player ${player.toString} tried to pick up LLU ${obj.GUID} - ${obj.Faction} that doesn't belong to their faction"
                )
              }
            } else if (specialItemSlotGuid.get != obj.GUID) { // Ignore duplicate pickup requests
              log.warn(
                s"Player ${player.toString} tried to pick up LLU ${obj.GUID} - ${obj.Faction} but their special slot already contains $specialItemSlotGuid"
              )
            }

          case Some(obj) =>
            CancelZoningProcessWithDescriptiveReason("cancel_use")
            log.warn(s"UseItem: ${player.Name} does not know how to handle $obj")

          case None =>
            log.error(s"UseItem: ${player.Name} can not find object $object_guid")
        }

      case msg @ ProximityTerminalUseMessage(player_guid, object_guid, _) =>
        continent.GUID(object_guid) match {
          case Some(obj: Terminal with ProximityUnit) =>
            HandleProximityTerminalUse(obj)
          case Some(obj) =>
            log.warn(s"ProximityTerminalUse: $obj does not have proximity effects for ${player.Name}")
          case None =>
            log.error(s"ProximityTerminalUse: ${player.Name} can not find an object with guid $object_guid")
        }

      case msg @ UnuseItemMessage(player_guid, object_guid) =>
        ValidObject(object_guid) match {
          case Some(obj: Player) =>
            UnaccessContainer(obj)
            TryDisposeOfLootedCorpse(obj)

          case Some(obj: Container) =>
            // Make sure we don't unload the contents of the vehicle the player is seated in
            // An example scenario of this would be closing the trunk contents when rearming at a landing pad
            if (player.VehicleSeated.isEmpty || player.VehicleSeated.get != obj.GUID) {
              UnaccessContainer(obj)
            }

          case _ => ;
        }

      case msg @ DeployObjectMessage(guid, _, pos, orient, _) =>
        (player.Holsters().find(slot => slot.Equipment.nonEmpty && slot.Equipment.get.GUID == guid) match {
          case Some(slot) => slot.Equipment
          case None       => None
        }) match {
          case Some(obj: ConstructionItem) =>
            val ammoType = obj.AmmoType match {
              case DeployedItem.portable_manned_turret => GlobalDefinitions.PortableMannedTurret(player.Faction).Item
              case dtype                               => dtype
            }
            log.info(s"${player.Name} is constructing a $ammoType deployable")
            CancelZoningProcessWithDescriptiveReason("cancel_use")
            val dObj: Deployable = Deployables.Make(ammoType)()
            dObj.Position = pos
            dObj.Orientation = orient
            dObj.Faction = player.Faction
            dObj.AssignOwnership(player)
            val tasking: TaskBundle = dObj match {
              case turret: TurretDeployable =>
                GUIDTask.registerDeployableTurret(continent.GUID, turret)
              case _ =>
                GUIDTask.registerObject(continent.GUID, dObj)
            }
            TaskWorkflow.execute(CallBackForTask(tasking, continent.Deployables, Zone.Deployable.BuildByOwner(dObj, player, obj)))

          case Some(obj) =>
            log.warn(s"DeployObject: what is $obj, ${player.Name}?  It's not a construction tool!")
          case None =>
            log.error(s"DeployObject: nothing, ${player.Name}?  It's not a construction tool!")
        }

      case msg @ GenericObjectActionMessage(object_guid, code) =>
        log.debug(s"$msg")
        ValidObject(object_guid) match {
          case Some(vehicle: Vehicle) =>
            if (code == 55) {
              //apc emp
              vehicle.Actor ! SpecialEmp.Burst()
            }
          case Some(tool: Tool) =>
            if (tool.Definition == GlobalDefinitions.maelstrom && code == 35) {
              //maelstrom primary fire mode effect (no target)
              HandleWeaponFireAccountability(object_guid, PlanetSideGUID(Projectile.baseUID))
            }
          case _ => ;
        }

      case msg @ GenericObjectStateMsg(object_guid, unk1) =>
        log.debug("GenericObjectState: " + msg)

      case msg @ GenericActionMessage(action) =>
        if (player == null) {
          if (action == 29) {
            log.debug("GenericObjectState: AFK state reported during login")
          }
        } else {
          val (toolOpt, definition) = player.Slot(0).Equipment match {
            case Some(tool: Tool) =>
              (Some(tool), tool.Definition)
            case _ =>
              (None, GlobalDefinitions.bullet_9mm)
          }
          if (action == 29) {
            log.info(s"${player.Name} is AFK")
            player.AwayFromKeyboard = true
          } else if (action == 30) {
            log.info(s"${player.Name} is back")
            player.AwayFromKeyboard = false
          }
          if (action == GenericActionEnum.DropSpecialItem.id) {
            DropSpecialSlotItem()
          }
          if (action == 15) { //max deployment
            log.info(s"${player.Name} has anchored ${player.Sex.pronounObject}self to the ground")
            player.UsingSpecial = SpecialExoSuitDefinition.Mode.Anchored
            continent.AvatarEvents ! AvatarServiceMessage(
              continent.id,
              AvatarAction.PlanetsideAttribute(player.GUID, 19, 1)
            )
            definition match {
              case GlobalDefinitions.trhev_dualcycler | GlobalDefinitions.trhev_burster =>
                val tool = toolOpt.get
                tool.ToFireMode = 1
                sendResponse(ChangeFireModeMessage(tool.GUID, 1))
              case GlobalDefinitions.trhev_pounder =>
                val tool = toolOpt.get
                val convertFireModeIndex = if (tool.FireModeIndex == 0) { 1 }
                else { 4 }
                tool.ToFireMode = convertFireModeIndex
                sendResponse(ChangeFireModeMessage(tool.GUID, convertFireModeIndex))
              case _ =>
                log.warn(s"GenericObject: ${player.Name} is a MAX with an unexpected attachment - ${definition.Name}")
            }
          } else if (action == 16) { //max deployment
            log.info(s"${player.Name} has released the anchors")
            player.UsingSpecial = SpecialExoSuitDefinition.Mode.Normal
            continent.AvatarEvents ! AvatarServiceMessage(
              continent.id,
              AvatarAction.PlanetsideAttribute(player.GUID, 19, 0)
            )
            definition match {
              case GlobalDefinitions.trhev_dualcycler | GlobalDefinitions.trhev_burster =>
                val tool = toolOpt.get
                tool.ToFireMode = 0
                sendResponse(ChangeFireModeMessage(tool.GUID, 0))
              case GlobalDefinitions.trhev_pounder =>
                val tool = toolOpt.get
                val convertFireModeIndex = if (tool.FireModeIndex == 1) { 0 }
                else { 3 }
                tool.ToFireMode = convertFireModeIndex
                sendResponse(ChangeFireModeMessage(tool.GUID, convertFireModeIndex))
              case _ =>
                log.warn(s"GenericObject: $player is MAX with an unexpected attachment - ${definition.Name}")
            }
          } else if (action == 20) {
            if (player.ExoSuit == ExoSuitType.MAX) {
              ToggleMaxSpecialState(enable = true)
            } else {
              log.warn(s"GenericActionMessage: ${player.Name} can't handle action code 20")
            }
          } else if (action == 21) {
            if (player.ExoSuit == ExoSuitType.MAX) {
              player.Faction match {
                case PlanetSideEmpire.NC =>
                  ToggleMaxSpecialState(enable = false)
                case _ =>
                  log.warn(s"GenericActionMessage: ${player.Name} tried to cancel an uncancellable MAX special ability")
              }
            } else {
              log.warn(s"GenericActionMessage: ${player.Name} can't handle action code 21")
            }
          } else if (action == 36) { //Looking For Squad ON
            if (squadUI.nonEmpty) {
              if (!lfsm && squadUI(player.CharId).index == 0) {
                lfsm = true
                continent.AvatarEvents ! AvatarServiceMessage(
                  s"${player.Faction}",
                  AvatarAction.PlanetsideAttribute(player.GUID, 53, 1)
                )
              }
            } else if (!avatar.lookingForSquad) {
              avatarActor ! AvatarActor.SetLookingForSquad(true)
            }
          } else if (action == 37) { //Looking For Squad OFF
            if (squadUI.nonEmpty) {
              if (lfsm && squadUI(player.CharId).index == 0) {
                lfsm = false
                continent.AvatarEvents ! AvatarServiceMessage(
                  s"${player.Faction}",
                  AvatarAction.PlanetsideAttribute(player.GUID, 53, 0)
                )
              }
            } else if (avatar.lookingForSquad) {
              avatarActor ! AvatarActor.SetLookingForSquad(false)
            }
          } else {
            log.debug(s"$msg")
          }
        }

      case msg @ ItemTransactionMessage(terminal_guid, transaction_type, _, _, _, _) =>
        continent.GUID(terminal_guid) match {
          case Some(term: Terminal) =>
            if (lastTerminalOrderFulfillment) {
              log.trace(s"ItemTransactionMessage: ${player.Name} is submitting an order")
              lastTerminalOrderFulfillment = false
              CancelZoningProcessWithDescriptiveReason("cancel_use")
              term.Actor ! Terminal.Request(player, msg)
            }
          case Some(obj: PlanetSideGameObject) =>
            log.error(s"ItemTransaction: $obj is not a terminal, ${player.Name}")
          case _ =>
            log.error(s"ItemTransaction: $terminal_guid does not exist, ${player.Name}")
        }

      case msg @ FavoritesRequest(player_guid, loadoutType, action, line, label) =>
        CancelZoningProcessWithDescriptiveReason("cancel_use")
        action match {
          case FavoritesAction.Save   => avatarActor ! AvatarActor.SaveLoadout(player, loadoutType, label, line)
          case FavoritesAction.Delete => avatarActor ! AvatarActor.DeleteLoadout(player, loadoutType, line)
          case FavoritesAction.Unknown =>
            log.warn(s"FavoritesRequest: ${player.Name} requested an unknown favorites action")
        }

      case msg @ WeaponDelayFireMessage(seq_time, weapon_guid) => ;

      case msg @ WeaponDryFireMessage(weapon_guid) =>
        FindWeapon.orElse { continent.GUID(weapon_guid) } match {
          case Some(_: Equipment) =>
            continent.AvatarEvents ! AvatarServiceMessage(
              continent.id,
              AvatarAction.WeaponDryFire(player.GUID, weapon_guid)
            )
          case _ =>
            log.warn(
              s"WeaponDryFire: ${player.Name}'s weapon ${weapon_guid.guid} is either not a weapon or does not exist"
            )
        }

      case msg @ WeaponFireMessage(
        _,
        weapon_guid,
        projectile_guid,
        shot_origin,
        _,
        _,
        _,
        _, //max_distance,
        _,
        _, //projectile_type,
        thrown_projectile_vel
      ) =>
        HandleWeaponFire(weapon_guid, projectile_guid, shot_origin, thrown_projectile_vel.flatten)

      case WeaponLazeTargetPositionMessage(_, _, _) => ;
        //do not need to handle the progress bar animation/state on the server
        //laze waypoint is requested by client upon completion (see SquadWaypointRequest)
        val purpose = if (squad_supplement_id > 0) {
          s" for ${player.Sex.possessive} squad (#${squad_supplement_id -1})"
        } else {
          " ..."
        }
        log.info(s"${player.Name} is lazing a position$purpose")

      case msg @ ObjectDetectedMessage(guid1, guid2, unk, targets) =>
        FindWeapon match {
          case Some(weapon) if weapon.Projectile.AutoLock =>
            //projectile with auto-lock instigates a warning on the target
            val detectedTargets = FindDetectedProjectileTargets(targets)
            if (detectedTargets.nonEmpty) {
              val mode = 7 + (weapon.Projectile == GlobalDefinitions.wasp_rocket_projectile)
              detectedTargets.foreach { target =>
                continent.AvatarEvents ! AvatarServiceMessage(target, AvatarAction.ProjectileAutoLockAwareness(mode))
              }
            }
          case _ => ;
        }

      case msg @ HitMessage(
            seq_time,
            projectile_guid,
            unk1,
            hit_info,
            unk2,
            unk3,
            unk4
          ) =>
        log.trace(s"${player.Name} lands a hit - $msg")
        //find defined projectile
        FindProjectileEntry(projectile_guid) match {
          case Some(projectile) =>
            //find target(s)
            (hit_info match {
              case Some(hitInfo) =>
                val hitPos     = hitInfo.hit_pos
                ValidObject(hitInfo.hitobject_guid) match {
                  case _ if projectile.profile == GlobalDefinitions.flail_projectile =>
                    val radius  = projectile.profile.DamageRadius * projectile.profile.DamageRadius
                    val targets = Zone.findAllTargets(hitPos)(continent, player, projectile.profile)
                      .filter { target =>
                        Vector3.DistanceSquared(target.Position, hitPos) <= radius
                      }
                    targets.map { target =>
                      CheckForHitPositionDiscrepancy(projectile_guid, hitPos, target)
                      (target, hitPos, target.Position)
                    }

                  case Some(target: PlanetSideGameObject with FactionAffinity with Vitality) =>
                    CheckForHitPositionDiscrepancy(projectile_guid, hitPos, target)
                    List((target, hitInfo.shot_origin, hitPos))

                  case None if projectile.profile.DamageProxy.getOrElse(0) > 0 =>
                    //server-side maelstrom grenade target selection
                    if (projectile.tool_def == GlobalDefinitions.maelstrom) {
                      val shotOrigin = hitInfo.shot_origin
                      val radius     = projectile.profile.LashRadius * projectile.profile.LashRadius
                      val targets = continent.blockMap
                        .sector(hitPos, projectile.profile.LashRadius)
                        .livePlayerList
                        .filter { target =>
                          Vector3.DistanceSquared(target.Position, hitPos) <= radius
                        }
                      //chainlash is separated from the actual damage application for convenience
                      continent.AvatarEvents ! AvatarServiceMessage(
                        continent.id,
                        AvatarAction.SendResponse(
                          PlanetSideGUID(0),
                          ChainLashMessage(
                            hitPos,
                            projectile.profile.ObjectId,
                            targets.map { _.GUID }
                          )
                        )
                      )
                      targets.map { target =>
                        CheckForHitPositionDiscrepancy(projectile_guid, hitPos, target)
                        (target, hitPos, target.Position)
                      }
                    } else {
                      Nil
                    }

                  case _ =>
                    Nil
                }
              case None =>
                Nil
            })
              .foreach({
                case (
                      target: PlanetSideGameObject with FactionAffinity with Vitality,
                      shotOrigin: Vector3,
                      hitPos: Vector3
                    ) =>
                  ResolveProjectileInteraction(projectile, DamageResolution.Hit, target, hitPos) match {
                    case Some(resprojectile) =>
                      HandleDealingDamage(target, resprojectile)
                    case None => ;
                  }
                case _ => ;
              })
          case None =>
            log.warn(s"ResolveProjectile: expected projectile, but ${projectile_guid.guid} not found")
        }

      case msg @ SplashHitMessage(
            seq_time,
            projectile_guid,
            explosion_pos,
            direct_victim_uid,
            unk3,
            projectile_vel,
            unk4,
            targets
          ) =>
        log.trace(s"${player.Name} splashes some targets - $msg")
        FindProjectileEntry(projectile_guid) match {
          case Some(projectile) =>
            val profile = projectile.profile
            projectile.Position = explosion_pos
            projectile.Velocity = projectile_vel
            val (resolution1, resolution2) = profile.Aggravated match {
              case Some(_) if profile.ProjectileDamageTypes.contains(DamageType.Aggravated) =>
                (DamageResolution.AggravatedDirect, DamageResolution.AggravatedSplash)
              case _ =>
                (DamageResolution.Splash, DamageResolution.Splash)
            }
            //direct_victim_uid
            ValidObject(direct_victim_uid) match {
              case Some(target: PlanetSideGameObject with FactionAffinity with Vitality) =>
                CheckForHitPositionDiscrepancy(projectile_guid, target.Position, target)
                ResolveProjectileInteraction(projectile, resolution1, target, target.Position) match {
                  case Some(_projectile) =>
                    HandleDealingDamage(target, _projectile)
                  case None => ;
                }
              case _ => ;
            }
            //other victims
            targets.foreach(elem => {
              ValidObject(elem.uid) match {
                case Some(target: PlanetSideGameObject with FactionAffinity with Vitality) =>
                  CheckForHitPositionDiscrepancy(projectile_guid, explosion_pos, target)
                  ResolveProjectileInteraction(projectile, resolution2, target, explosion_pos) match {
                    case Some(_projectile) =>
                      HandleDealingDamage(target, _projectile)
                    case None => ;
                  }
                case _ => ;
              }
            })
            if (
              projectile.profile.HasJammedEffectDuration ||
              projectile.profile.JammerProjectile ||
              projectile.profile.SympatheticExplosion
            ) {
              //can also substitute 'projectile.profile' for 'SpecialEmp.emp'
              Zone.serverSideDamage(
                continent,
                player,
                SpecialEmp.emp,
                SpecialEmp.createEmpInteraction(SpecialEmp.emp, explosion_pos),
                SpecialEmp.prepareDistanceCheck(player, explosion_pos, player.Faction),
                SpecialEmp.findAllBoomers(profile.DamageRadius)
              )
            }
            if (profile.ExistsOnRemoteClients && projectile.HasGUID) {
              //cleanup
              val localIndex = projectile_guid.guid - Projectile.baseUID
              if (projectile.HasGUID) {
                CleanUpRemoteProjectile(projectile.GUID, projectile, localIndex)
              } else {
                projectilesToCleanUp(localIndex) = true
              }
            }
          case None => ;
        }

      case msg @ LashMessage(seq_time, killer_guid, victim_guid, projectile_guid, hit_pos, unk1) =>
        log.trace(s"${player.Name} lashes some targets - $msg")
        ValidObject(victim_guid) match {
          case Some(target: PlanetSideGameObject with FactionAffinity with Vitality) =>
            CheckForHitPositionDiscrepancy(projectile_guid, hit_pos, target)
            ResolveProjectileInteraction(projectile_guid, DamageResolution.Lash, target, hit_pos) match {
              case Some(projectile) =>
                HandleDealingDamage(target, projectile)
              case None => ;
            }
          case _ => ;
        }

      case msg @ AvatarFirstTimeEventMessage(avatar_guid, object_guid, unk1, eventName) =>
        avatarActor ! AvatarActor.AddFirstTimeEvent(eventName)

      case msg @ WarpgateRequest(
            continent_guid,
            building_guid,
            destinationBuildingGuid,
            destinationZoneGuid,
            unk1,
            unk2
          ) =>
        CancelZoningProcessWithDescriptiveReason("cancel_use")
        if (deadState != DeadState.RespawnTime) {
          continent.Buildings.values.find(building => building.GUID == building_guid) match {
            case Some(wg: WarpGate) if wg.Active && (GetKnownVehicleAndSeat() match {
                  case (Some(vehicle), _) =>
                    wg.Definition.VehicleAllowance && !wg.Definition.NoWarp.contains(vehicle.Definition)
                  case _ =>
                    true
                }) =>
              deadState = DeadState.RespawnTime
              cluster ! ICS.GetSpawnPoint(
                destinationZoneGuid.guid,
                player,
                destinationBuildingGuid,
                context.self
              )
              log.info(s"${player.Name} wants to use a warp gate")

            case Some(wg: WarpGate) if !wg.Active =>
              log.warn(s"WarpgateRequest: ${player.Name} is knocking on an inactive warp gate")

            case _ =>
              deadState = DeadState.RespawnTime
              RequestSanctuaryZoneSpawn(player, continent.Number)
          }
        } else {
          log.debug(s"WarpgateRequest: your request was already consumed, ${player.Name}; already working on it ...")
        }

      case msg @ MountVehicleMsg(player_guid, mountable_guid, entry_point) =>
        ValidObject(mountable_guid) match {
          case Some(obj: Mountable) =>
            obj.Actor ! Mountable.TryMount(player, entry_point)

          case None | Some(_) =>
            log.error(s"MountVehicleMsg: object ${mountable_guid.guid} not a mountable thing, ${player.Name}")
        }

      case msg @ DismountVehicleMsg(player_guid, bailType, wasKickedByDriver) =>
        //TODO optimize this later
        //common warning for this section
        def dismountWarning(note: String): Unit = {
          log.error(s"$note; some vehicle might not know that ${player.Name} is no longer sitting in it")
        }
        if (player.GUID == player_guid) {
          //normally disembarking from a mount
          (interstellarFerry.orElse(continent.GUID(player.VehicleSeated)) match {
            case out @ Some(obj: Vehicle) =>
              continent.GUID(obj.MountedIn) match {
                case Some(_: Vehicle) => None //cargo vehicle
                case _                => out  //arrangement "may" be permissible
              }
            case out @ Some(_: Mountable) =>
              out
            case _ =>
              dismountWarning(
                s"DismountVehicleMsg: player ${player.Name}_guid not considered seated in a mountable entity"
              )
              sendResponse(DismountVehicleMsg(player_guid, bailType, wasKickedByDriver))
              None
          }) match {
            case Some(_) if serverVehicleControlVelocity.nonEmpty =>
              log.debug(
                s"DismountVehicleMsg: ${player.Name} can not dismount from vehicle while server has asserted control; please wait"
              )
            case Some(obj: Mountable) =>
              obj.PassengerInSeat(player) match {
               case Some(seat_num) =>
                  obj.Actor ! Mountable.TryDismount(player, seat_num)
                  if (interstellarFerry.isDefined) {
                    //short-circuit the temporary channel for transferring between zones, the player is no longer doing that
                    //see above in VehicleResponse.TransferPassenger case
                    interstellarFerry = None
                  }
                  // Deconstruct the vehicle if the driver has bailed out and the vehicle is capable of flight
                  //todo: implement auto landing procedure if the pilot bails but passengers are still present instead of deconstructing the vehicle
                  //todo: continue flight path until aircraft crashes if no passengers present (or no passenger seats), then deconstruct.
                  //todo: kick cargo passengers out. To be added after PR #216 is merged
                  obj match {
                    case v: Vehicle
                        if bailType == BailType.Bailed &&
                          v.SeatPermissionGroup(seat_num).contains(AccessPermissionGroup.Driver) &&
                          v.isFlying =>
                      v.Actor ! Vehicle.Deconstruct(None) //immediate deconstruction
                    case _ => ;
                  }

                case None =>
                  dismountWarning(
                    s"DismountVehicleMsg: can not find where player ${player.Name}_guid is seated in mountable ${player.VehicleSeated}"
                  )
              }
            case _ =>
              dismountWarning(s"DismountVehicleMsg: can not find mountable entity ${player.VehicleSeated}")
          }
        } else {
          //kicking someone else out of a mount; need to own that mount/mountable
          player.avatar.vehicle match {
            case Some(obj_guid) =>
              ((ValidObject(obj_guid), ValidObject(player_guid)) match {
                case (vehicle @ Some(obj: Vehicle), tplayer) =>
                  if (obj.MountedIn.isEmpty) (vehicle, tplayer) else (None, None)
                case (mount @ Some(obj: Mountable), tplayer) =>
                  (mount, tplayer)
                case _ =>
                  (None, None)
              }) match {
                case (Some(obj: Mountable), Some(tplayer: Player)) =>
                  obj.PassengerInSeat(tplayer) match {
                    case Some(seat_num) =>
                      obj.Actor ! Mountable.TryDismount(tplayer, seat_num)
                    case None =>
                      dismountWarning(
                        s"DismountVehicleMsg: can not find where other player ${player.Name}_guid is seated in mountable $obj_guid"
                      )
                  }
                case (None, _) => ;
                  log.warn(s"DismountVehicleMsg: ${player.Name} can not find his vehicle")
                case (_, None) => ;
                  log.warn(s"DismountVehicleMsg: player $player_guid could not be found to kick, ${player.Name}")
                case _ =>
                  log.warn(s"DismountVehicleMsg: object is either not a Mountable or not a Player")
              }
            case None =>
              log.warn(s"DismountVehicleMsg: ${player.Name} does not own a vehicle")
          }
        }

      case msg @ DeployRequestMessage(player_guid, vehicle_guid, deploy_state, unk2, unk3, pos) =>
        val vehicle = player.avatar.vehicle
        if (vehicle.contains(vehicle_guid)) {
          if (vehicle == player.VehicleSeated) {
            continent.GUID(vehicle_guid) match {
              case Some(obj: Vehicle) =>
                log.info(s"${player.Name} is requesting a deployment change for ${obj.Definition.Name} - $deploy_state")
                obj.Actor ! Deployment.TryDeploymentChange(deploy_state)

              case _ =>
                log.error(s"DeployRequest: ${player.Name} can not find vehicle $vehicle_guid")
                avatarActor ! AvatarActor.SetVehicle(None)
            }
          } else {
            log.warn(s"${player.Name} must be mounted to request a deployment change")
          }
        } else {
          log.warn(s"DeployRequest: ${player.Name} does not own the deploying $vehicle_guid object")
        }

      case msg @ AvatarGrenadeStateMessage(player_guid, state) =>
        //TODO I thought I had this working?
        log.info(s"${player.Name} has $state ${player.Sex.possessive} grenade")

      case msg @ SquadDefinitionActionMessage(u1, u2, action) =>
        squadService ! SquadServiceMessage(player, continent, SquadServiceAction.Definition(u1, u2, action))

      case msg @ SquadMembershipRequest(request_type, char_id, unk3, player_name, unk5) =>
        squadService ! SquadServiceMessage(
          player,
          continent,
          SquadServiceAction.Membership(request_type, char_id, unk3, player_name, unk5)
        )

      case msg @ SquadWaypointRequest(request, _, wtype, unk, info) =>
        val time = System.currentTimeMillis()
        val subtype = wtype.subtype
        if(subtype == WaypointSubtype.Squad) {
          squadService ! SquadServiceMessage(player, continent, SquadServiceAction.Waypoint(request, wtype, unk, info))
        } else if (subtype == WaypointSubtype.Laze && time - waypointCooldown > 1000) {
          //guarding against duplicating laze waypoints
          waypointCooldown = time
          squadService ! SquadServiceMessage(player, continent, SquadServiceAction.Waypoint(request, wtype, unk, info))
        }

      case msg @ GenericCollisionMsg(u1, p, t, php, thp, pv, tv, ppos, tpos, u2, u3, u4) =>
        log.info(s"${player.Name} would be in intense and excruciating pain right now if collision worked")

      case msg @ BugReportMessage(
            version_major,
            version_minor,
            version_date,
            bug_type,
            repeatable,
            location,
            zone,
            pos,
            summary,
            desc
          ) =>
        log.warn(s"${player.Name} filed a bug report")
        log.debug(s"$msg")

      case msg @ BindPlayerMessage(action, bindDesc, unk1, logging, unk2, unk3, unk4, pos) =>
      //log.info("BindPlayerMessage: " + msg)

      case msg @ PlanetsideAttributeMessage(object_guid, attribute_type, attribute_value) =>
        ValidObject(object_guid) match {
          case Some(vehicle: Vehicle) =>
            if (player.avatar.vehicle.contains(vehicle.GUID)) {
              if (9 < attribute_type && attribute_type < 14) {
                vehicle.PermissionGroup(attribute_type, attribute_value) match {
                  case Some(allow) =>
                    val group = AccessPermissionGroup(attribute_type - 10)
                    log.info(s"${player.Name} changed ${vehicle.Definition.Name}'s access permission $group to $allow")
                    continent.VehicleEvents ! VehicleServiceMessage(
                      continent.id,
                      VehicleAction.SeatPermissions(player.GUID, vehicle.GUID, attribute_type, attribute_value)
                    )
                    //kick players who should not be seated in the vehicle due to permission changes
                    if (allow == VehicleLockState.Locked) { //TODO only important permission atm
                      vehicle.Seats.foreach {
                        case (seatIndex, seat) =>
                          seat.occupant match {
                            case Some(tplayer: Player) =>
                              if (vehicle.SeatPermissionGroup(seatIndex).contains(group) && tplayer != player) { //can not kick self
                                seat.unmount(tplayer)
                                tplayer.VehicleSeated = None
                                continent.VehicleEvents ! VehicleServiceMessage(
                                  continent.id,
                                  VehicleAction.KickPassenger(tplayer.GUID, 4, false, object_guid)
                                )
                              }
                            case _ => ; // No player seated
                          }
                      }
                      vehicle.CargoHolds.foreach {
                        case (cargoIndex, hold) =>
                          hold.occupant match {
                            case Some(cargo) =>
                              if (vehicle.SeatPermissionGroup(cargoIndex).contains(group)) {
                                //todo: this probably doesn't work for passengers within the cargo vehicle
                                // Instruct client to start bail dismount procedure
                                self ! DismountVehicleCargoMsg(player.GUID, cargo.GUID, true, false, false)
                              }
                            case None => ; // No vehicle in cargo
                          }
                      }
                    }
                  case None => ;
                }
              } else {
                log.warn(
                  s"PlanetsideAttribute: vehicle attributes - unsupported change on vehicle $object_guid - $attribute_type, ${player.Name}"
                )
              }
            } else {
              log.warn(
                s"PlanetsideAttribute: vehicle attributes - ${player.Name} does not own vehicle ${vehicle.GUID} and can not change it"
              )
            }

          // Cosmetics options
          case Some(player: Player) if attribute_type == 106 =>
            avatarActor ! AvatarActor.SetCosmetics(Cosmetic.valuesFromAttributeValue(attribute_value))

          case Some(obj) =>
            log.trace(s"PlanetsideAttribute: ${player.Name} does not know how to apply unknown attributes behavior $attribute_type to ${obj.Definition.Name}")

          case _ =>
            log.warn(s"PlanetsideAttribute: ${player.Name} does not know how to apply unknown attributes behavior $attribute_type")
        }

      case msg @ FacilityBenefitShieldChargeRequestMessage(guid) =>
        player.VehicleSeated match {
          case Some(vehicleGUID) =>
            continent.GUID(vehicleGUID) match {
              case Some(obj: Vehicle) =>
                if (!obj.Destroyed) { //vehicle will try to charge even if destroyed
                  obj.Actor ! Vehicle.ChargeShields(15)
                }
              case _ =>
                log.warn(
                  s"FacilityBenefitShieldChargeRequest: ${player.Name} can not find vehicle ${vehicleGUID.guid} in zone ${continent.id}"
                )
            }
          case None =>
            log.warn(s"FacilityBenefitShieldChargeRequest: ${player.Name} is not seated in a vehicle")
        }

      case msg @ BattleplanMessage(char_id, player_name, zone_id, diagrams) =>
        val lament: String = s"${player.Name} has a brilliant idea that no one will ever see"
        log.info(lament)
        log.debug(s"Battleplan: $lament - $msg")

      case msg @ CreateShortcutMessage(player_guid, slot, unk, add, shortcut) => ;

      case msg @ FriendsRequest(action, friend) => ;

      case msg @ HitHint(source_guid, player_guid) => ; //HitHint is manually distributed for proper operation

      case msg @ TargetingImplantRequest(list) =>
        val targetInfo: List[TargetInfo] = list.flatMap(x => {
          continent.GUID(x.target_guid) match {
            case Some(player: Player) =>
              val health = player.Health.toFloat / player.MaxHealth
              val armor = if (player.MaxArmor > 0) {
                player.Armor.toFloat / player.MaxArmor
              } else {
                0
              }

              Some(TargetInfo(player.GUID, health, armor))
            case _ =>
              log.warn(
                s"TargetingImplantRequest: the info that ${player.Name} requested for target ${x.target_guid} is not for a player"
              )
              None
          }
        })
        sendResponse(TargetingInfoMessage(targetInfo))

      case msg @ DroppodLaunchRequestMessage(info, _) =>
        //log.info(s"Droppod request: $msg")
        cluster ! ICS.DroppodLaunchRequest(
          info.zone_number,
          info.xypos,
          player.Faction,
          self.toTyped[ICS.DroppodLaunchExchange]
        )

      case msg @ InvalidTerrainMessage(_, vehicle_guid, alert, _) =>
        //log.info(s"$msg")
        (continent.GUID(vehicle_guid), continent.GUID(player.VehicleSeated)) match {
          case (Some(packetVehicle: Vehicle), Some(playerVehicle: Vehicle)) if packetVehicle eq playerVehicle =>
            if (alert == TerrainCondition.Unsafe) {
              log.info(s"${player.Name}'s ${packetVehicle.Definition.Name} is approaching terrain unsuitable for idling")
            }
          case (Some(packetVehicle: Vehicle), Some(playerVehicle: Vehicle)) =>
            if (alert == TerrainCondition.Unsafe) {
              log.info(s"${packetVehicle.Definition.Name}@${packetVehicle.GUID} is approaching terrain unsuitable for idling, but is not ${player.Name}'s vehicle")
            }
          case (Some(_: Vehicle), _) =>
            log.warn(s"InvalidTerrain: ${player.Name} is not seated in a(ny) vehicle near unsuitable terrain")
          case (Some(packetThing), _) =>
            log.warn(s"InvalidTerrain: ${player.Name} thinks that ${packetThing.Definition.Name}@${packetThing.GUID} is near unsuitable terrain")
          case _ =>
            log.error(s"InvalidTerrain: ${player.Name} is complaining about a thing@$vehicle_guid that can not be found")
        }

      case msg @ ActionCancelMessage(u1, u2, u3) =>
        progressBarUpdate.cancel()
        progressBarValue = None

      case msg @ TradeMessage(_,_) =>
        log.info(s"${player.Name} wants to trade, for some reason - $msg")

      case _ =>
        log.warn(s"Unhandled GamePacket $pkt")
    }

  /**
    * Construct tasking that registers all aspects of a `Player` avatar
    * as if that player is only just being introduced.
    * `Players` are complex objects that contain a variety of other register-able objects and each of these objects much be handled.
    * @param tplayer the avatar `Player`
    * @return a `TaskBundle` message
    */
  private def registerNewAvatar(tplayer: Player): TaskBundle = {
    TaskBundle(
      new StraightforwardTask() {
        private val localPlayer   = tplayer
        private val localAnnounce = self

        override def description(): String = s"register new player avatar ${localPlayer.Name}"

        def action(): Future[Any] = {
          localAnnounce ! NewPlayerLoaded(localPlayer)
          Future(true)
        }
      },
      List(GUIDTask.registerAvatar(continent.GUID, tplayer))
    )
  }

  /**
    * Construct tasking that registers all aspects of a `Player` avatar
    * as if that player was already introduced and is just being renewed.
    * `Players` are complex objects that contain a variety of other register-able objects and each of these objects much be handled.
    * @param tplayer the avatar `Player`
    * @return a `TaskBundle` message
    */
  private def registerAvatar(tplayer: Player): TaskBundle = {
    TaskBundle(
      new StraightforwardTask() {
        private val localPlayer   = tplayer
        private val localAnnounce = self

        override def description(): String = s"register player avatar ${localPlayer.Name}"

        def action(): Future[Any] = {
          localAnnounce ! PlayerLoaded(localPlayer)
          Future(true)
        }
      },
      List(GUIDTask.registerPlayer(continent.GUID, tplayer))
    )
  }

  /**
    * Construct tasking that adds a completed and registered vehicle into the scene.
    * Use this function to renew the globally unique identifiers on a vehicle that has already been added to the scene once.
    * @param vehicle the `Vehicle` object
    * @see `RegisterVehicleFromSpawnPad`
    * @return a `TaskBundle` message
    */
  private def registerVehicle(vehicle: Vehicle): TaskBundle = {
    TaskBundle(
      new StraightforwardTask() {
        private val localVehicle = vehicle
        private val localAnnounce = self

        override def description(): String = s"register a ${localVehicle.Definition.Name}"

        def action(): Future[Any] = {
          Future(true)
        }
      },
      List(GUIDTask.registerVehicle(continent.GUID, vehicle))
    )
  }

  /**
    * Use this function to facilitate registering a droppod for a globally unique identifier
    * in the event that the user has instigated an instant action event to a destination within the current zone.<br>
    * <br>
    * If going to another zone instead,
    * this is uneccessary as the normal vehicle gating protocol is partially intersected for droppod operation,
    * and will properly register the droppod before introducing it into the new zone without additional concern.
    * The droppod should actually not be completely unregistered.
    * If inquired, it will act like a GUID had already been assigned to it, but it was invalidated.
    * This condition is artificial, but it necessary to pass certain operations related to vehicle gating.
    * Additionally, the driver is only partially associated with the vehicle at this time.
    * `interstellarFerry` is properly keeping track of the vehicle during the transition
    * and the user who is the driver (second param) is properly seated
    * but the said driver does not know about the vehicle through his usual convention - `VehicleSeated` - yet.
    * @see `GlobalDefinitions.droppod`
    * @see `GUIDTask.registerObject`
    * @see `interstellarFerry`
    * @see `Player.VehicleSeated`
    * @see `PlayerLoaded`
    * @see `TaskBundle`
    * @see `Vehicles.Own`
    * @param vehicle the unregistered droppod
    * @param tplayer the player using the droppod for instant action;
    *                should already be the driver of the droppod
    * @return a `TaskBundle` message
    */
  private def registerDroppod(vehicle: Vehicle, tplayer: Player): TaskBundle = {
    TaskBundle(
      new StraightforwardTask() {
        private val localDriver   = tplayer
        private val localVehicle  = vehicle
        private val localAnnounce = self

        override def description(): String = s"register a ${localVehicle.Definition.Name} manned by ${localDriver.Name}"

        def action(): Future[Any] = {
          localDriver.VehicleSeated = localVehicle.GUID
          Vehicles.Own(localVehicle, localDriver)
          localAnnounce ! PlayerLoaded(localDriver)
          Future(true)
        }
      },
      List(GUIDTask.registerObject(continent.GUID, vehicle))
    )
  }

  /**
    * Construct tasking that adds a completed and registered vehicle into the scene.
    * The major difference between `RegisterVehicle` and `RegisterVehicleFromSpawnPad` is the assumption that this vehicle lacks an internal `Actor`.
    * Before being finished, that vehicle is supplied an `Actor` such that it may function properly.
    * This function wraps around `RegisterVehicle` and is used in case, prior to this event,
    * the vehicle is being brought into existence from scratch and was never a member of any `Zone`.
    * @param obj the `Vehicle` object
    * @see `RegisterVehicle`
    * @return a `TaskBundle` message
    */
  private def registerVehicleFromSpawnPad(vehicle: Vehicle, pad: VehicleSpawnPad, terminal: Terminal): TaskBundle = {
    TaskBundle(
      new StraightforwardTask() {
        private val localVehicle  = vehicle
        private val localPad      = pad.Actor
        private val localTerminal = terminal
        private val localPlayer   = player

        override def description(): String = s"register a ${localVehicle.Definition.Name} for spawn pad"

        def action(): Future[Any] = {
          localPad ! VehicleSpawnPad.VehicleOrder(localPlayer, localVehicle, localTerminal)
          Future(true)
        }
      },
      List(registerVehicle(vehicle))
    )
  }

  private def registerDrivenVehicle(vehicle: Vehicle, driver: Player): TaskBundle = {
    TaskBundle(
      new StraightforwardTask() {
        private val localVehicle  = vehicle
        private val localDriver   = driver
        private val localAnnounce = self

        override def description(): String = s"register a ${localVehicle.Definition.Name} driven by ${localDriver.Name}"

        def action(): Future[Any] = {
          localDriver.VehicleSeated = localVehicle.GUID
          Vehicles.Own(localVehicle, localDriver)
          localAnnounce ! NewPlayerLoaded(localDriver)
          Future(true)
        }
      },
      List(GUIDTask.registerAvatar(continent.GUID, driver), GUIDTask.registerVehicle(continent.GUID, vehicle))
    )
  }

  /**
    * Construct tasking that adds a completed but unregistered projectile into the scene.
    * After the projectile is registered to the curent zone's global unique identifier system,
    * all connected clients save for the one that registered it will be informed about the projectile's "creation."
    * @param obj the projectile to be registered
    * @return a `TaskBundle` message
    */
  private def registerProjectile(obj: Projectile): TaskBundle = {
    TaskBundle(
      new StraightforwardTask() {
        private val globalProjectile = obj
        private val localAnnounce    = self

        override def description(): String = s"register a ${globalProjectile.profile.Name}"

        def action(): Future[Any] = {
          localAnnounce ! LoadedRemoteProjectile(globalProjectile.GUID, Some(globalProjectile))
          Future(true)
        }
      },
      List(GUIDTask.registerObject(continent.GUID, obj))
    )
  }

  private def unregisterDrivenVehicle(vehicle: Vehicle, driver: Player): TaskBundle = {
    TaskBundle(
      new StraightforwardTask() {
        private val localVehicle  = vehicle
        private val localDriver   = driver
        private val localAnnounce = self

        override def description(): String = s"unregister a ${localVehicle.Definition.Name} driven by ${localDriver.Name}"

        def action(): Future[Any] = {
          Future(true)
        }
      },
      List(GUIDTask.unregisterAvatar(continent.GUID, driver), GUIDTask.unregisterVehicle(continent.GUID, vehicle))
    )
  }

  /**
    * Construct tasking that removes a formerly complete and currently registered projectile from the scene.
    * After the projectile is unregistered from the curent zone's global unique identifier system,
    * all connected clients save for the one that registered it will be informed about the projectile's "destruction."
    * @param obj the projectile to be unregistered
    * @return a `TaskBundle` message
    */
  private def unregisterProjectile(obj: Projectile): TaskBundle = {
    TaskBundle(
      new StraightforwardTask() {
        private val globalProjectile = obj
        private val localAnnounce    = self
        private val localMsg         = AvatarServiceMessage(continent.id, AvatarAction.ObjectDelete(player.GUID, obj.GUID, 2))

        override def description(): String = s"unregister a ${globalProjectile.profile.Name}"

        def action(): Future[Any] = {
          localAnnounce ! localMsg
          Future(true)
        }
      },
      List(GUIDTask.unregisterObject(continent.GUID, obj))
    )
  }

  /**
    * If the projectile object is unregistered, register it.
    * If the projectile object is already registered, unregister it and then register it again.
    * @see `registerProjectile(Projectile)`
    * @see `unregisterProjectile(Projectile)`
    * @param obj the projectile to be registered (a second time?)
    * @return a `TaskBundle` message
    */
  def reregisterProjectile(obj: Projectile): TaskBundle = {
    val reg = registerProjectile(obj)
    if (obj.HasGUID) {
      TaskBundle(
        reg.mainTask,
        TaskBundle(
          reg.subTasks(0).mainTask,
          unregisterProjectile(obj)
        )
      )
    } else {
      reg
    }
  }

  def AccessContainer(container: Container): Unit = {
    container match {
      case v: Vehicle =>
        AccessVehicleContents(v)
      case o: LockerContainer =>
        AccessGenericContainer(o)
      case p: Player if p.isBackpack =>
        AccessCorpseContents(p)
      case p: PlanetSideServerObject with Container =>
        accessedContainer = Some(p)
      case _ => ;
    }
  }

  def AccessGenericContainer(container: PlanetSideServerObject with Container): Unit = {
    accessedContainer = Some(container)
    DisplayContainerContents(container.GUID, container.Inventory.Items)
  }

  /**
    * Common preparation for interfacing with a vehicle trunk.
    * Join a vehicle-specific group for shared updates.
    * Construct every object in the vehicle's inventory for shared manipulation updates.
    * @see `Container.Inventory`
    * @see `GridInventory.Items`
    * @param vehicle the vehicle
    */
  def AccessVehicleContents(vehicle: Vehicle): Unit = {
    accessedContainer = Some(vehicle)
    AccessContainerChannel(continent.VehicleEvents, vehicle.Actor.toString)
    DisplayContainerContents(vehicle.GUID, vehicle.Inventory.Items)
  }

  /**
    * Common preparation for interfacing with a corpse (former player's backpack).
    * Join a corpse-specific group for shared updates.
    * Construct every object in the player's hands and inventory for shared manipulation updates.
    * @see `Container.Inventory`
    * @see `GridInventory.Items`
    * @see `Player.HolsterItems`
    * @param tplayer the corpse
    */
  def AccessCorpseContents(tplayer: Player): Unit = {
    accessedContainer = Some(tplayer)
    AccessContainerChannel(continent.AvatarEvents, tplayer.Actor.toString)
    DisplayContainerContents(tplayer.GUID, tplayer.HolsterItems())
    DisplayContainerContents(tplayer.GUID, tplayer.Inventory.Items)
  }

  /**
    * Join an entity-specific group for shared updates.
    * @param events the event system bus to which to subscribe
    * @param channel the channel name
    */
  def AccessContainerChannel(events: ActorRef, channel: String): Unit = {
    events ! Service.Join(channel)
  }

  /**
    * Depict the contents of a container by building them in the local client
    * in their container as a group of detailed entities.
    * @see `ObjectCreateDetailedMessage`
    * @see `ObjectCreateMessageParent`
    * @see `PacketConverter.DetailedConstructorData`
    * @param containerId the container's unique identifier
    * @param items a list of the entities to be depicted
    */
  def DisplayContainerContents(containerId: PlanetSideGUID, items: Iterable[InventoryItem]): Unit = {
    items.foreach(entry => {
      val obj    = entry.obj
      val objDef = obj.Definition
      sendResponse(
        ObjectCreateDetailedMessage(
          objDef.ObjectId,
          obj.GUID,
          ObjectCreateMessageParent(containerId, entry.start),
          objDef.Packet.DetailedConstructorData(obj).get
        )
      )
    })
  }

  /**
    * For whatever conatiner the character considers itself accessing,
    * initiate protocol to release it from "access".
    */
  def UnaccessContainer(): Unit = {
    accessedContainer match {
      case Some(container) => UnaccessContainer(container)
      case _               => ;
    }
  }

  /**
    * For the target container, initiate protocol to release it from "access".
    */
  def UnaccessContainer(container: Container): Unit = {
    container match {
      case v: Vehicle =>
        UnaccessVehicleContainer(v)
      case o: LockerContainer =>
        UnaccessGenericContainer(o)
        avatarActor ! AvatarActor.SaveLocker()
      case p: Player if p.isBackpack =>
        UnaccessCorpseContainer(p)
      case _: PlanetSideServerObject with Container =>
        accessedContainer = None
      case _ => ;
    }
  }

  def UnaccessGenericContainer(container: Container): Unit = {
    accessedContainer = None
    HideContainerContents(container.Inventory.Items)
  }

  /**
    * Common preparation for disengaging from a vehicle.
    * Leave the vehicle-specific group that was used for shared updates.
    * Deconstruct every object in the vehicle's inventory.
    * @param vehicle the vehicle
    */
  def UnaccessVehicleContainer(vehicle: Vehicle): Unit = {
    accessedContainer = None
    if (vehicle.AccessingTrunk.contains(player.GUID)) {
      vehicle.AccessingTrunk = None
    }
    UnaccessContainerChannel(continent.VehicleEvents, vehicle.Actor.toString)
    HideContainerContents(vehicle.Inventory.Items)
  }

  /**
    * Common preparation for disengaging from a corpse.
    * Leave the corpse-specific group that was used for shared updates.
    * Deconstruct every object in the backpack's inventory.
    * @param tplayer the corpse
    */
  def UnaccessCorpseContainer(tplayer: Player): Unit = {
    accessedContainer = None
    UnaccessContainerChannel(continent.AvatarEvents, tplayer.Actor.toString)
    HideContainerContents(tplayer.HolsterItems())
    HideContainerContents(tplayer.Inventory.Items)
  }

  /**
    * Leave an entity-specific group for shared updates.
    * @param events the event system bus to which to subscribe
    * @param channel the channel name
    */
  def UnaccessContainerChannel(events: ActorRef, channel: String): Unit = {
    events ! Service.Leave(Some(channel))
  }

  /**
    * Forget the contents of a container by deleting that content from the local client.
    * @see `InventoryItem`
    * @see `ObjectDeleteMessage`
    * @param items a list of the entities to be depicted
    */
  def HideContainerContents(items: List[InventoryItem]): Unit = {
    items.foreach { entry =>
      sendResponse(ObjectDeleteMessage(entry.obj.GUID, 0))
    }
  }

  /**
    * Check two locations for a controlled piece of equipment that is associated with the `player`.<br>
    * <br>
    * The first location is dependent on whether the avatar is in a vehicle.
    * Some vehicle seats may have a "controlled weapon" which counts as the first location to be checked.
    * The second location is dependent on whether the avatar has a raised hand.
    * That is only possible if the player has something in their hand at the moment, hence the second location.
    * Players do have a concept called a "last drawn slot" (hand) but that former location is not eligible.<br>
    * <br>
    * Along with any discovered item, a containing object such that the statement:<br>
    *   `container.Find(object) = Some(slot)`<br>
    * ... will return a proper result.
    * For a mount controlled weapon, the vehicle is returned.
    * For the player's hand, the player is returned.
    * @return a `Tuple` of the returned values;
    *         the first value is a `Container` object;
    *         the second value is an `Equipment` object in the former
    */
  def FindContainedEquipment: (Option[PlanetSideGameObject with Container], Option[Equipment]) = {
    player.VehicleSeated match {
      case Some(vehicle_guid) => //weapon is vehicle turret?
        continent.GUID(vehicle_guid) match {
          case Some(vehicle: Mountable with MountableWeapons with Container) =>
            vehicle.PassengerInSeat(player) match {
              case Some(seat_num) =>
                (Some(vehicle), vehicle.WeaponControlledFromSeat(seat_num))
              case None => ;
                (None, None)
            }
          case _ => ;
            (None, None)
        }
      case None => //not in vehicle; weapon in hand?
        (Some(player), player.Slot(player.DrawnSlot).Equipment)
    }
  }

  /**
    * Runs `FindContainedEquipment` but ignores the `Container` object output.
    * @return an `Equipment` object
    */
  def FindEquipment: Option[Equipment] = FindContainedEquipment._2

  /**
    * Check two locations for a controlled piece of equipment that is associated with the `player`.
    * Filter for discovered `Tool`-type `Equipment`.
    * @return a `Tuple` of the returned values;
    *         the first value is a `Container` object;
    *         the second value is an `Tool` object in the former
    */
  def FindContainedWeapon: (Option[PlanetSideGameObject with Container], Option[Tool]) = {
    FindContainedEquipment match {
      case (container, Some(tool: Tool)) =>
        (container, Some(tool))
      case _ =>
        (None, None)
    }
  }

  /**
    * Runs `FindContainedWeapon` but ignores the `Container` object output.
    * @return a `Tool` object
    */
  def FindWeapon: Option[Tool] = FindContainedWeapon._2

  /**
    * Get the current `Vehicle` object that the player is riding/driving.
    * The vehicle must be found solely through use of `player.VehicleSeated`.
    * @return the vehicle
    */
  def FindLocalVehicle: Option[Vehicle] = {
    player.VehicleSeated match {
      case Some(vehicle_guid) =>
        continent.GUID(vehicle_guid) match {
          case Some(obj: Vehicle) =>
            Some(obj)
          case _ =>
            None
        }
      case None =>
        None
    }
  }

  /**
    * Given an object that contains a box of amunition in its `Inventory` at a certain location,
    * change the amount of ammunition within that box.
    * @param obj the `Container`
    * @param box an `AmmoBox` to modify
    * @param reloadValue the value to modify the `AmmoBox`;
    *                    subtracted from the current `Capacity` of `Box`
    */
  private def ModifyAmmunition(obj: PlanetSideGameObject with Container)(box: AmmoBox, reloadValue: Int): Unit = {
    val capacity = box.Capacity - reloadValue
    box.Capacity = capacity
    sendResponse(InventoryStateMessage(box.GUID, obj.GUID, capacity))
  }

  /**
    * Given a vehicle that contains a box of amunition in its `Trunk` at a certain location,
    * change the amount of ammunition within that box.
    * @param obj the `Container`
    * @param box an `AmmoBox` to modify
    * @param reloadValue the value to modify the `AmmoBox`;
    *                    subtracted from the current `Capacity` of `Box`
    */
  private def ModifyAmmunitionInVehicle(obj: Vehicle)(box: AmmoBox, reloadValue: Int): Unit = {
    val capacity = ModifyAmmunition(obj)(box, reloadValue)
    obj.Find(box) match {
      case Some(index) =>
        continent.VehicleEvents ! VehicleServiceMessage(
          s"${obj.Actor}",
          VehicleAction.InventoryState(
            player.GUID,
            box,
            obj.GUID,
            index,
            box.Definition.Packet.DetailedConstructorData(box).get
          )
        )
      case None => ;
    }
  }

  /**
    * na
    * @param tool na
    * @param obj na
    */
  def PerformToolAmmoChange(tool: Tool, obj: PlanetSideServerObject with Container): Unit = {
    val originalAmmoType = tool.AmmoType
    do {
      val requestedAmmoType = tool.NextAmmoType
      val fullMagazine      = tool.MaxMagazine
      if (requestedAmmoType != tool.AmmoSlot.Box.AmmoType) {
        FindEquipmentStock(obj, FindAmmoBoxThatUses(requestedAmmoType), fullMagazine, CountAmmunition).reverse match {
          case Nil => ;
          case x :: xs =>
            val modifyFunc: (AmmoBox, Int) => Unit = obj match {
              case veh: Vehicle => ModifyAmmunitionInVehicle(veh)
              case _ =>            ModifyAmmunition(obj)
            }
<<<<<<< HEAD
            val (stowNewFunc, stowFunc): (Equipment => TaskBundle, Equipment => Future[Any]) =
              (PutNewEquipmentInInventoryOrDrop(obj), PutEquipmentInInventoryOrDrop(obj))
=======
            val stowNewFunc: Equipment => TaskResolver.GiveTask = PutNewEquipmentInInventoryOrDrop(obj)
            val stowFunc: Equipment => Future[Any] =              PutEquipmentInInventoryOrDrop(obj)
>>>>>>> 276dcd30

            xs.foreach(item => {
              obj.Inventory -= item.start
              sendResponse(ObjectDeleteMessage(item.obj.GUID, 0))
              continent.tasks ! GUIDTask.UnregisterObjectTask(item.obj)(continent.GUID)
            })

            //box will be the replacement ammo; give it the discovered magazine and load it into the weapon
            val box                 = x.obj.asInstanceOf[AmmoBox]
            //previousBox is the current magazine in tool; it will be removed from the weapon
            val previousBox         = tool.AmmoSlot.Box
            val originalBoxCapacity = box.Capacity
            val tailReloadValue: Int = if (xs.isEmpty) {
              0
            } else {
              xs.map(_.obj.asInstanceOf[AmmoBox].Capacity).sum
            }
            val sumReloadValue: Int = originalBoxCapacity + tailReloadValue
            val ammoSlotIndex       = tool.FireMode.AmmoSlotIndex
            val box_guid            = box.GUID
            val tool_guid           = tool.GUID
            obj.Inventory -= x.start //remove replacement ammo from inventory
            tool.AmmoSlots(ammoSlotIndex).Box = box //put replacement ammo in tool
            sendResponse(ObjectDetachMessage(tool_guid, previousBox.GUID, Vector3.Zero, 0f))
            sendResponse(ObjectDetachMessage(obj.GUID, box_guid, Vector3.Zero, 0f))
            sendResponse(ObjectAttachMessage(tool_guid, box_guid, ammoSlotIndex))

            //announce swapped ammunition box in weapon
            val previous_box_guid = previousBox.GUID
            val boxDef            = box.Definition
            sendResponse(ChangeAmmoMessage(tool_guid, box.Capacity))
            continent.AvatarEvents ! AvatarServiceMessage(
              continent.id,
              AvatarAction.ChangeAmmo(
                player.GUID,
                tool_guid,
                ammoSlotIndex,
                previous_box_guid,
                boxDef.ObjectId,
                box.GUID,
                boxDef.Packet.ConstructorData(box).get
              )
            )

            //handle inventory contents
            box.Capacity = if (sumReloadValue <= fullMagazine) {
              sumReloadValue
            } else {
              val splitReloadAmmo: Int = sumReloadValue - fullMagazine
              log.trace(
                s"PerformToolAmmoChange: ${player.Name} takes ${originalBoxCapacity - splitReloadAmmo} from a box of $originalBoxCapacity $requestedAmmoType ammo"
              )
              val boxForInventory = AmmoBox(box.Definition, splitReloadAmmo)
              TaskWorkflow.execute(stowNewFunc(boxForInventory))
              fullMagazine
            }
            sendResponse(
              InventoryStateMessage(box.GUID, tool.GUID, box.Capacity)
            ) //should work for both players and vehicles
            log.info(s"${player.Name} loads ${box.Capacity} $requestedAmmoType into the ${tool.Definition.Name}")
            if (previousBox.Capacity > 0) {
              //divide capacity across other existing and not full boxes of that ammo type
              var capacity = previousBox.Capacity
              val iter = obj.Inventory.Items
                .filter(entry => {
                  entry.obj match {
                    case item: AmmoBox =>
                      item.AmmoType == originalAmmoType && item.FullCapacity != item.Capacity
                    case _ =>
                      false
                  }
                })
                .toList
                .sortBy(_.start)
                .iterator
              while (capacity > 0 && iter.hasNext) {
                val entry         = iter.next()
                val item: AmmoBox = entry.obj.asInstanceOf[AmmoBox]
                val ammoAllocated = math.min(item.FullCapacity - item.Capacity, capacity)
                log.info(s"${player.Name} put $ammoAllocated back into a box of ${item.Capacity} $originalAmmoType")
                capacity -= ammoAllocated
                modifyFunc(item, -ammoAllocated)
              }
              previousBox.Capacity = capacity
            }

            if (previousBox.Capacity > 0) {
              //split previousBox into AmmoBox objects of appropriate max capacity, e.g., 100 9mm -> 2 x 50 9mm
              obj.Inventory.Fit(previousBox) match {
                case Some(_) =>
                  stowFunc(previousBox)
                case None =>
                  NormalItemDrop(player, continent)(previousBox)
              }
              AmmoBox.Split(previousBox) match {
                case Nil | List(_) => ; //done (the former case is technically not possible)
                case _ :: toUpdate =>
                  modifyFunc(previousBox, 0) //update to changed capacity value
                  toUpdate.foreach(box => { TaskWorkflow.execute(stowNewFunc(box)) })
              }
            } else {
              TaskWorkflow.execute(GUIDTask.unregisterObject(continent.GUID, previousBox))
            }
        }
      }
    } while (tool.AmmoType != originalAmmoType && tool.AmmoType != tool.AmmoSlot.Box.AmmoType)
  }

  /**
    * Drop an `Equipment` item onto the ground.
    * Specifically, instruct the item where it will appear,
    * add it to the list of items that are visible to multiple users,
    * and then inform others that the item has been dropped.
    * @param obj a `Container` object that represents where the item will be dropped;
    *            curried for callback
    * @param zone the continent in which the item is being dropped;
    *             curried for callback
    * @param item the item
    */
  def NormalItemDrop(obj: PlanetSideServerObject with Container, zone: Zone)(item: Equipment): Unit = {
    zone.Ground.tell(Zone.Ground.DropItem(item, obj.Position, Vector3.z(obj.Orientation.z)), obj.Actor)
  }

  /**
    * After a weapon has finished shooting, determine if it needs to be sorted in a special way.
    * @param tool a weapon
    */
  def FireCycleCleanup(tool: Tool): Unit = {
    //TODO replaced by more appropriate functionality in the future
    val tdef = tool.Definition
    if (GlobalDefinitions.isGrenade(tdef)) {
      val ammoType = tool.AmmoType
      FindEquipmentStock(player, FindToolThatUses(ammoType), 3, CountGrenades).reverse match { //do not search sidearm holsters
        case Nil =>
          log.info(s"${player.Name} has no more $ammoType grenades to throw")
          RemoveOldEquipmentFromInventory(player)(tool)

        case x :: xs => //this is similar to ReloadMessage
          val box = x.obj.asInstanceOf[Tool]
          val tailReloadValue: Int = if (xs.isEmpty) { 0 }
          else { xs.map(_.obj.asInstanceOf[Tool].Magazine).sum }
          val sumReloadValue: Int = box.Magazine + tailReloadValue
          val actualReloadValue = if (sumReloadValue <= 3) {
            RemoveOldEquipmentFromInventory(player)(x.obj)
            sumReloadValue
          } else {
            ModifyAmmunition(player)(box.AmmoSlot.Box, 3 - tailReloadValue)
            3
          }
          log.info(s"${player.Name} found $actualReloadValue more $ammoType grenades to throw")
          ModifyAmmunition(player)(
            tool.AmmoSlot.Box,
            -actualReloadValue
          ) //grenade item already in holster (negative because empty)
          xs.foreach(item => { RemoveOldEquipmentFromInventory(player)(item.obj) })
      }
    } else if (tdef == GlobalDefinitions.phoenix) {
      RemoveOldEquipmentFromInventory(player)(tool)
    }
  }

  /**
    * Given an object globally unique identifier, search in a given location for it.
    * @param object_guid the object
    * @param parent a `Container` object wherein to search
    * @return an optional tuple that contains two values;
    *         the first value is the container that matched correctly with the object's GUID;
    *         the second value is the slot position of the object
    */
  def FindInLocalContainer(
      object_guid: PlanetSideGUID
  )(parent: PlanetSideServerObject with Container): Option[(PlanetSideServerObject with Container, Option[Int])] = {
    val slot: Option[Int] = parent.Find(object_guid)
    slot match {
      case place @ Some(_) =>
        Some(parent, slot)
      case None =>
        None
    }
  }

  /**
    * Common reporting behavior when a `Deployment` object fails to properly transition between states.
    * @param obj the game object that could not
    * @param state the `DriveState` that could not be promoted
    * @param reason a string explaining why the state can not or will not change
    */
  def CanNotChangeDeployment(
      obj: PlanetSideServerObject with Deployment,
      state: DriveState.Value,
      reason: String
  ): Unit = {
    val mobileShift: String = if (obj.DeploymentState != DriveState.Mobile) {
      obj.DeploymentState = DriveState.Mobile
      sendResponse(DeployRequestMessage(player.GUID, obj.GUID, DriveState.Mobile, 0, false, Vector3.Zero))
      continent.VehicleEvents ! VehicleServiceMessage(
        continent.id,
        VehicleAction.DeployRequest(player.GUID, obj.GUID, DriveState.Mobile, 0, false, Vector3.Zero)
      )
      "; enforcing Mobile deployment state"
    } else {
      ""
    }
    log.error(s"DeployRequest: ${player.Name} can not transition $obj to $state - $reason$mobileShift")
  }

  /**
    * For a given continental structure, determine the method of generating server-join client configuration packets.
    * @param continentNumber the zone id
    * @param buildingNumber the building id
    * @param building the building object
    */
  def initBuilding(continentNumber: Int, buildingNumber: Int, building: Building): Unit = {
    building.BuildingType match {
      case StructureType.WarpGate =>
        initGate(continentNumber, buildingNumber, building)
      case _ =>
        initFacility(continentNumber, buildingNumber, building)
    }
  }

  /**
    * For a given facility structure, configure a client by dispatching the appropriate packets.
    * @see `BuildingInfoUpdateMessage`
    * @see `DensityLevelUpdateMessage`
    * @param continentNumber the zone id
    * @param buildingNumber the building id
    * @param building the building object
    */
  def initFacility(continentNumber: Int, buildingNumber: Int, building: Building): Unit = {
    sendResponse(building.infoUpdateMessage())
    sendResponse(DensityLevelUpdateMessage(continentNumber, buildingNumber, List(0, 0, 0, 0, 0, 0, 0, 0)))
  }

  /**
    * For a given lattice warp gate structure, configure a client by dispatching the appropriate packets.
    * Unlike other facilities, gates do not have complicated `BuildingInfoUpdateMessage` packets.
    * Also unlike facilities, gates have an additional packet.
    * @see `BuildingInfoUpdateMessage`
    * @see `DensityLevelUpdateMessage`
    * @see `BroadcastWarpgateUpdateMessage`
    * @param continentNumber the zone id
    * @param buildingNumber the building id
    * @param building the building object
    */
  def initGate(continentNumber: Int, buildingNumber: Int, building: Building): Unit = {
    building match {
      case wg: WarpGate =>
        sendResponse(
          BuildingInfoUpdateMessage(
            building.Zone.Number,
            building.MapId,
            ntu_level = 0,
            is_hacked = false,
            empire_hack = PlanetSideEmpire.NEUTRAL,
            hack_time_remaining = 0,
            building.Faction,
            unk1 = 0,
            unk1x = None,
            PlanetSideGeneratorState.Normal,
            spawn_tubes_normal = true,
            force_dome_active = false,
            lattice_benefit = 0,
            cavern_benefit = 0,
            unk4 = Nil,
            unk5 = 0,
            unk6 = false,
            unk7 = 8,
            unk7x = None,
            boost_spawn_pain = false,
            boost_generator_pain = false
          )
        )
        sendResponse(DensityLevelUpdateMessage(continentNumber, buildingNumber, List(0, 0, 0, 0, 0, 0, 0, 0)))
        //TODO one faction knows which gates are broadcast for another faction?
        sendResponse(
          BroadcastWarpgateUpdateMessage(
            continentNumber,
            buildingNumber,
            wg.Broadcast(PlanetSideEmpire.TR),
            wg.Broadcast(PlanetSideEmpire.NC),
            wg.Broadcast(PlanetSideEmpire.VS)
          )
        )
      case _ => ;
    }
  }

  /**
    * Configure the buildings and each specific amenity for that building in a given zone by sending the client packets.
    * These actions are performed during the loading of a zone.
    * @see `SetEmpireMessage`<br>
    *     `PlanetsideAttributeMessage`<br>
    *     `HackMessage`
    * @param zone the zone being loaded
    */
  def configZone(zone: Zone): Unit = {
    zone.Buildings.values.foreach(building => {
      val guid = building.GUID
      sendResponse(SetEmpireMessage(guid, building.Faction))
      // power
      building.Generator match {
        case Some(obj) if obj.Condition == PlanetSideGeneratorState.Destroyed || building.NtuLevel == 0 =>
          sendResponse(PlanetsideAttributeMessage(guid, 48, 1)) //amenities disabled; red warning lights
          sendResponse(PlanetsideAttributeMessage(guid, 38, 0)) //disable spawn target on deployment map
        case _ => ;
      }
      // capitol force dome state
      if (building.IsCapitol && building.ForceDomeActive) {
        sendResponse(GenericObjectActionMessage(guid, 13))
      }
      // amenities
      building.Amenities.collect {
        case obj if obj.Destroyed => configAmenityAsDestroyed(obj)
        case obj                  => configAmenityAsWorking(obj)
      }
    })
  }

  /**
    * Configure the specific working amenity by sending the client packets.
    * Amenities that are not `Damageable` are also included.
    * These actions are performed during the loading of a zone.
    * @see `Door`
    * @see `GenericObjectStateMsg`
    * @see `Hackable`
    * @see `HackObject`
    * @see `PlanetsideAttributeMessage`
    * @see `ResourceSilo`
    * @see `SetEmpireMessage`
    * @see `VitalityDefinition.Damageable`
    * @param amenity the facility object
    */
  def configAmenityAsWorking(amenity: Amenity): Unit = {
    val amenityId = amenity.GUID
    //sync model access state
    sendResponse(PlanetsideAttributeMessage(amenityId, 50, 0))
    sendResponse(PlanetsideAttributeMessage(amenityId, 51, 0))

    //sync damageable, if
    val health = amenity.Health
    if (amenity.Definition.Damageable && health < amenity.MaxHealth) {
      sendResponse(PlanetsideAttributeMessage(amenityId, 0, health))
    }

    //sync special object type cases
    amenity match {
      case silo: ResourceSilo =>
        //silo capacity
        sendResponse(PlanetsideAttributeMessage(amenityId, 45, silo.CapacitorDisplay))
        //warning lights
        sendResponse(PlanetsideAttributeMessage(silo.Owner.GUID, 47, silo.LowNtuWarningOn))
        if (silo.NtuCapacitor == 0) {
          sendResponse(PlanetsideAttributeMessage(silo.Owner.GUID, 48, 1))
        }
      case door: Door if door.isOpen =>
        sendResponse(GenericObjectStateMsg(amenityId, 16))

      case obj: Hackable if obj.HackedBy.nonEmpty =>
        //sync hack state
        amenity.Definition match {
          case GlobalDefinitions.capture_terminal =>
            SendPlanetsideAttributeMessage(
              amenity.GUID,
              PlanetsideAttributeEnum.ControlConsoleHackUpdate,
              HackCaptureActor.GetHackUpdateAttributeValue(amenity.asInstanceOf[CaptureTerminal], isResecured = false)
            )
          case _ =>
            HackObject(amenity.GUID, 1114636288L, 8L) //generic hackable object
        }

      // sync capture flags
      case llu: CaptureFlag =>
        // Create LLU
        sendResponse(
          ObjectCreateMessage(
            llu.Definition.ObjectId,
            llu.GUID,
            llu.Definition.Packet.ConstructorData(llu).get
          )
        )

        // Attach it to a player if it has a carrier
        if (llu.Carrier.nonEmpty) {
          continent.LocalEvents ! LocalServiceMessage(
            continent.id,
            LocalAction.SendPacket(ObjectAttachMessage(llu.Carrier.get.GUID, llu.GUID, 252))
          )
        }
      case _ => ;
    }
  }

  /**
    * Configure the specific destroyed amenity by sending the client packets.
    * These actions are performed during the loading of a zone.
    * @see `Generator`
    * @see `ImplantTerminalMech`
    * @see `PlanetsideAttributeMessage`
    * @see `PlanetSideGameObject.Destroyed`
    * @param amenity the facility object
    */
  def configAmenityAsDestroyed(amenity: Amenity): Unit = {
    val amenityId = amenity.GUID
    val configValue = amenity match {
      case _: ImplantTerminalMech => 0
      case _: Generator           => 0
      case _                      => 1
    }
    //sync model access state
    sendResponse(PlanetsideAttributeMessage(amenityId, 50, configValue))
    sendResponse(PlanetsideAttributeMessage(amenityId, 51, configValue))
    //sync damageable, if
    if (amenity.Definition.Damageable) {
      sendResponse(PlanetsideAttributeMessage(amenityId, 0, 0))
    }
  }

  /**
    * na
    * @param target_guid na
    * @param unk1 na
    * @param unk2 na
    */
  def HackObject(target_guid: PlanetSideGUID, unk1: Long, unk2: Long): Unit = {
    sendResponse(HackMessage(0, target_guid, PlanetSideGUID(0), 100, unk1, HackState.Hacked, unk2))
  }

  /**
    * Send a PlanetsideAttributeMessage packet to the client
    * @param target_guid The target of the attribute
    * @param attribute_number The attribute number
    * @param attribute_value The attribute value
    */
  def SendPlanetsideAttributeMessage(
      target_guid: PlanetSideGUID,
      attribute_number: PlanetsideAttributeEnum,
      attribute_value: Long
  ): Unit = {
    sendResponse(PlanetsideAttributeMessage(target_guid, attribute_number, attribute_value))
  }

  /**
    * The player has lost the will to live and must be killed.
    * @see `Vitality`<br>
    *       `PlayerSuicide`
    * @param tplayer the player to be killed
    */
  def suicide(tplayer: Player): Unit = {
    tplayer.History(PlayerSuicide())
    tplayer.Actor ! Player.Die()
  }

  /**
    * An event has occurred that would cause the player character to stop certain stateful activities.
    * These activities include shooting, the weapon being drawn, hacking, accessing (a container), flying, and running.
    * Other players in the same zone must be made aware that the player has stopped as well.<br>
    * <br>
    * Things whose configuration should not be changed:<br>
    * - if the player is seated<br>
    * - if the player is anchored<br>
    * This is not a complete list but, for the purpose of enforcement, some pointers will be documented here.
    */
  def PlayerActionsToCancel(): Unit = {
    progressBarUpdate.cancel()
    progressBarValue = None
    lastTerminalOrderFulfillment = true
    kitToBeUsed = None
    accessedContainer match {
      case Some(v: Vehicle) =>
        val vguid = v.GUID
        ConditionalDriverVehicleControl(v)
        if (v.AccessingTrunk.contains(player.GUID)) {
          if (player.VehicleSeated.contains(vguid)) {
            v.AccessingTrunk = None //player is seated; just stop accessing trunk
            if (player.isAlive) {
              sendResponse(UnuseItemMessage(player.GUID, vguid))
            }
          } else {
            UnaccessContainer(v)
          }
        }

      case Some(o) =>
        UnaccessContainer(o)
        if (player.isAlive) {
          sendResponse(UnuseItemMessage(player.GUID, o.GUID))
        }

      case None => ;
    }
    prefire.orElse(shooting) match {
      case Some(guid) =>
        sendResponse(ChangeFireStateMessage_Stop(guid))
        continent.AvatarEvents ! AvatarServiceMessage(
          continent.id,
          AvatarAction.ChangeFireState_Stop(player.GUID, guid)
        )
        prefire = None
        shooting = None
        shootingStop = System.currentTimeMillis()
      case None => ;
    }
    if (session.flying) {
      chatActor ! ChatActor.Message(ChatMsg(ChatMessageType.CMT_FLY, false, "", "off", None))
    }
    if (session.speed > 1) {
      chatActor ! ChatActor.Message(ChatMsg(ChatMessageType.CMT_SPEED, false, "", "1.000", None))
    }
  }

  /**
    * A part of the process of spawning the player into the game world.
    * The function should work regardless of whether the player is alive or dead - it will make them alive.
    * It adds the `WorldSessionActor`-current `Player` to the current zone and sends out the expected packets.<br>
    * <br>
    * If that player is in a vehicle, it will construct that vehicle.
    * If the player is the driver of the vehicle,
    * they must temporarily be removed from the driver mount in order for the vehicle to be constructed properly.
    * These two previous statements operate through similar though distinct mechanisms and imply different conditions.
    * In reality, they produce the same output but enforce different relationships between the components.
    * The vehicle without a rendered player will always be created if that vehicle exists.
    * The vehicle should only be constructed once.
    */
  def AvatarCreate(): Unit = {
    val health = player.Health
    val armor  = player.Armor
    avatarActor ! AvatarActor.ResetImplants()
    player.Spawn()
    if (health != 0) {
      player.Health = health
      player.Armor = armor
    }
    GetKnownVehicleAndSeat() match {
      case (Some(vehicle: Vehicle), Some(seat: Int)) =>
        //if the vehicle is the cargo of another vehicle in this zone
        val carrierInfo = continent.GUID(vehicle.MountedIn) match {
          case Some(carrier: Vehicle) =>
            (Some(carrier), carrier.CargoHolds.find({ case (index, hold) => hold.occupant.contains(vehicle) }))
          case _ =>
            (None, None)
        }
        //vehicle and driver/passenger
        interstellarFerry = None
        val vdef  = vehicle.Definition
        val vguid = vehicle.GUID
        vehicle.Position = shiftPosition.getOrElse(vehicle.Position)
        vehicle.Orientation = shiftOrientation.getOrElse(vehicle.Orientation)
        val vdata = if (seat == 0) {
          //driver
          if (vehicle.Zone ne continent) {
            continent.Transport ! Zone.Vehicle.Spawn(vehicle)
          }
          //as the driver, we must temporarily exclude ourselves from being in the vehicle during its creation
          val mount = vehicle.Seats(0)
          mount.unmount(player)
          player.VehicleSeated = None
          val data = vdef.Packet.ConstructorData(vehicle).get
          sendResponse(ObjectCreateMessage(vehicle.Definition.ObjectId, vguid, data))
          mount.mount(player)
          player.VehicleSeated = vguid
          Vehicles.Own(vehicle, player)
          vehicle.CargoHolds.values
            .collect { case hold if hold.isOccupied => hold.occupant.get }
            .foreach { _.MountedIn = vguid }
          continent.VehicleEvents ! VehicleServiceMessage(
            continent.id,
            VehicleAction.LoadVehicle(player.GUID, vehicle, vdef.ObjectId, vguid, data)
          )
          carrierInfo match {
            case (Some(carrier), Some((index, _))) =>
              CargoBehavior.CargoMountBehaviorForOthers(carrier, vehicle, index, player.GUID)
            case _ =>
              vehicle.MountedIn = None
          }
          vehicle.allowInteraction = true
          data
        } else {
          //passenger
          //non-drivers are not rendered in the vehicle at this time
          val data = vdef.Packet.ConstructorData(vehicle).get
          sendResponse(ObjectCreateMessage(vehicle.Definition.ObjectId, vguid, data))
          carrierInfo match {
            case (Some(carrier), Some((index, _))) =>
              CargoMountBehaviorForUs(carrier, vehicle, index)
            case _ => ;
          }
          data
        }
        val originalSeated = player.VehicleSeated
        player.VehicleSeated = vguid
        if (Vehicles.AllGatedOccupantsInSameZone(vehicle)) {
          //do not dispatch delete action if any hierarchical occupant has not gotten this far through the summoning process
          val vehicleToDelete = interstellarFerryTopLevelGUID.orElse(originalSeated).getOrElse(PlanetSideGUID(0))
          val zone            = vehicle.PreviousGatingManifest().get.origin
          zone.VehicleEvents ! VehicleServiceMessage(
            zone.id,
            VehicleAction.UnloadVehicle(player.GUID, vehicle, vehicleToDelete)
          )
          log.debug(
            s"AvatarCreate: cleaning up ghost of transitioning vehicle ${vehicle.Definition.Name}@${vehicleToDelete.guid} in zone ${zone.id}"
          )
        }
        Vehicles.ReloadAccessPermissions(vehicle, player.Name)
        log.debug(s"AvatarCreate (vehicle): ${player.Name}'s ${vehicle.Definition.Name}")
        log.trace(s"AvatarCreate (vehicle): ${player.Name}'s ${vehicle.Definition.Name} - $vguid -> $vdata")
        AvatarCreateInVehicle(player, vehicle, seat)

      case _ =>
        player.VehicleSeated = None
        val packet = player.avatar.definition.Packet
        val data   = packet.DetailedConstructorData(player).get
        val guid   = player.GUID
        sendResponse(ObjectCreateDetailedMessage(ObjectClass.avatar, guid, data))
        continent.AvatarEvents ! AvatarServiceMessage(
          continent.id,
          AvatarAction.LoadPlayer(guid, ObjectClass.avatar, guid, packet.ConstructorData(player).get, None)
        )
        log.debug(s"AvatarCreate: ${player.Name}")
        log.trace(s"AvatarCreate: ${player.Name} - $guid -> $data")
    }
    continent.Population ! Zone.Population.Spawn(avatar, player, avatarActor)
    avatarActor ! AvatarActor.RefreshPurchaseTimes()
    //begin looking for conditions to set the avatar
    context.system.scheduler.scheduleOnce(delay = 250 millisecond, self, SetCurrentAvatar(player, 200))
  }

  /**
    * If the player is mounted in some entity, find that entity and get the mount index number at which the player is sat.
    * The priority of object confirmation is `direct` then `occupant.VehicleSeated`.
    * Once an object is found, the remainder are ignored.
    * @param direct a game object in which the player may be sat
    * @param occupant the player who is sat and may have specified the game object in which mounted
    * @return a tuple consisting of a vehicle reference and a mount index
    *         if and only if the vehicle is known to this client and the `WorldSessioNActor`-global `player` occupies it;
    *         `(None, None)`, otherwise (even if the vehicle can be determined)
    */
  def GetMountableAndSeat(
      direct: Option[PlanetSideGameObject with Mountable],
      occupant: Player,
      zone: Zone
  ): (Option[PlanetSideGameObject with Mountable], Option[Int]) =
    direct.orElse(zone.GUID(occupant.VehicleSeated)) match {
      case Some(obj: PlanetSideGameObject with Mountable) =>
        obj.PassengerInSeat(occupant) match {
          case index @ Some(_) =>
            (Some(obj), index)
          case None =>
            (None, None)
        }
      case _ =>
        (None, None)
    }

  /**
    * If the player is seated in a vehicle, find that vehicle and get the mount index number at which the player is sat.<br>
    * <br>
    * For special purposes involved in zone transfers,
    * where the vehicle may or may not exist in either of the zones (yet),
    * the value of `interstellarFerry` is also polled.
    * Making certain this field is blanked after the transfer is completed is important
    * to avoid inspecting the wrong vehicle and failing simple vehicle checks where this function may be employed.
    * @see `GetMountableAndSeat`
    * @see `interstellarFerry`
    * @return a tuple consisting of a vehicle reference and a mount index
    *         if and only if the vehicle is known to this client and the `WorldSessioNActor`-global `player` occupies it;
    *         `(None, None)`, otherwise (even if the vehicle can be determined)
    */
  def GetKnownVehicleAndSeat(): (Option[Vehicle], Option[Int]) =
    GetMountableAndSeat(interstellarFerry, player, continent) match {
      case (Some(v: Vehicle), Some(seat)) => (Some(v), Some(seat))
      case _                              => (None, None)
    }

  /**
    * If the player is seated in a vehicle, find that vehicle and get the mount index number at which the player is sat.
    * @see `GetMountableAndSeat`
    * @return a tuple consisting of a vehicle reference and a mount index
    *         if and only if the vehicle is known to this client and the `WorldSessioNActor`-global `player` occupies it;
    *         `(None, None)`, otherwise (even if the vehicle can be determined)
    */
  def GetVehicleAndSeat(): (Option[Vehicle], Option[Int]) =
    GetMountableAndSeat(None, player, continent) match {
      case (Some(v: Vehicle), Some(seat)) => (Some(v), Some(seat))
      case _                              => (None, None)
    }

  /**
    * Create an avatar character so that avatar's player is mounted in a vehicle's mount.
    * A part of the process of spawning the player into the game world.<br>
    * <br>
    * This is a very specific configuration of the player character that is not visited very often.
    * The value of `player.VehicleSeated` should be set to accommodate `Packet.DetailedConstructorData` and,
    * though not explicitly checked,
    * should be the same as the globally unique identifier that is assigned to the `vehicle` parameter for the current zone.
    * The priority of this function is consider "initial" so it introduces the avatar to the game world in this state
    * and is permitted to introduce the avatar to the vehicle's internal settings in a similar way.
    * Neither the player avatar nor the vehicle should be reconstructed before the next zone load operation
    * to avoid damaging the critical setup of this function.
    * @see `AccessContainer`
    * @see `UpdateWeaponAtSeatPosition`
    * @param tplayer the player avatar seated in the vehicle's mount
    * @param vehicle the vehicle the player is riding
    * @param seat the mount index
    */
  def AvatarCreateInVehicle(tplayer: Player, vehicle: Vehicle, seat: Int): Unit = {
    val pdef  = tplayer.avatar.definition
    val pguid = tplayer.GUID
    val vguid = vehicle.GUID
    tplayer.VehicleSeated = None
    val pdata = pdef.Packet.DetailedConstructorData(tplayer).get
    tplayer.VehicleSeated = vguid
    log.debug(s"AvatarCreateInVehicle: ${player.Name}")
    log.trace(s"AvatarCreateInVehicle: ${player.Name} - $pguid -> $pdata")
    sendResponse(ObjectCreateDetailedMessage(pdef.ObjectId, pguid, pdata))
    if (seat == 0 || vehicle.WeaponControlledFromSeat(seat).nonEmpty) {
      sendResponse(ObjectAttachMessage(vguid, pguid, seat))
      AccessContainer(vehicle)
      UpdateWeaponAtSeatPosition(vehicle, seat)
    } else {
      interimUngunnedVehicle = Some(vguid)
      interimUngunnedVehicleSeat = Some(seat)
    }
    continent.AvatarEvents ! AvatarServiceMessage(
      continent.id,
      AvatarAction.LoadPlayer(
        pguid,
        pdef.ObjectId,
        pguid,
        pdef.Packet.ConstructorData(tplayer).get,
        Some(ObjectCreateMessageParent(vguid, seat))
      )
    )
  }

  /**
    * A part of the process of spawning the player into the game world
    * in the case of a restored game connection (relogging).<br>
    * <br>
    * A login protocol that substitutes the first call to `avatarSetupFunc` (replacing `AvatarCreate`)
    * in consideration of a user re-logging into the game
    * before the period of time where an avatar/player instance would decay and be cleaned-up.
    * Large portions of this function operate as a combination of the mechanics
    * for normal `AvatarCreate` and for `AvatarCreateInVehicle`.
    * Unlike either of the previous, this functionlality is disinterested in updating other clients
    * as the target player and potential vehicle already exist as far as other clients are concerned.<br>
    * <br>
    * If that player is in a vehicle, it will construct that vehicle.
    * If the player is the driver of the vehicle,
    * they must temporarily be removed from the driver mount in order for the vehicle to be constructed properly.
    * These two previous statements operate through similar though distinct mechanisms and imply different conditions.
    * In reality, they produce the same output but enforce different relationships between the components.
    * The vehicle without a rendered player will always be created if that vehicle exists.<br>
    * <br>
    * The value of `player.VehicleSeated` should be set to accommodate `Packet.DetailedConstructorData` and,
    * though not explicitly checked,
    * should be the same as the globally unique identifier that is assigned to the `vehicle` parameter for the current zone.
    * The priority of this function is consider "initial" so it introduces the avatar to the game world in this state
    * and is permitted to introduce the avatar to the vehicle's internal settings in a similar way.
    * Neither the player avatar nor the vehicle should be reconstructed before the next zone load operation
    * to avoid damaging the critical setup of this function.
    */
  def AvatarRejoin(): Unit = {
    GetKnownVehicleAndSeat() match {
      case (Some(vehicle: Vehicle), Some(seat: Int)) =>
        //vehicle and driver/passenger
        val vdef  = vehicle.Definition
        val vguid = vehicle.GUID
        val vdata = if (seat == 0) {
          val seat = vehicle.Seats(0)
          seat.unmount(player)
          val _vdata = vdef.Packet.ConstructorData(vehicle).get
          sendResponse(ObjectCreateMessage(vehicle.Definition.ObjectId, vguid, _vdata))
          seat.mount(player)
          _vdata
        } else {
          val _vdata = vdef.Packet.ConstructorData(vehicle).get
          sendResponse(ObjectCreateMessage(vehicle.Definition.ObjectId, vguid, _vdata))
          _vdata
        }
        Vehicles.ReloadAccessPermissions(vehicle, continent.id)
        log.debug(s"AvatarCreate (vehicle): ${player.Name}'s ${vehicle.Definition.Name}")
        log.trace(s"AvatarCreate (vehicle): ${player.Name}'s ${vehicle.Definition.Name} - $vguid -> $vdata")
        val pdef   = player.avatar.definition
        val pguid  = player.GUID
        val parent = ObjectCreateMessageParent(vguid, seat)
        player.VehicleSeated = None
        val pdata = pdef.Packet.DetailedConstructorData(player).get
        player.VehicleSeated = vguid
        sendResponse(ObjectCreateDetailedMessage(pdef.ObjectId, pguid, pdata))
        log.debug(s"AvatarRejoin: ${player.Name} - $pguid -> $pdata")
        if (seat == 0 || vehicle.WeaponControlledFromSeat(seat).nonEmpty) {
          sendResponse(ObjectAttachMessage(vguid, pguid, seat))
          AccessContainer(vehicle)
          UpdateWeaponAtSeatPosition(vehicle, seat)
        } else {
          interimUngunnedVehicle = Some(vguid)
          interimUngunnedVehicleSeat = Some(seat)
        }

      case _ =>
        player.VehicleSeated = None
        val packet = player.avatar.definition.Packet
        val data   = packet.DetailedConstructorData(player).get
        val guid   = player.GUID
        sendResponse(ObjectCreateDetailedMessage(ObjectClass.avatar, guid, data))
        log.debug(s"AvatarRejoin: ${player.Name} - $guid -> $data")
    }
    avatarActor ! AvatarActor.RefreshPurchaseTimes()
    setupAvatarFunc = AvatarCreate
    //begin looking for conditions to set the avatar
    context.system.scheduler.scheduleOnce(delay = 750 millisecond, self, SetCurrentAvatar(player, 200))
  }

  /**
    * Produce a clone of the player that is equipped with the default infantry loadout.
    * The loadout is hardcoded.
    * The player is expected to be in a Standard Exo-Suit.
    * @param tplayer the original player
    * @return the duplication of the player, in Standard Exo-Suit and with default equipment loadout
    */
  def RespawnClone(tplayer: Player): Player = {
    // workaround to make sure player is spawned with full stamina
    player.avatar = player.avatar.copy(stamina = avatar.maxStamina)
    avatarActor ! AvatarActor.RestoreStamina(avatar.maxStamina)
    avatarActor ! AvatarActor.ResetImplants()
    val obj = Player.Respawn(tplayer)
    DefinitionUtil.applyDefaultLoadout(obj)
    obj.death_by = tplayer.death_by
    obj.silenced = tplayer.silenced
    obj
  }

  /**
    * Remove items from a deceased player that are not expected to be found on a corpse.
    * Most all players have their melee slot knife (which can not be un-equipped normally) removed.
    * MAX's have their primary weapon in the designated slot removed.
    * @param obj the player to be turned into a corpse
    */
  def FriskDeadBody(obj: Player): Unit = {
    if (!obj.isAlive) {
      obj.Slot(4).Equipment match {
        case None => ;
        case Some(knife) =>
          RemoveOldEquipmentFromInventory(obj)(knife)
      }
      obj.Slot(0).Equipment match {
        case Some(arms: Tool) =>
          if (GlobalDefinitions.isMaxArms(arms.Definition)) {
            RemoveOldEquipmentFromInventory(obj)(arms)
          }
        case _ => ;
      }
      //disown boomers and drop triggers
      val boomers = avatar.deployables.ClearDeployable(DeployedItem.boomer)
      boomers.foreach(boomer => {
        continent.GUID(boomer) match {
          case Some(obj: BoomerDeployable) =>
            obj.Actor ! Deployable.Ownership(None)
          case Some(_) | None => ;
        }
      })
      RemoveBoomerTriggersFromInventory()foreach(trigger => { NormalItemDrop(obj, continent)(trigger) })
    }
  }

  /**
    * Creates a player that has the characteristics of a corpse
    * so long as the player has items in their knapsack or their holsters.
    * If the player has no items stored, the clean solution is to remove the player from the game.
    * To the game, that is a backpack (or some pastry, festive graphical modification allowing).
    * @see `AvatarAction.ObjectDelete`
    * @see `AvatarAction.Release`
    * @see `AvatarServiceMessage`
    * @see `FriskDeadBody`
    * @see `GUIDTask.unregisterPlayer`
    * @see `ObjectDeleteMessage`
    * @see `WellLootedDeadBody`
    * @see `Zone.Corpse.Add`
    * @param tplayer the player
    */
  def PrepareToTurnPlayerIntoCorpse(tplayer: Player, zone: Zone): Unit = {
    tplayer.Release
    FriskDeadBody(tplayer)
    if (!WellLootedDeadBody(tplayer)) {
      TurnPlayerIntoCorpse(tplayer, zone)
    } else {
      //no items in inventory; leave no corpse
      val pguid = tplayer.GUID
      zone.Population ! Zone.Population.Release(avatar)
      sendResponse(ObjectDeleteMessage(pguid, 0))
      zone.AvatarEvents ! AvatarServiceMessage(zone.id, AvatarAction.ObjectDelete(pguid, pguid, 0))
      TaskWorkflow.execute(GUIDTask.unregisterPlayer(zone.GUID, tplayer))
    }
  }

  /**
    * Creates a player that has the characteristics of a corpse.
    * To the game, that is a backpack (or some pastry, festive graphical modification allowing).
    * A player who has been kicked may not turn into a corpse.
    * @see `AvatarAction.Release`
    * @see `AvatarServiceMessage`
    * @see `CorpseConverter.converter`
    * @see `DepictPlayerAsCorpse`
    * @see `Player.Release`
    * @see `Zone.AvatarEvents`
    * @see `Zone.Corpse.Add`
    * @see `Zone.Population`
    * @param tplayer the player
    */
  def TurnPlayerIntoCorpse(tplayer: Player, zone: Zone): Unit = {
    tplayer.Release
    DepictPlayerAsCorpse(tplayer)
    zone.Population ! Zone.Corpse.Add(tplayer)
    zone.AvatarEvents ! AvatarServiceMessage(zone.id, AvatarAction.Release(tplayer, zone))
  }

  /**
    * Creates a player that has the characteristics of a corpse.
    * To the game, that is a backpack (or some pastry, festive graphical modification allowing).
    * @see `CorpseConverter.converter`
    * @param tplayer the player
    */
  def DepictPlayerAsCorpse(tplayer: Player): Unit = {
    val guid = tplayer.GUID
    //the corpse as a receptacle
    sendResponse(
      ObjectCreateDetailedMessage(
        ObjectClass.avatar,
        guid,
        CorpseConverter.converter.DetailedConstructorData(tplayer).get
      )
    )
  }

  /**
    * If the corpse has been well-looted, it has no items in its primary holsters nor any items in its inventory.
    * @param obj the corpse
    * @return `true`, if the `obj` is actually a corpse and has no objects in its holsters or backpack;
    *        `false`, otherwise
    */
  def WellLootedDeadBody(obj: Player): Boolean = {
    !obj.isAlive && obj.Holsters().count(_.Equipment.nonEmpty) == 0 && obj.Inventory.Size == 0
  }

  /**
    * If the corpse has been well-looted, remove it from the ground.
    * @param obj the corpse
    * @return `true`, if the `obj` is actually a corpse and has no objects in its holsters or backpack;
    *        `false`, otherwise
    */
  def TryDisposeOfLootedCorpse(obj: Player): Boolean = {
    if (obj.isBackpack && WellLootedDeadBody(obj)) {
      obj.Zone.AvatarEvents ! AvatarServiceMessage.Corpse(RemoverActor.HurrySpecific(List(obj), obj.Zone))
      true
    } else {
      false
    }
  }

  /**
    * Attempt to tranfer to the player's faction-specific sanctuary continent.
    * If the server thinks the player is already on his sanctuary continent, and dead,
    * it will disconnect the player under the assumption that an error has occurred.
    * Eventually, this functionality should support better error-handling before it jumps to the conclusion:
    * "Disconnecting the client is the safest option."
    * @see `Zones.SanctuaryZoneNumber`
    * @param tplayer the player
    * @param currentZone the current zone number
    */
  def RequestSanctuaryZoneSpawn(tplayer: Player, currentZone: Int): Unit = {
    if (currentZone == Zones.sanctuaryZoneNumber(tplayer.Faction)) {
      log.error(s"RequestSanctuaryZoneSpawn: ${player.Name} is already in faction sanctuary zone.")
      sendResponse(DisconnectMessage("RequestSanctuaryZoneSpawn: player is already in sanctuary."))
    } else {
      continent.GUID(player.VehicleSeated) match {
        case Some(obj: Vehicle) if !obj.Destroyed =>
          cluster ! ICS.GetRandomSpawnPoint(
            Zones.sanctuaryZoneNumber(player.Faction),
            player.Faction,
            Seq(SpawnGroup.WarpGate),
            context.self
          )
        case _ =>
          cluster ! ICS.GetRandomSpawnPoint(
            Zones.sanctuaryZoneNumber(player.Faction),
            player.Faction,
            Seq(SpawnGroup.Sanctuary),
            context.self
          )
      }
    }
  }

  /**
    * na
    * @param terminal na
    */
  def HandleProximityTerminalUse(terminal: Terminal with ProximityUnit): Unit = {
    val term_guid      = terminal.GUID
    val targets        = FindProximityUnitTargetsInScope(terminal)
    val currentTargets = terminal.Targets
    targets.foreach(target => {
      if (!currentTargets.contains(target)) {
        StartUsingProximityUnit(terminal, target)
      } else if (targets.isEmpty) {
        log.warn(
          s"HandleProximityTerminalUse: ${player.Name} could not find valid targets to give to proximity unit ${terminal.Definition.Name}@${term_guid.guid}"
        )
      }
    })
  }

  /**
    * na
    * @param terminal na
    * @return na
    */
  def FindProximityUnitTargetsInScope(terminal: Terminal with ProximityUnit): Seq[PlanetSideGameObject] = {
    terminal.Definition.asInstanceOf[ProximityDefinition].TargetValidation.keySet collect {
      case EffectTarget.Category.Player                                   => Some(player)
      case EffectTarget.Category.Vehicle | EffectTarget.Category.Aircraft => continent.GUID(player.VehicleSeated)
    } collect {
      case Some(a) => a
    } toSeq
  }

  /**
    * Queue a proximity-base service.
    * @param terminal the proximity-based unit
    * @param target the entity that is being considered for terminal operation
    */
  def StartUsingProximityUnit(terminal: Terminal with ProximityUnit, target: PlanetSideGameObject): Unit = {
    val term_guid = terminal.GUID
    //log.trace(s"StartUsingProximityUnit: ${player.Name} wants to use ${terminal.Definition.Name}@${term_guid.guid} on $target")
    if (player.isAlive) {
      target match {
        case _: Player =>
          terminal.Actor ! CommonMessages.Use(player, Some(target))
        case _: Vehicle =>
          terminal.Actor ! CommonMessages.Use(player, Some((target, continent.VehicleEvents)))
        case _ =>
          log.error(
            s"StartUsingProximityUnit: ${player.Name}, this ${terminal.Definition.Name} can not deal with target $target"
          )
      }
      terminal.Definition match {
        case GlobalDefinitions.adv_med_terminal | GlobalDefinitions.medical_terminal =>
          usingMedicalTerminal = Some(term_guid)
        case _ => ;
      }
    }
  }

  /**
    * Determine which functionality to pursue by a generic proximity-functional unit given the target for its activity.
    * @see `VehicleService:receive, ProximityUnit.Action`
    * @param terminal the proximity-based unit
    * @param target the object being affected by the unit
    */
  def SelectProximityUnitBehavior(terminal: Terminal with ProximityUnit, target: PlanetSideGameObject): Unit = {
    target match {
      case o: Player =>
        HealthAndArmorTerminal(terminal, o)
      case _ => ;
    }
  }

  /**
    * Stop using a proximity-base service.
    * Special note is warranted when determining the identity of the proximity terminal.
    * Medical terminals of both varieties can be cancelled by movement.
    * Other sorts of proximity-based units are put on a timer.
    * @param terminal the proximity-based unit
    */
  def StopUsingProximityUnit(terminal: Terminal with ProximityUnit): Unit = {
    val term_guid = terminal.GUID
    val targets   = FindProximityUnitTargetsInScope(terminal)
    if (targets.nonEmpty) {
      if (usingMedicalTerminal.contains(term_guid)) {
        usingMedicalTerminal = None
      }
      targets.foreach(target => terminal.Actor ! CommonMessages.Unuse(player, Some(target)))
    } else {
      log.warn(
        s"StopUsingProximityUnit: ${player.Name} could not find valid targets for proximity unit ${terminal.Definition.Name}@${term_guid.guid}"
      )
    }
  }

  /**
    * na
    */
  def ForgetAllProximityTerminals(term_guid: PlanetSideGUID): Unit = {
    if (usingMedicalTerminal.contains(term_guid)) {
      usingMedicalTerminal = None
    }
  }

  /**
    * Cease all current interactions with proximity-based units.
    * Pair with `PlayerActionsToCancel`, except when logging out (stopping).
    * This operations may invoke callback messages.
    * @see `postStop`
    */
  def CancelAllProximityUnits(): Unit = {
    continent.GUID(usingMedicalTerminal) match {
      case Some(terminal: Terminal with ProximityUnit) =>
        FindProximityUnitTargetsInScope(terminal).foreach(target =>
          terminal.Actor ! CommonMessages.Unuse(player, Some(target))
        )
        ForgetAllProximityTerminals(usingMedicalTerminal.get)
      case _ => ;
    }
  }

  /**
    * When standing on the platform of a(n advanced) medical terminal,
    * resotre the player's health and armor points (when they need their health and armor points restored).
    * If the player is both fully healed and fully repaired, stop using the terminal.
    * @param unit the medical terminal
    * @param target the player being healed
    */
  def HealthAndArmorTerminal(unit: Terminal with ProximityUnit, target: Player): Unit = {
    val medDef     = unit.Definition.asInstanceOf[MedicalTerminalDefinition]
    val healAmount = medDef.HealAmount
    val healthFull: Boolean = if (healAmount != 0 && target.Health < target.MaxHealth) {
      target.History(HealFromTerm(PlayerSource(target), healAmount, 0, medDef))
      HealAction(target, healAmount)
    } else {
      true
    }
    val repairAmount = medDef.ArmorAmount
    val armorFull: Boolean = if (repairAmount != 0 && target.Armor < target.MaxArmor) {
      target.History(HealFromTerm(PlayerSource(target), 0, repairAmount, medDef))
      ArmorRepairAction(target, repairAmount)
    } else {
      true
    }
    if (healthFull && armorFull) {
      StopUsingProximityUnit(unit)
    }
  }

  /**
    * Restore, at most, a specific amount of health points on a player.
    * Send messages to connected client and to events system.
    * @param tplayer the player
    * @param healValue the amount to heal;
    *                    10 by default
    * @return whether the player can be repaired for any more health points
    */
  def HealAction(tplayer: Player, healValue: Int = 10): Boolean = {
    val player_guid = tplayer.GUID
    tplayer.Health = tplayer.Health + healValue
    sendResponse(PlanetsideAttributeMessage(player_guid, 0, tplayer.Health))
    continent.AvatarEvents ! AvatarServiceMessage(
      continent.id,
      AvatarAction.PlanetsideAttribute(player_guid, 0, tplayer.Health)
    )
    tplayer.Health == tplayer.MaxHealth
  }

  /**
    * Restore, at most, a specific amount of personal armor points on a player.
    * Send messages to connected client and to events system.
    * @param tplayer the player
    * @param repairValue the amount to repair;
    *                    10 by default
    * @return whether the player can be repaired for any more armor points
    */
  def ArmorRepairAction(tplayer: Player, repairValue: Int = 10): Boolean = {
    val player_guid = tplayer.GUID
    tplayer.Armor = tplayer.Armor + repairValue
    sendResponse(PlanetsideAttributeMessage(player_guid, 4, tplayer.Armor))
    continent.AvatarEvents ! AvatarServiceMessage(
      continent.id,
      AvatarAction.PlanetsideAttribute(player_guid, 4, tplayer.Armor)
    )
    tplayer.Armor == tplayer.MaxArmor
  }

  /**
    * This function is applied to vehicles that are leaving a cargo vehicle's cargo hold to auto reverse them out
    * Lock all applicable controls of the current vehicle
    * Set the vehicle to move in reverse
    */
  def ServerVehicleLockReverse(): Unit = {
    serverVehicleControlVelocity = Some(-1)
    sendResponse(
      ServerVehicleOverrideMsg(
        lock_accelerator = true,
        lock_wheel = true,
        reverse = true,
        unk4 = true,
        lock_vthrust = 0,
        lock_strafe = 1,
        movement_speed = 2,
        unk8 = Some(0)
      )
    )
  }

  /**
    * This function is applied to vehicles that are leaving a cargo vehicle's cargo hold to strafe right out of the cargo hold for vehicles that are mounted sideways e.g. router/BFR
    * Lock all applicable controls of the current vehicle
    * Set the vehicle to strafe right
    */
  def ServerVehicleLockStrafeRight(): Unit = {
    serverVehicleControlVelocity = Some(-1)
    sendResponse(
      ServerVehicleOverrideMsg(
        lock_accelerator = true,
        lock_wheel = true,
        reverse = false,
        unk4 = true,
        lock_vthrust = 0,
        lock_strafe = 3,
        movement_speed = 0,
        unk8 = Some(0)
      )
    )
  }

  /**
    * This function is applied to vehicles that are leaving a cargo vehicle's cargo hold to strafe left out of the cargo hold for vehicles that are mounted sideways e.g. router/BFR
    * Lock all applicable controls of the current vehicle
    * Set the vehicle to strafe left
    */
  def ServerVehicleLockStrafeLeft(): Unit = {
    serverVehicleControlVelocity = Some(-1)
    sendResponse(
      ServerVehicleOverrideMsg(
        lock_accelerator = true,
        lock_wheel = true,
        reverse = false,
        unk4 = true,
        lock_vthrust = 0,
        lock_strafe = 2,
        movement_speed = 0,
        unk8 = Some(0)
      )
    )
  }

  /**
    * Lock all applicable controls of the current vehicle.
    * This includes forward motion, turning, and, if applicable, strafing.
    * @param vehicle the vehicle being controlled
    */
  def ServerVehicleLock(vehicle: Vehicle): Unit = {
    serverVehicleControlVelocity = Some(-1)
    sendResponse(ServerVehicleOverrideMsg(true, true, false, false, 0, 1, 0, Some(0)))
  }

  /**
    * Place the current vehicle under the control of the server's commands.
    * @param vehicle the vehicle
    * @param speed how fast the vehicle is moving forward
    * @param flight whether the vehicle is ascending or not, if the vehicle is an applicable type
    */
  def ServerVehicleOverride(vehicle: Vehicle, speed: Int = 0, flight: Int = 0): Unit = {
    serverVehicleControlVelocity = Some(speed)
    sendResponse(ServerVehicleOverrideMsg(true, true, false, false, flight, 0, speed, Some(0)))
  }

  /**
    * Place the current vehicle under the control of the driver's commands,
    * but leave it in a cancellable auto-drive.
    * @param vehicle the vehicle
    * @param speed how fast the vehicle is moving forward
    * @param flight whether the vehicle is ascending or not, if the vehicle is an applicable type
    */
  def DriverVehicleControl(vehicle: Vehicle, speed: Int = 0, flight: Int = 0): Unit = {
    if (serverVehicleControlVelocity.nonEmpty) {
      serverVehicleControlVelocity = None
      sendResponse(ServerVehicleOverrideMsg(false, false, false, true, flight, 0, speed, None))
    }
  }

  /**
    * Place the current vehicle under the control of the driver's commands,
    * but leave it in a cancellable auto-drive.
    * Stop all movement entirely.
    * @param vehicle the vehicle
    */
  def ConditionalDriverVehicleControl(vehicle: Vehicle): Unit = {
    if (serverVehicleControlVelocity.nonEmpty && !serverVehicleControlVelocity.contains(0)) {
      TotalDriverVehicleControl(vehicle)
    }
  }

  def TotalDriverVehicleControl(vehicle: Vehicle): Unit = {
    serverVehicleControlVelocity = None
    sendResponse(ServerVehicleOverrideMsg(false, false, false, false, 0, 0, 0, None))
  }

  /**
    * Given a globally unique identifier in the 40100 to 40124 range
    * (with an optional 25 as buffer),
    * find a projectile.
    * @param projectile_guid the projectile's GUID
    * @return the discovered projectile
    */
  def FindProjectileEntry(projectile_guid: PlanetSideGUID): Option[Projectile] = {
    val index = projectile_guid.guid - Projectile.baseUID
    if (0 <= index && index < projectiles.length) {
      projectiles(index)
    } else {
      log.trace(s"ResolveProjectile: ${player.Name} expected projectile, but ${projectile_guid.guid} not found")
      None
    }
  }

  /**
    * Find a projectile with the given globally unique identifier and mark it as a resolved shot.
    * A `Resolved` shot has either encountered an obstacle or is being cleaned up for not finding an obstacle.
    * @param projectile_guid the projectile GUID
    * @param resolution the resolution status to promote the projectile
    * @return the projectile
    */
  def ResolveProjectileInteraction(
      projectile_guid: PlanetSideGUID,
      resolution: DamageResolution.Value,
      target: PlanetSideGameObject with FactionAffinity with Vitality,
      pos: Vector3
  ): Option[DamageInteraction] = {
    FindProjectileEntry(projectile_guid) match {
      case Some(projectile) =>
        ResolveProjectileInteraction(projectile, resolution, target, pos)
      case None =>
        log.trace(s"ResolveProjectile: ${player.Name} expected projectile, but ${projectile_guid.guid} not found")
        None
    }
  }

  /**
    * Find a projectile with the given globally unique identifier and mark it as a resolved shot.
    * @param projectile the projectile object
    * @param index where the projectile was found
    * @param resolution the resolution status to promote the projectile
    * @return a copy of the projectile
    */
  def ResolveProjectileInteraction(
      projectile: Projectile,
      index: Int,
      resolution: DamageResolution.Value,
      target: PlanetSideGameObject with FactionAffinity with Vitality,
      pos: Vector3
  ): Option[DamageInteraction] = {
    if (!projectiles(index).contains(projectile)) {
      log.error(s"expected projectile could not be found at $index; can not resolve")
      None
    } else {
      ResolveProjectileInteraction(projectile, resolution, target, pos)
    }
  }

  /**
    * na
    * @param projectile the projectile object
    * @param resolution the resolution status to promote the projectile
    * @return a copy of the projectile
    */
  def ResolveProjectileInteraction(
      projectile: Projectile,
      resolution: DamageResolution.Value,
      target: PlanetSideGameObject with FactionAffinity with Vitality,
      pos: Vector3
  ): Option[DamageInteraction] = {
    if (projectile.isMiss) {
      log.warn("expected projectile was already counted as a missed shot; can not resolve any further")
      None
    } else {
      projectile.Resolve()
      val outProjectile =
        if (projectile.profile.ProjectileDamageTypes.contains(DamageType.Aggravated)) {
          //aggravated
          val quality = projectile.profile.Aggravated match {
            case Some(aggravation)
                if aggravation.targets.exists(validation => validation.test(target)) &&
                  aggravation.info.exists(_.damage_type == AggravatedDamage.basicDamageType(resolution)) =>
              ProjectileQuality.AggravatesTarget
            case _ =>
              ProjectileQuality.Normal
          }
          projectile.quality(quality)
        } else if (projectile.tool_def.Size == EquipmentSize.Melee) {
          //melee
          val quality = player.avatar.implants.flatten.find { entry => entry.definition.implantType == ImplantType.MeleeBooster } match {
            case Some(booster) if booster.active && player.avatar.stamina > 9 =>
              avatarActor ! AvatarActor.ConsumeStamina(10)
              ProjectileQuality.Modified(25f)
            case _ =>
              ProjectileQuality.Normal
          }
          projectile.quality(quality)
        } else {
          //normal
          projectile
        }
      Some(DamageInteraction(SourceEntry(target), ProjectileReason(resolution, outProjectile, target.DamageModel), pos))
    }
  }

  /**
    * Common activities/procedure when a player mounts a valid object.
    * @param tplayer the player
    * @param obj the mountable object
    * @param seatNum the mount into which the player is mounting
    */
  def MountingAction(tplayer: Player, obj: PlanetSideGameObject with Mountable, seatNum: Int): Unit = {
    val player_guid: PlanetSideGUID = tplayer.GUID
    val obj_guid: PlanetSideGUID    = obj.GUID
    PlayerActionsToCancel()
    avatarActor ! AvatarActor.DeactivateActiveImplants()
    avatarActor ! AvatarActor.SuspendStaminaRegeneration(3 seconds)
    sendResponse(ObjectAttachMessage(obj_guid, player_guid, seatNum))
    continent.VehicleEvents ! VehicleServiceMessage(
      continent.id,
      VehicleAction.MountVehicle(player_guid, obj_guid, seatNum)
    )
  }

  /**
    * Common activities/procedure when a player dismounts a valid mountable object.
    * @param tplayer the player
    * @param obj the mountable object
    * @param seatNum the mount out of which which the player is disembarking
    */
  def DismountAction(tplayer: Player, obj: PlanetSideGameObject with Mountable, seatNum: Int): Unit = {
    val player_guid: PlanetSideGUID = tplayer.GUID
    keepAliveFunc = NormalKeepAlive
    sendResponse(DismountVehicleMsg(player_guid, BailType.Normal, wasKickedByDriver = false))
    continent.VehicleEvents ! VehicleServiceMessage(
      continent.id,
      VehicleAction.DismountVehicle(player_guid, BailType.Normal, false)
    )
  }

  /**
    * Calculate the amount of damage to be dealt to an active `target`
    * using the information reconstructed from a `Resolvedprojectile`
    * and affect the `target` in a synchronized manner.
    * The active `target` and the target of the `DamageResult` do not have be the same.
    * While the "tell" for being able to sustain damage is an entity of type `Vitality`,
    * only specific `Vitality` entity types are being screened for sustaining damage.
    * @see `DamageResistanceModel`
    * @see `Vitality`
    * @param target a valid game object that is known to the server
    * @param data a projectile that will affect the target
    */
  def HandleDealingDamage(target: PlanetSideGameObject with Vitality, data: DamageInteraction): Unit = {
    val func = data.calculate()
    target match {
      case obj: Player if obj.CanDamage && obj.Actor != Default.Actor =>
        log.info(s"${player.Name} is attacking ${obj.Name}")
        // auto kick players damaging spectators
        if (obj.spectator && obj != player) {
          AdministrativeKick(player)
        } else {
          obj.Actor ! Vitality.Damage(func)
        }
      case obj: Vehicle if obj.CanDamage =>
        log.info(s"${player.Name} is attacking ${obj.OwnerName.getOrElse("someone")}'s ${obj.Definition.Name}")
        obj.Actor ! Vitality.Damage(func)
      case obj: Amenity if obj.CanDamage           => obj.Actor ! Vitality.Damage(func)
      case obj: Deployable if obj.CanDamage => obj.Actor ! Vitality.Damage(func)
      case _ => ;
    }
  }

  /**
    * Properly format a `DestroyDisplayMessage` packet
    * given sufficient information about a target (victim) and an actor (killer).
    * For the packet, the `charId` field is important for determining distinction between players.
    * @param killer the killer's entry
    * @param victim the victim's entry
    * @param method the manner of death
    * @param unk na;
    *            defaults to 121, the object id of `avatar`
    * @return a `DestroyDisplayMessage` packet that is properly formatted
    */
  def DestroyDisplayMessage(
      killer: SourceEntry,
      victim: SourceEntry,
      method: Int,
      unk: Int = 121
  ): DestroyDisplayMessage = {
    val killer_seated = killer match {
      case obj: PlayerSource => obj.Seated
      case _                 => false
    }
    val victim_seated = victim match {
      case obj: PlayerSource => obj.Seated
      case _                 => false
    }
    new DestroyDisplayMessage(
      killer.Name,
      killer.CharId,
      killer.Faction,
      killer_seated,
      unk,
      method,
      victim.Name,
      victim.CharId,
      victim.Faction,
      victim_seated
    )
  }

  /**
    * Initialize the deployables user interface elements.<br>
    * <br>
    * All element initializations require both the maximum deployable amount and the current deployables active counts.
    * Until initialized, all elements will be RED 0/0 as if the corresponding certification were not `learn`ed.
    * The respective element will become a pair of numbers, the second always being non-zero, when properly initialized.
    * The numbers will appear GREEN when more deployables of that type can be placed.
    * The numbers will appear RED if the player can not place any more of that type of deployable.
    * The numbers will appear YELLOW if the current deployable count is greater than the maximum count of that type
    * such as may be the case when a player `forget`s a certification.
    * @param list a tuple of each UI element with four numbers;
    *             even numbers are attribute ids;
    *             odd numbers are quantities;
    *             first pair is current quantity;
    *             second pair is maximum quantity
    */
  def UpdateDeployableUIElements(list: List[(Int, Int, Int, Int)]): Unit = {
    val guid = PlanetSideGUID(0)
    list.foreach({
      case (currElem, curr, maxElem, max) =>
        //fields must update in ordered pairs: max, curr
        sendResponse(PlanetsideAttributeMessage(guid, maxElem, max))
        sendResponse(PlanetsideAttributeMessage(guid, currElem, curr))
    })
  }

  /**
    * Draw the icon for this deployable object.<br>
    * <br>
    * When a client first joins a zone, all deployables are drawn on the continent map once.
    * Should the player place any deployables, those deployables belong to that player.
    * Ownership causes icon to be drawn in yellow to the player (as opposed to a white icon)
    * and that signifies a certain level of control over the deployable, at least the ability to quietly deconstruct it.
    * Under normal death/respawn cycles while the player is in a given zone,
    * the map icons for owned deployables ramin manipulable to that given user.
    * They do not havwe to be redrawn to stay accurate.
    * Upon leaving a zone, where the icons are erased, and returning back to the zone, where they are drawn again,
    * the deployables that a player owned should be restored in terms of their map icon visibility.
    * This control can not be recovered, however, until they are updated with the player's globally unique identifier.
    * Since the player does not need to redraw his own deployable icons each time he respawns,
    * but will not possess a valid GUID for that zone until he spawns in it at least once,
    * this function is swapped with another after the first spawn in any given zone.
    * This function is restored upon transferring zones.
    * @see `DontRedrawIcons`
    * @see `SetCurrentAvatar`
    * @param obj a `Deployable` object
    */
  def RedrawDeployableIcons(obj: Deployable): Unit = {
    val deployInfo = DeployableInfo(
      obj.GUID,
      Deployable.Icon(obj.Definition.Item),
      obj.Position,
      obj.Owner.getOrElse(PlanetSideGUID(0))
    )
    sendResponse(DeployableObjectsInfoMessage(DeploymentAction.Build, deployInfo))
  }

  /**
    * Do not draw any icon for this deployable object.<br>
    * <br>
    * When a client first joins a zone, all deployables are drawn on the continent map once.
    * Should the player place any deployables, those deployables belong to that player.
    * Ownership causes icon to be drawn in yellow to the player (as opposed to a white icon)
    * and that signifies a certain level of control over the deployable, at least the ability to quietly deconstruct it.
    * Under normal death/respawn cycles while the player is in a given zone,
    * the map icons for owned deployables remain manipulable by that given user.
    * They do not have to be redrawn to stay accurate.
    * Upon leaving a zone, where the icons are erased, and returning back to the zone, where they are drawn again,
    * the deployables that a player owned should be restored in terms of their map icon visibility.
    * This control can not be recovered, however, until they are updated with the player's globally unique identifier.
    * Since the player does not need to redraw his own deployable icons each time he respawns,
    * but will not possess a valid GUID for that zone until he spawns in it at least once,
    * this function swaps out with another after the first spawn in any given zone.
    * It stays swapped in until the player changes zones.
    * @see `RedrawDeployableIcons`
    * @see `SetCurrentAvatar`
    * @param obj a `Deployable` object
    */
  def DontRedrawIcons(obj: Deployable): Unit = {}

  /**
    * Common actions related to constructing a new `Deployable` object in the game environment.<br>
    * <br>
    * The map icon for the deployable just introduced is also created on the clients of all faction-affiliated players.
    * This icon is important as, short of destroying it,
    * the owner has no other means of controlling the created object that it is associated with.
    * @param obj the `Deployable` object to be built
    */
  def DeployableBuildActivity(obj: Deployable): Unit = {
    sendResponse(GenericObjectActionMessage(obj.GUID, 21)) //reset build cooldown
    UpdateDeployableUIElements(avatar.deployables.UpdateUIElement(obj.Definition.Item))
  }

  /**
    * A simple object searching algorithm that is limited to containers currently known and accessible by the player.
    * If all relatively local containers are checked and the object is not found,
    * the player's locker inventory will be checked, and then
    * the game environment (items on the ground) will be checked too.
    * If the target object is discovered, it is removed from its current location and is completely destroyed.
    * @see `RequestDestroyMessage`
    * @see `Zone.ItemIs.Where`
    * @param object_guid the target object's globally unique identifier;
    *                    it is not expected that the object will be unregistered, but it is also not gauranteed
    * @param obj the target object
    * @return `true`, if the target object was discovered and removed;
    *        `false`, otherwise
    */
  def FindEquipmentToDelete(object_guid: PlanetSideGUID, obj: Equipment): Boolean = {
    val findFunc
        : PlanetSideServerObject with Container => Option[(PlanetSideServerObject with Container, Option[Int])] =
      FindInLocalContainer(object_guid)

    findFunc(player)
      .orElse(accessedContainer match {
        case Some(parent: PlanetSideServerObject) =>
          findFunc(parent)
        case _ =>
          None
      })
      .orElse(FindLocalVehicle match {
        case Some(parent: PlanetSideServerObject) =>
          findFunc(parent)
        case _ =>
          None
      }) match {
      case Some((parent, Some(slot))) =>
        obj.Position = Vector3.Zero
        RemoveOldEquipmentFromInventory(parent)(obj)
        true

      case _ =>
        if (player.avatar.locker.Inventory.Remove(object_guid)) {
          sendResponse(ObjectDeleteMessage(object_guid, 0))
          true
        } else if (continent.EquipmentOnGround.contains(obj)) {
          obj.Position = Vector3.Zero
          continent.Ground ! Zone.Ground.RemoveItem(object_guid)
          continent.AvatarEvents ! AvatarServiceMessage.Ground(RemoverActor.ClearSpecific(List(obj), continent))
          true
        } else {
          log.warn(s"RequestDestroy: equipment $obj exists, but ${player.Name} can not reach it to dispose of it")
          false
        }
    }
  }

  /**
    * Common behavior for deconstructing deployables in the game environment.
    * @param obj the deployable
    * @param guid the globally unique identifier for the deployable
    * @param pos the previous position of the deployable
    * @param orient the previous orientation of the deployable
    * @param deletionType the value passed to `ObjectDeleteMessage` concerning the deconstruction animation
    */
  def DeconstructDeployable(
      obj: Deployable,
      guid: PlanetSideGUID,
      pos: Vector3,
      orient: Vector3,
      deletionType: Int
  ): Unit = {
    sendResponse(TriggerEffectMessage("spawn_object_failed_effect", pos, orient))
    sendResponse(PlanetsideAttributeMessage(guid, 29, 1)) //make deployable vanish
    sendResponse(ObjectDeleteMessage(guid, deletionType))
  }

  /**
    * Search through the player's holsters and their inventory space
    * and remove all `BoomerTrigger` objects, both functionally and visually.
    * @return all discovered `BoomTrigger` objects
    */
  def RemoveBoomerTriggersFromInventory(): List[BoomerTrigger] = {
    val events = continent.AvatarEvents
    val zoneId = continent.id
    (player.Inventory.Items ++ player.HolsterItems())
      .collect { case InventoryItem(obj: BoomerTrigger, index) =>
        player.Slot(index).Equipment = None
        continent.GUID(obj.Companion) match {
          case Some(mine: BoomerDeployable) => mine.Actor ! Deployable.Ownership(None)
          case _ => ;
        }
        if (player.VisibleSlots.contains(index)) {
          events ! AvatarServiceMessage(
            zoneId,
            AvatarAction.ObjectDelete(Service.defaultPlayerGUID, obj.GUID)
          )
        } else {
          sendResponse(ObjectDeleteMessage(obj.GUID, 0))
        }
        obj
      }
  }

  /**
    * The starting point of behavior for a player who:
    * is dead and is respawning;
    * is deconstructing at a spawn tube and is respawning;
    * is using a warp gate; or,
    * any or none of the previous conditions, but the final result involves changing what zone the player occupies.
    * This route is not taken when first spawning in the game world, unless special conditions need to be satisfied.
    * The visible result will be apparent by the respawn timer being displayed to the client over the deployment map.<br>
    * <br>
    * Two choices must be independently made to complete this part of the process.
    * The first choice ivolves the state of the player who is spawning
    * as the known entry state involve either being alive or being dead.
    * A dead player (technically, a "corpse" that can no longer be revived) is embodied
    * in a completely new player with a new globally unique identifier and a whole new inventory.
    * A player who is transferring continents also satisfies the requirements
    * for obtaining a completely new globally unique identifier,
    * though the new identifier belongs to the new zone rather than the previous (still current) one.
    * The second choice is satisfied by respawning in the same zone while still in a state of still being alive.
    * In this singular case, the player retains his previous globally unique identifier.
    * In all other cases, as indicated, a new globally unique identifier is selected.<br>
    * <br>
    * If the player is alive and mounted in a vehicle, a different can of worms is produced.
    * The ramifications of these conditions are not fully satisfied until the player loads into the new zone.
    * Even then, the conclusion becomes delayed while a slightly lagged mechanism hoists players between zones.
    *
    * @param zoneId      the zone in which the player will be placed
    * @param pos         the game world coordinates where the player will be positioned
    * @param ori         the direction in which the player will be oriented
    * @param respawnTime the character downtime spent respawning, as clocked on the redeployment screen;
    *                    does not factor in any time required for loading zone or game objects
    */
  def LoadZonePhysicalSpawnPoint(
                                  zoneId: String,
                                  pos: Vector3,
                                  ori: Vector3,
                                  respawnTime: FiniteDuration,
                                  physSpawnPoint: Option[SpawnPoint]
                                ): Unit = {
    log.info(s"${player.Name} will load in zone $zoneId at position $pos in $respawnTime")
    respawnTimer.cancel()
    reviveTimer.cancel()
    deadState = DeadState.RespawnTime
    sendResponse(
      AvatarDeadStateMessage(
        DeadState.RespawnTime,
        respawnTime.toMillis,
        respawnTime.toMillis,
        Vector3.Zero,
        player.Faction,
        unk5 = true
      )
    )
    nextSpawnPoint = physSpawnPoint
    shiftPosition = Some(pos)
    shiftOrientation = Some(ori)

    respawnTimer = context.system.scheduler.scheduleOnce(respawnTime) {
      if (player.isBackpack) { // if the player is dead, he is handled as dead infantry, even if he died in a vehicle
        // new player is spawning
        val newPlayer = RespawnClone(player)
        newPlayer.Position = pos
        newPlayer.Orientation = ori
        LoadZoneAsPlayer(newPlayer, zoneId)
      } else {
        avatarActor ! AvatarActor.DeactivateActiveImplants()
        interstellarFerry.orElse(continent.GUID(player.VehicleSeated)) match {
          case Some(vehicle: Vehicle) => // driver or passenger in vehicle using a warp gate, or a droppod
            LoadZoneInVehicle(vehicle, pos, ori, zoneId)

          case _ if player.HasGUID => // player is deconstructing self or instant action
            val player_guid = player.GUID
            sendResponse(ObjectDeleteMessage(player_guid, 4))
            continent.AvatarEvents ! AvatarServiceMessage(
              continent.id,
              AvatarAction.ObjectDelete(player_guid, player_guid, 4)
            )
            player.Position = pos
            player.Orientation = ori
            LoadZoneAsPlayer(player, zoneId)

          case _ => //player is logging in
            player.Position = pos
            player.Orientation = ori
            LoadZoneAsPlayer(player, zoneId)
        }
      }
    }

  }

  /**
    * Deal with a target player as free-standing infantry in the course of a redeployment action to a target continent
    * whether that action is the result of a deconstruction (reconstruction), a death (respawning),
    * or other position shifting action handled directly by the server.
    *
    * The two important vectors are still whether the zone being transported to is the same or is different
    * and whether the target player is alive or released (note: not just "dead" ...).
    *
    * @param targetPlayer the target player being moved around;
    *                     not necessarily the same player as the `WorldSessionActor`-global `player`
    * @param zoneId       the zone in which the player will be placed
    */
  def LoadZoneAsPlayer(targetPlayer: Player, zoneId: String): Unit = {
    log.debug(s"LoadZoneAsPlayer: ${targetPlayer.avatar.name} loading into $zoneId")
    if (!zoneReload && zoneId == continent.id) {
      if (player.isBackpack) { // important! test the actor-wide player ref, not the parameter
        // respawning from unregistered player
        TaskWorkflow.execute(registerAvatar(targetPlayer))
      } else {
        // move existing player; this is the one case where the original GUID is retained by the player
        self ! PlayerLoaded(targetPlayer)
      }
    } else {
      LoadZoneCommonTransferActivity()
      val original = player
      if (player.isBackpack) {
        session = session.copy(player = targetPlayer)
        TaskWorkflow.execute(taskThenZoneChange(
          GUIDTask.unregisterObject(continent.GUID, original.avatar.locker),
          ICS.FindZone(_.id == zoneId, context.self)
        ))
      } else if (player.HasGUID) {
        TaskWorkflow.execute(taskThenZoneChange(
          GUIDTask.unregisterAvatar(continent.GUID, original),
          ICS.FindZone(_.id == zoneId, context.self)
        ))
      } else {
        cluster ! ICS.FindZone(_.id == zoneId, context.self)
      }

    }
  }

  /**
    * Deal with a target player as a vehicle occupant in the course of a redeployment action to a target continent
    * whether that action is the result of a deconstruction (reconstruction)
    * or other position shifting action handled directly by the server.<br>
    * <br>
    * The original target player must be alive and the only consideration is in what position the player is mounted in the vehicle.
    * Any seated position that isn't the driver is a passenger.
    * The most important role performed in this function is to declare a reference to the vehicle itsself
    * since no other connection from the player to the vehicle is guaranteed to persist in a meaningful way during the transfer.
    *
    * @param vehicle the target vehicle being moved around;
    *                WILL necessarily be the same vehicles as is controlled by the `WorldSessionActor`-global `player`
    * @param pos     the game world coordinates where the vehicle will be positioned
    * @param ori     the direction in which the vehicle will be oriented
    * @param zone_id the zone in which the vehicle and driver will be placed,
    *                or in which the vehicle has already been placed
    * @return a tuple composed of an `ActorRef` destination and a message to send to that destination
    */
  def LoadZoneInVehicle(vehicle: Vehicle, pos: Vector3, ori: Vector3, zone_id: String): Unit = {
    interstellarFerry = Some(vehicle)
    if (vehicle.PassengerInSeat(player).contains(0)) {
      vehicle.Position = pos
      vehicle.Orientation = ori
      LoadZoneInVehicleAsDriver(vehicle, zone_id)
    } else {
      LoadZoneInVehicleAsPassenger(vehicle, zone_id)
    }
  }

  /**
    * Deal with a target player as a vehicle driver in the course of a redeployment action to a target continent
    * whether that action is the result of a deconstruction (reconstruction)
    * or other position shifting action handled directly by the server.<br>
    * <br>
    * During a vehicle transfer, whether to the same zone or to a different zone,
    * the driver has the important task of ensuring the certain safety of his passengers during transport.
    * The driver must modify the conditions of the vehicle's passengers common communication channel
    * originally determined entirely by the vehicle's soon-to-be blanked internal `Actor` object.
    * Any cargo vehicles under the control of the target vehicle must also be made aware of the current state of the process.
    * In the case of a series of ferrying vehicles and cargo vehicles,
    * the vehicle to be deleted might not be the one immediately mounted.
    * A reference to the top-level ferrying vehicle's former globally unique identifier has been retained for this purpose.
    * This vehicle can be deleted for everyone if no more work can be detected.
    *
    * @param vehicle the target vehicle being moved around;
    *                WILL necessarily be the same vehicles as is controlled by the `WorldSessionActor`-global `player`
    * @param zoneId  the zone in which the vehicle and driver will be placed,
    *                or in which the vehicle has already been placed
    * @return a tuple composed of an `ActorRef` destination and a message to send to that destination
    */
  def LoadZoneInVehicleAsDriver(vehicle: Vehicle, zoneId: String): Unit = {
    val msg: String = s"${player.Name} is driving a ${vehicle.Definition.Name}"
    log.info(msg)
    log.debug(s"LoadZoneInVehicleAsDriver: $msg")
    val manifest  = vehicle.PrepareGatingManifest()
    val pguid     = player.GUID
    val toChannel = manifest.file
    val topLevel  = interstellarFerryTopLevelGUID.getOrElse(vehicle.GUID)
    continent.VehicleEvents ! VehicleServiceMessage(
      s"${vehicle.Actor}",
      VehicleAction.TransferPassengerChannel(pguid, s"${vehicle.Actor}", toChannel, vehicle, topLevel)
    )
    manifest.cargo.foreach {
      case ManifestPassengerEntry("MISSING_DRIVER", index) =>
        val cargo = vehicle.CargoHolds(index).occupant.get
        log.warn(
          s"LoadZoneInVehicleAsDriver: ${player.Name} must eject cargo in hold $index; vehicle is missing driver"
        )
        CargoBehavior.HandleVehicleCargoDismount(cargo.GUID, cargo, vehicle.GUID, vehicle, false, false, true)
      case entry =>
        val cargo = vehicle.CargoHolds(entry.mount).occupant.get
        continent.VehicleEvents ! VehicleServiceMessage(
          entry.name,
          VehicleAction.TransferPassengerChannel(pguid, s"${cargo.Actor}", toChannel, cargo, topLevel)
        )
    }
    //
    vehicle.allowInteraction = false
    if (!zoneReload && zoneId == continent.id) {
      if (vehicle.Definition == GlobalDefinitions.droppod) {
        //instant action droppod in the same zone
        TaskWorkflow.execute(registerDroppod(vehicle, player))
      } else {
        //transferring a vehicle between spawn points (warp gates) in the same zone
        self ! PlayerLoaded(player)
      }
    } else if (vehicle.Definition == GlobalDefinitions.droppod) {
      LoadZoneCommonTransferActivity()
      player.Continent = zoneId //forward-set the continent id to perform a test
      TaskWorkflow.execute(taskThenZoneChange(
        GUIDTask.unregisterAvatar(continent.GUID, player),
        ICS.FindZone(_.id == zoneId, context.self)
      ))
    } else {
      UnaccessContainer(vehicle)
      LoadZoneCommonTransferActivity()
      player.VehicleSeated = vehicle.GUID
      player.Continent = zoneId //forward-set the continent id to perform a test
      interstellarFerryTopLevelGUID =
        if (manifest.passengers.isEmpty && manifest.cargo.count { !_.name.equals("MISSING_DRIVER") } == 0) {
          //do not delete if vehicle has passengers or cargo
          continent.VehicleEvents ! VehicleServiceMessage(
            continent.id,
            VehicleAction.UnloadVehicle(pguid, vehicle, topLevel)
          )
          None
        } else {
          Some(topLevel)
        }
      //unregister vehicle and driver whole + GiveWorld
      continent.Transport ! Zone.Vehicle.Despawn(vehicle)
      TaskWorkflow.execute(taskThenZoneChange(
        unregisterDrivenVehicle(vehicle, player),
        ICS.FindZone(_.id == zoneId, context.self)
      ))
    }
  }

  /**
    * Deal with a target player as a vehicle passenger in the course of a redeployment action to a target continent
    * whether that action is the result of a deconstruction (reconstruction)
    * or other position shifting action handled directly by the server.<br>
    * <br>
    * The way a vehicle is handled in reference to being a passenger
    * is very similar to how an infantry player is handled in the same process.
    * If this player is the last person who requires a zone change
    * which is the concluding zone transfer of what might have been a long chain of vehicle and passengers
    * then that player is responsible for deleting the vehicle for other players of the previous zone.
    * In the case of a series of ferrying vehicles and cargo vehicles,
    * the vehicle to be deleted might not be the one immediately mounted.
    * A reference to the top-level ferrying vehicle's former globally unique identifier has been retained for this purpose.
    * This vehicle can be deleted for everyone if no more work can be detected.
    *
    * @see `GUIDTask.unregisterPlayer`
    * @see `LoadZoneCommonTransferActivity`
    * @see `Vehicles.AllGatedOccupantsInSameZone`
    * @see `PlayerLoaded`
    * @see `TaskBeforeZoneChange`
    * @see `UnaccessContainer`
    * @param vehicle the target vehicle being moved around
    * @param zoneId  the zone in which the vehicle and driver will be placed
    * @return a tuple composed of an `ActorRef` destination and a message to send to that destination
    */
  def LoadZoneInVehicleAsPassenger(vehicle: Vehicle, zoneId: String): Unit = {
    val msg: String = s"${player.Name} is the passenger of a ${vehicle.Definition.Name}"
    log.info(msg)
    log.debug(s"LoadZoneInVehicleAsPassenger: $msg")
    if (!zoneReload && zoneId == continent.id) {
      //transferring a vehicle between spawn points (warp gates) in the same zone
      self ! PlayerLoaded(player)
    } else {
      LoadZoneCommonTransferActivity()
      player.VehicleSeated = vehicle.GUID
      player.Continent = zoneId //forward-set the continent id to perform a test
      val continentId = continent.id
      interstellarFerryTopLevelGUID = None

      TaskWorkflow.execute(taskThenZoneChange(
        GUIDTask.unregisterAvatar(continent.GUID, player),
        ICS.FindZone(_.id == zoneId, context.self)
      ))
    }
  }

  /**
    * Dispatch messages to all target players in immediate passenger and gunner seats
    * and to the driver of all vehicles in cargo holds
    * that their current ferrying vehicle is being transported from one zone to the next
    * and that they should follow after it.
    * The messages address the avatar of their recipient `WorldSessionActor` objects.
    * @param player_guid the driver of the target vehicle
    * @param toZoneId the zone where the target vehicle will be moved
    * @param vehicle the vehicle (object)
    */
  def LoadZoneTransferPassengerMessages(player_guid: PlanetSideGUID, toZoneId: String, vehicle: Vehicle): Unit = {
    vehicle.PublishGatingManifest() match {
      case Some(manifest) =>
        val toChannel = manifest.file
        val topLevel  = interstellarFerryTopLevelGUID.getOrElse(vehicle.GUID)
        galaxyService ! GalaxyServiceMessage(
          toChannel,
          GalaxyAction.TransferPassenger(player_guid, toChannel, vehicle, topLevel, manifest)
        )
        vehicle.CargoHolds.values
          .collect {
            case hold if hold.isOccupied =>
              val cargo = hold.occupant.get
              cargo.Continent = toZoneId
            //point to the cargo vehicle to instigate cargo vehicle driver transportation
//              galaxyService ! GalaxyServiceMessage(
//                toChannel,
//                GalaxyAction.TransferPassenger(player_guid, toChannel, vehicle, topLevel, manifest)
//              )
          }
      case None =>
        log.error(
          s"LoadZoneTransferPassengerMessages: ${player.Name} expected a manifest for zone transfer; got nothing"
        )
    }
  }

  /** Before changing zones, perform the following task (which can be a nesting of subtasks). */
  def taskThenZoneChange(
                          task: TaskBundle,
                          zoneMessage: ICS.FindZone
                        ): TaskBundle = {
    TaskBundle(
      new StraightforwardTask() {
        val localAvatar = avatar
        val localZone = continent
        val localCluster = cluster

        override def description() : String = s"doing ${task.description()} before transferring zones"

        def action(): Future[Any] = {
          continent.Population ! Zone.Population.Leave(localAvatar)
          cluster ! zoneMessage
          Future(true)
        }
      },
      task
    )
  }

  /**
    * Common behavior when transferring between zones
    * encompassing actions that disassociate the player with entities they left (will leave) in the previous zone.
    * It also sets up actions for the new zone loading process.
    */
  def LoadZoneCommonTransferActivity(): Unit = {
    zoneLoaded = None
    zoneReload = false
    if (player.avatar.vehicle.nonEmpty && player.VehicleSeated != player.avatar.vehicle) {
      continent.GUID(player.avatar.vehicle) match {
        case Some(vehicle: Vehicle) if vehicle.Actor != Default.Actor =>
          TotalDriverVehicleControl(vehicle)
          vehicle.Actor ! Vehicle.Ownership(None)
        case _ => ;
      }
      avatarActor ! AvatarActor.SetVehicle(None)
    }
    RemoveBoomerTriggersFromInventory().foreach(obj => {
      TaskWorkflow.execute(GUIDTask.unregisterObject(continent.GUID, obj))
    })
    Deployables.Disown(continent, avatar, self)
    drawDeloyableIcon = RedrawDeployableIcons //important for when SetCurrentAvatar initializes the UI next zone
    squadSetup = ZoneChangeSquadSetup
  }

  /**
    * Attempt to link the router teleport system using the provided terminal information.
    * Although additional states are necessary to properly use the teleportation system,
    * e.g., deployment state, active state of the endpoints, etc.,
    * this decision is not made factoring those other conditions.
    * @param router the vehicle that houses one end of the teleportation system (the `InternalTelepad` object)
    * @param systemPlan specific object identification of the two endpoints of the teleportation system;
    *                   if absent, the knowable endpoint is deleted from the client reflexively
    */
  def ToggleTeleportSystem(router: Vehicle, systemPlan: Option[(Utility.InternalTelepad, TelepadDeployable)]): Unit = {
    systemPlan match {
      case Some((internalTelepad, remoteTelepad)) =>
        internalTelepad.Telepad = remoteTelepad.GUID //necessary; backwards link to the (new) telepad
        TelepadLike.StartRouterInternalTelepad(continent, router.GUID, internalTelepad)
        TelepadLike.LinkTelepad(continent, remoteTelepad.GUID)
      case _ =>
        router.Utility(UtilityType.internal_router_telepad_deployable) match {
          case Some(util: Utility.InternalTelepad) =>
            sendResponse(ObjectDeleteMessage(util.GUID, 0))
          case _ => ;
        }
    }
  }

  /**
    * A player uses a fully-linked Router teleportation system.
    * @param router the Router vehicle
    * @param internalTelepad the internal telepad within the Router vehicle
    * @param remoteTelepad the remote telepad that is currently associated with this Router
    * @param src the origin of the teleportation (where the player starts)
    * @param dest the destination of the teleportation (where the player is going)
    */
  def UseRouterTelepadSystem(
      router: Vehicle,
      internalTelepad: InternalTelepad,
      remoteTelepad: TelepadDeployable,
      src: PlanetSideGameObject with TelepadLike,
      dest: PlanetSideGameObject with TelepadLike
  ) = {
    val time = System.nanoTime
    if (
      time - recentTeleportAttempt > (2 seconds).toNanos && router.DeploymentState == DriveState.Deployed && internalTelepad.Active && remoteTelepad.Active
    ) {
      val pguid = player.GUID
      val sguid = src.GUID
      val dguid = dest.GUID
      sendResponse(PlayerStateShiftMessage(ShiftState(0, dest.Position, player.Orientation.z)))
      UseRouterTelepadEffect(pguid, sguid, dguid)
      continent.LocalEvents ! LocalServiceMessage(
        continent.id,
        LocalAction.RouterTelepadTransport(pguid, pguid, sguid, dguid)
      )
    } else {
      log.warn(s"UseRouterTelepadSystem: ${player.Name} can not teleport")
    }
    recentTeleportAttempt = time
  }

  /**
    * Animate(?) a player using a fully-linked Router teleportation system.
    * In reality, this seems to do nothing visually?
    * @param playerGUID the player being teleported
    * @param srcGUID the origin of the teleportation
    * @param destGUID the destination of the teleportation
    */
  def UseRouterTelepadEffect(playerGUID: PlanetSideGUID, srcGUID: PlanetSideGUID, destGUID: PlanetSideGUID): Unit = {
    sendResponse(PlanetsideAttributeMessage(playerGUID, 64, 1)) //what does this do?
    sendResponse(GenericObjectActionMessage(srcGUID, 31))
    sendResponse(GenericObjectActionMessage(destGUID, 32))
  }

  /**
    * For a certain weapon that cna load ammunition, enforce that its magazine is empty.
    * @param weapon_guid the weapon
    */
  def EmptyMagazine(weapon_guid: PlanetSideGUID): Unit = {
    continent.GUID(weapon_guid) match {
      case Some(tool: Tool) =>
        EmptyMagazine(weapon_guid, tool)
      case _ => ;
    }
  }

  /**
    * For a certain weapon that can load ammunition, enforce that its magazine is empty.
    * Punctuate that emptiness with a ceasation of weapons fire and a dry fire sound effect.
    * @param weapon_guid the weapon (GUID)
    * @param tool the weapon (object)
    */
  def EmptyMagazine(weapon_guid: PlanetSideGUID, tool: Tool): Unit = {
    tool.Magazine = 0
    sendResponse(InventoryStateMessage(tool.AmmoSlot.Box.GUID, weapon_guid, 0))
    sendResponse(ChangeFireStateMessage_Stop(weapon_guid))
    continent.AvatarEvents ! AvatarServiceMessage(
      continent.id,
      AvatarAction.ChangeFireState_Stop(player.GUID, weapon_guid)
    )
    sendResponse(WeaponDryFireMessage(weapon_guid))
    continent.AvatarEvents ! AvatarServiceMessage(continent.id, AvatarAction.WeaponDryFire(player.GUID, weapon_guid))
  }

  /**
    * Make this client display the deployment map, and all its available destination spawn points.
    * @see `AvatarDeadStateMessage`
    * @see `DeadState.Release`
    * @see `Player.Release`
    */
  def GoToDeploymentMap(): Unit = {
    deadState = DeadState.Release //we may be alive or dead, may or may not be a corpse
    sendResponse(AvatarDeadStateMessage(DeadState.Release, 0, 0, player.Position, player.Faction, true))
    DrawCurrentAmsSpawnPoint()
  }

  /**
    * From a mount, find the weapon controlled from it, and update the ammunition counts for that weapon's magazines.
    * @param objWithSeat the object that owns seats (and weaponry)
    * @param seatNum the mount
    */
  def UpdateWeaponAtSeatPosition(objWithSeat: MountableWeapons, seatNum: Int): Unit = {
    objWithSeat.WeaponControlledFromSeat(seatNum) match {
      case Some(weapon: Tool) =>
        //update mounted weapon belonging to mount
        weapon.AmmoSlots.foreach(slot => {
          //update the magazine(s) in the weapon, specifically
          val magazine = slot.Box
          sendResponse(InventoryStateMessage(magazine.GUID, weapon.GUID, magazine.Capacity.toLong))
        })
      case _ => ; //no weapons to update
    }
  }

  /**
    * Given an origin and a destination, determine how long the process of traveling should take in reconstruction time.
    * For most destinations, the unit of receiving ("spawn point") determines the reconstruction time.
    * Possession of a lattice-linked friendly Bio Laboratory halves the time of spawning at facilities.
    * In a special consideration, travel to any sanctuary or sanctuary-special zone should be as immediate as zone loading.
    *
    * @param toZoneId     the zone where the target is headed
    * @param toSpawnPoint the unit the target is using as a destination
    * @param fromZoneId   the zone where the target current is located
    * @return how long the spawning process will take
    */
  def CountSpawnDelay(toZoneId: String, toSpawnPoint: SpawnPoint, fromZoneId: String): FiniteDuration = {
    val sanctuaryZoneId = Zones.sanctuaryZoneId(player.Faction)
    if (fromZoneId.equals("Nowhere") || sanctuaryZoneId.equals(toZoneId) || !isAcceptableNextSpawnPoint()) {
      //first login, to sanctuary, resolution of invalid spawn point
      0 seconds
    } else {
      //for other zones ...
      //biolabs have/grant benefits
      val cryoBenefit: Float = toSpawnPoint.Owner match {
        case b: Building if b.hasLatticeBenefit(GlobalDefinitions.cryo_facility) => 0.5f
        case _                                                                   => 1f
      }
      //TODO cumulative death penalty
      toSpawnPoint.Definition.Delay.toFloat * cryoBenefit seconds
    }
  }

  /**
    * In the background, a list of advanced mobile spawn vehicles that are deployed in the zone is being updated constantly.
    * Select, from this list, the AMS that is closest to the player's current or last position
    * and draw its spawn selection icon onto the deployment map.
    * @see `BindPlayerMessage`
    * @see `DeadState.Release`
    */
  def DrawCurrentAmsSpawnPoint(): Unit = {
    if (deadState == DeadState.Release) {
      amsSpawnPoints
        .sortBy(tube => Vector3.DistanceSquared(tube.Position, player.Position))
        .headOption match {
        case Some(tube) =>
          sendResponse(
            BindPlayerMessage(
              BindStatus.Available,
              "@ams",
              true,
              false,
              SpawnGroup.AMS,
              continent.Number,
              5,
              tube.Position
            )
          )
        case None =>
          sendResponse(
            BindPlayerMessage(
              BindStatus.Unavailable,
              "@ams",
              false,
              false,
              SpawnGroup.AMS,
              continent.Number,
              0,
              Vector3.Zero
            )
          )
      }
    }
  }

  def SwapSquadUIElements(squad: Squad, fromIndex: Int, toIndex: Int): Unit = {
    if (squadUI.nonEmpty) {
      val fromMember = squad.Membership(toIndex)   //the players have already been swapped in the backend object
      val fromCharId = fromMember.CharId
      val toMember   = squad.Membership(fromIndex) //the players have already been swapped in the backend object
      val toCharId   = toMember.CharId
      val id         = 11
      if (toCharId > 0) {
        //toMember and fromMember have swapped places
        val fromElem = squadUI(fromCharId)
        val toElem   = squadUI(toCharId)
        squadUI(toCharId) =
          SquadUIElement(fromElem.name, toIndex, fromElem.zone, fromElem.health, fromElem.armor, fromElem.position)
        squadUI(fromCharId) =
          SquadUIElement(toElem.name, fromIndex, toElem.zone, toElem.health, toElem.armor, toElem.position)
        sendResponse(SquadMemberEvent.Add(id, toCharId, toIndex, fromElem.name, fromElem.zone, unk7 = 0))
        sendResponse(SquadMemberEvent.Add(id, fromCharId, fromIndex, toElem.name, toElem.zone, unk7 = 0))
        sendResponse(
          SquadState(
            PlanetSideGUID(id),
            List(
              SquadStateInfo(fromCharId, toElem.health, toElem.armor, toElem.position, 2, 2, false, 429, None, None),
              SquadStateInfo(toCharId, fromElem.health, fromElem.armor, fromElem.position, 2, 2, false, 429, None, None)
            )
          )
        )
      } else {
        //previous fromMember has moved toMember
        val elem = squadUI(fromCharId)
        squadUI(fromCharId) = SquadUIElement(elem.name, toIndex, elem.zone, elem.health, elem.armor, elem.position)
        sendResponse(SquadMemberEvent.Remove(id, fromCharId, fromIndex))
        sendResponse(SquadMemberEvent.Add(id, fromCharId, toIndex, elem.name, elem.zone, unk7 = 0))
        sendResponse(
          SquadState(
            PlanetSideGUID(id),
            List(SquadStateInfo(fromCharId, elem.health, elem.armor, elem.position, 2, 2, false, 429, None, None))
          )
        )
      }
      val charId = avatar.id
      if (toCharId == charId) {
        sendResponse(PlanetsideAttributeMessage(player.GUID, 32, toIndex))
      } else if (fromCharId == charId) {
        sendResponse(PlanetsideAttributeMessage(player.GUID, 32, fromIndex))
      }
    }
  }

  def NoSquadUpdates(): Unit = {}

  def SquadUpdates(): Unit = {
    squadService ! SquadServiceMessage(
      player,
      continent,
      SquadServiceAction.Update(
        player.CharId,
        player.Health,
        player.MaxHealth,
        player.Armor,
        player.MaxArmor,
        player.Position,
        continent.Number
      )
    )
  }

  def PeriodicUpdatesWhenEnrolledInSquad(): Unit = {
    queuedSquadActions(squadUpdateCounter)()
    squadUpdateCounter = (squadUpdateCounter + 1) % queuedSquadActions.length
  }

  def CapacitorTick(jump_thrust: Boolean): Unit = {
    if (player.ExoSuit == ExoSuitType.MAX) {
      //Discharge
      if (jump_thrust || player.isOverdrived || player.isShielded) {
        if (player.CapacitorState == CapacitorStateType.Discharging) {
          // Previous tick was already discharging, calculate how much energy to drain from time between the two ticks
          val timeDiff    = (System.currentTimeMillis() - player.CapacitorLastUsedMillis).toFloat / 1000
          val drainAmount = player.ExoSuitDef.CapacitorDrainPerSecond.toFloat * timeDiff
          player.Capacitor -= drainAmount
          sendResponse(PlanetsideAttributeMessage(player.GUID, 7, player.Capacitor.toInt))
        } else {
          // Start discharging
          player.CapacitorState = CapacitorStateType.Discharging
        }
      }
      // Charge
      else if (
        player.Capacitor < player.ExoSuitDef.MaxCapacitor
        && (player.CapacitorState == CapacitorStateType.Idle || player.CapacitorState == CapacitorStateType.Charging || (player.CapacitorState == CapacitorStateType.ChargeDelay && System
          .currentTimeMillis() - player.CapacitorLastUsedMillis > player.ExoSuitDef.CapacitorRechargeDelayMillis))
      ) {
        if (player.CapacitorState == CapacitorStateType.Charging) {
          val timeDiff     = (System.currentTimeMillis() - player.CapacitorLastChargedMillis).toFloat / 1000
          val chargeAmount = player.ExoSuitDef.CapacitorRechargePerSecond * timeDiff
          player.Capacitor += chargeAmount
          sendResponse(PlanetsideAttributeMessage(player.GUID, 7, player.Capacitor.toInt))
        } else {
          player.CapacitorState = CapacitorStateType.Charging
        }
      }

      if (player.Faction == PlanetSideEmpire.VS) {
        // Start charge delay for VS when not boosting
        if (!jump_thrust && player.CapacitorState == CapacitorStateType.Discharging) {
          player.CapacitorState = CapacitorStateType.ChargeDelay
        }
      } else {
        // Start charge delay for other factions if capacitor is empty or special ability is off
        if (
          player.CapacitorState == CapacitorStateType.Discharging && (player.Capacitor == 0 || (!player.isOverdrived && !player.isShielded))
        ) {
          player.CapacitorState = CapacitorStateType.ChargeDelay
          ToggleMaxSpecialState(enable = false)
        }
      }
    } else {
      if (player.CapacitorState != CapacitorStateType.Idle) {
        player.CapacitorState = CapacitorStateType.Idle
      }
    }
  }

  def ToggleMaxSpecialState(enable: Boolean): Unit = {
    if (player.ExoSuit == ExoSuitType.MAX) {
      if (enable) {
        player.Faction match {
          case PlanetSideEmpire.TR =>
            if (player.Capacitor == player.ExoSuitDef.MaxCapacitor)
              player.UsingSpecial = SpecialExoSuitDefinition.Mode.Overdrive
          case PlanetSideEmpire.NC =>
            if (player.Capacitor > 0) player.UsingSpecial = SpecialExoSuitDefinition.Mode.Shielded
          case _ =>
            log.warn(s"${player.Name} tried to use a MAX special ability but their faction doesn't have one")
        }
        if (
          player.UsingSpecial == SpecialExoSuitDefinition.Mode.Overdrive || player.UsingSpecial == SpecialExoSuitDefinition.Mode.Shielded
        ) {
          continent.AvatarEvents ! AvatarServiceMessage(
            continent.id,
            AvatarAction.PlanetsideAttributeToAll(player.GUID, 8, 1)
          )
        }
      } else {
        player.UsingSpecial = SpecialExoSuitDefinition.Mode.Normal
        continent.AvatarEvents ! AvatarServiceMessage(
          continent.id,
          AvatarAction.PlanetsideAttributeToAll(player.GUID, 8, 0)
        )
      }
    }
  }

  /**
    * The main purpose of this method is to determine which targets will receive "locked on" warnings from remote projectiles.
    * For a given series of globally unique identifiers, indicating targets,
    * and that may include mounted elements (players),
    * estimate a series of channel names for communication with the vulnerable targets.
    * @param targets the globally unique identifiers of the immediate detected targets
    * @return channels names that allow direct communication to specific realized targets
    */
  def FindDetectedProjectileTargets(targets: Iterable[PlanetSideGUID]): Iterable[String] = {
    targets
      .map { ValidObject }
      .flatMap {
        case Some(obj: Vehicle) if !obj.Cloaked =>
          //TODO hint: vehicleService ! VehicleServiceMessage(s"${obj.Actor}", VehicleAction.ProjectileAutoLockAwareness(mode))
          obj.Seats.values.flatMap { case seat => seat.occupants.map(_.Name) }
        case Some(obj: Mountable) =>
          obj.Seats.values.flatMap { case seat => seat.occupants.map(_.Name) }
        case Some(obj: Player) if obj.ExoSuit == ExoSuitType.MAX =>
          Seq(obj.Name)
        case _ =>
          Seq.empty[String]
      }
  }

  /**
    * For a given registered remote projectile, perform all the actions necessary to properly dispose of it.
    * Those actions involve:
    * informing that the projectile should explode,
    * unregistering the projectile's globally unique identifier,
    * and managing the projectiles's local status information.
    * @see `CleanUpRemoteProjectile(PlanetSideGUID, Projectile, Int)`
    * @param projectile_guid the globally unique identifier of the projectile
    * @param projectile the projectile
    */
  def CleanUpRemoteProjectile(projectile_guid: PlanetSideGUID, projectile: Projectile): Unit = {
    projectiles.indexWhere({
      case Some(p) => p eq projectile
      case None    => false
    }) match {
      case -1 => ; //required catch
      case index if projectilesToCleanUp(index) =>
        CleanUpRemoteProjectile(projectile_guid, projectile, index)
      case _ => ;
    }
  }

  /**
    * For a given registered remote projectile, perform all the actions necessary to properly dispose of it.
    * Those actions involve:
    * informing that the projectile should explode,
    * unregistering the projectile's globally unique identifier,
    * and managing the projectiles's local status information.
    * @param projectile_guid the globally unique identifier of the projectile
    * @param projectile the projectile
    * @param local_index an index of the absolute sequence of the projectile, for internal lists
    */
  def CleanUpRemoteProjectile(projectile_guid: PlanetSideGUID, projectile: Projectile, local_index: Int): Unit = {
    continent.AvatarEvents ! AvatarServiceMessage(
      continent.id,
      AvatarAction.ProjectileExplodes(player.GUID, projectile_guid, projectile)
    )
    TaskWorkflow.execute(unregisterProjectile(projectile))
    projectiles(local_index) match {
      case Some(obj) if !obj.isResolved => obj.Miss()
      case _                            => ;
    }
    projectilesToCleanUp(local_index) = false
  }

  def CheckForHitPositionDiscrepancy(
      projectile_guid: PlanetSideGUID,
      hitPos: Vector3,
      target: PlanetSideGameObject with FactionAffinity with Vitality
  ): Unit = {
    val hitPositionDiscrepancy = Vector3.DistanceSquared(hitPos, target.Position)
    if (hitPositionDiscrepancy > Config.app.antiCheat.hitPositionDiscrepancyThreshold) {
      // If the target position on the server does not match the position where the projectile landed within reason there may be foul play
      log.warn(
        s"${player.Name}'s shot #${projectile_guid.guid} has hit discrepancy with target. Target: ${target.Position}, Reported: $hitPos, Distance: $hitPositionDiscrepancy / ${math.sqrt(hitPositionDiscrepancy).toFloat}; suspect"
      )
    }
  }

  /**
    * na
    * @param tplayer na
    * @param zone na
    */
  def HandleReleaseAvatar(tplayer: Player, zone: Zone): Unit = {
    keepAliveFunc = KeepAlivePersistence
    tplayer.Release
    tplayer.VehicleSeated match {
      case None =>
        PrepareToTurnPlayerIntoCorpse(tplayer, zone)
      case Some(_) =>
        tplayer.VehicleSeated = None
        zone.Population ! Zone.Population.Release(avatar)
        sendResponse(ObjectDeleteMessage(tplayer.GUID, 0))
        TaskWorkflow.execute(GUIDTask.unregisterPlayer(zone.GUID, tplayer))
    }
  }

  /**
    * The upstream counter accumulates when the server receives specific messages from the client.
    * It counts upwards until it reach maximum value, and then starts over.
    * When it starts over, which should take an exceptionally long time to achieve,
    * it starts counting at one rather than zero.
    * @param p the player's globally unique identifier number
    */
  def NormalTurnCounter(p: PlanetSideGUID): Unit = {
    upstreamMessageCount = 1 + upstreamMessageCount % Int.MaxValue
  }

  /**
    * During the interim period between the avatar being in one place/zone
    * and completing the process of transitioning to another place/zone,
    * the upstream message counter is zero'd
    * awaiting new activity from the client.
    * Until new upstream messages that pass some tests against their data start being reported,
    * the counter does not accumulate properly.
    * @param guid the player's globally unique identifier number
    */
  def TurnCounterDuringInterim(guid: PlanetSideGUID): Unit = {
    upstreamMessageCount = 0
    if (player != null && player.GUID == guid && player.Zone == continent) {
      turnCounterFunc = NormalTurnCounter
    }
  }

  /**
    * During the interim period between the avatar being in one place/zone
    * and completing the process of transitioning to another place/zone,
    * the upstream message counter is zero'd
    * awaiting new activity from the client.
    * Until new upstream messages that pass some tests against their data start being reported,
    * the counter does not accumulate properly.<br>
    * <br>
    * In the case that the transitioning player is seated in a vehicle mount
    * that is not the driver and does not have a mounted weapon under its control,
    * no obvious feedback will be provided by the client.
    * For example, when as infantry, a `PlayerStateMessageUpstream` packet is dispatched by the client.
    * For example, when in the driver mount, a `VehicleStateMessage` is dispatched by the client.
    * In the given case, the only packet that indicates the player is seated is a `KeepAliveMessage`.
    * Detection of this `KeepALiveMessage`, for the purpose of transitioning logic,
    * can not be instantaneous to the zoning process or other checks for proper zoning conditions that will be disrupted.
    * To avoid complications, the player in such a mount is initially spawned as infantry on their own client,
    * realizes the state transition confirmation for infantry (turn counter),
    * and is forced to transition into being seated,
    * and only at that time will begin registering `KeepAliveMessage` to mark the end of their interim period.
    * @param guid the player's globally unique identifier number
    */
  def TurnCounterDuringInterimWhileInPassengerSeat(guid: PlanetSideGUID): Unit = {
    upstreamMessageCount = 0
    val pguid = player.GUID
    if (pguid == guid && player.Zone == continent) {
      (continent.GUID(interimUngunnedVehicle), interimUngunnedVehicle, interimUngunnedVehicleSeat) match {
        case (Some(vehicle: Vehicle), Some(vguid), Some(seat)) =>
          //sit down
          sendResponse(ObjectAttachMessage(vguid, pguid, seat))
          AccessContainer(vehicle)
          keepAliveFunc = KeepAlivePersistence
        case _ => ;
          //we can't find a vehicle? and we're still here? that's bad
          player.VehicleSeated = None
      }
      interimUngunnedVehicle = None
      interimUngunnedVehicleSeat = None
      turnCounterFunc = NormalTurnCounter
    }
  }

  /**
    * The normal response to receiving a `KeepAliveMessage` packet from the client.<br>
    * <br>
    * Even though receiving a `KeepAliveMessage` outside of zoning is uncommon,
    * the behavior should be configured to maintain a neutral action.
    *
    * @see `KeepAliveMessage`
    * @see `keepAliveFunc`
    */
  def NormalKeepAlive(): Unit = {}

  /**
    * The atypical response to receiving a `KeepAliveMessage` packet from the client.<br>
    * <br>
    * `KeepAliveMessage` packets are the primary vehicle for persistence due to client reporting
    * in the case where the player's avatar is riding in a vehicle in a mount with no weapon to control.
    * @see `KeepAliveMessage`
    * @see `keepAliveFunc`
    * @see `turnCounterFunc`
    * @see `persist`
    */
  def KeepAlivePersistence(): Unit = {
    interimUngunnedVehicle = None
    persist()
    turnCounterFunc(player.GUID)
  }

  /**
    *  A really atypical response to receiving a `KeepAliveMessage` packet from the client
    *  that applies only during the character select portion and part of the first zone load activity.
    */
  def KeepAlivePersistenceInitial(): Unit = {
    persist()
    if (player != null && player.HasGUID) {
      keepAliveFunc = KeepAlivePersistence
    }
  }

  def AdministrativeKick(tplayer: Player) = {
    log.warn(s"${tplayer.Name} has been kicked by ${player.Name}")
    tplayer.death_by = -1
    accountPersistence ! AccountPersistenceService.Kick(tplayer.Name)
    //get out of that vehicle
    GetMountableAndSeat(None, tplayer, continent) match {
      case (Some(obj), Some(seatNum)) =>
        tplayer.VehicleSeated = None
        obj.Seats(seatNum).unmount(tplayer)
        continent.VehicleEvents ! VehicleServiceMessage(
          continent.id,
          VehicleAction.KickPassenger(tplayer.GUID, seatNum, false, obj.GUID)
        )
      case _ => ;
    }
  }

  def KickedByAdministration(): Unit = {
    sendResponse(DisconnectMessage("@kick_w"))
    context.system.scheduler.scheduleOnce(
      delay = 300 milliseconds,
      middlewareActor.toClassic,
      MiddlewareActor.Teardown()
    )
  }

  def ImmediateDisconnect(): Unit = {
    if (avatar != null) {
      accountPersistence ! AccountPersistenceService.Logout(avatar.name)
    }
    middlewareActor ! MiddlewareActor.Teardown()
  }

  def HandleWeaponFire(
                        weaponGUID: PlanetSideGUID,
                        projectileGUID: PlanetSideGUID,
                        shotOrigin: Vector3,
                        shotVelocity: Option[Vector3]
                      ): Unit = {
    HandleWeaponFireAccountability(weaponGUID, projectileGUID) match {
      case (Some(obj), Some(tool)) =>
        val projectileIndex = projectileGUID.guid - Projectile.baseUID
        val projectilePlace = projectiles(projectileIndex)
        if (
          projectilePlace match {
            case Some(projectile) =>
              !projectile.isResolved && System.currentTimeMillis() - projectile.fire_time < projectile.profile.Lifespan.toLong
            case None =>
              false
          }
        ) {
          log.debug(
            s"WeaponFireMessage: overwriting unresolved projectile ${projectileGUID.guid}, known to ${player.Name}"
          )
        }
        val (angle, attribution, acceptableDistanceToOwner) = obj match {
          case p: Player =>
            (
              SimpleWorldEntity.validateOrientationEntry(
                p.Orientation + Vector3.z(p.FacingYawUpper)
              ),
              tool.Definition.ObjectId,
              10f + (if (p.Velocity.nonEmpty) {
                       5f
                     } else {
                       0f
                     })
            )
          case v: Vehicle if v.Definition.CanFly =>
            (tool.Orientation, obj.Definition.ObjectId, 1000f) //TODO this is too simplistic to find proper angle
          case _: Vehicle =>
            (tool.Orientation, obj.Definition.ObjectId, 225f) //TODO this is too simplistic to find proper angle
          case _ =>
            (obj.Orientation, obj.Definition.ObjectId, 300f)
        }
        val distanceToOwner = Vector3.DistanceSquared(shotOrigin, player.Position)
        if (distanceToOwner <= acceptableDistanceToOwner) {
          val projectile_info = tool.Projectile
          val projectile =
            Projectile(
              projectile_info,
              tool.Definition,
              tool.FireMode,
              PlayerSource(player),
              attribution,
              shotOrigin,
              angle,
              shotVelocity
            )
          val initialQuality = tool.FireMode match {
            case mode: ChargeFireModeDefinition =>
              ProjectileQuality.Modified((projectile.fire_time - shootingStart) / mode.Time.toFloat)
            case _ =>
              ProjectileQuality.Normal
          }
          projectiles(projectileIndex) = Some(projectile.quality(initialQuality))
          if (projectile_info.ExistsOnRemoteClients) {
            log.trace(
              s"WeaponFireMessage: ${player.Name}'s ${projectile_info.Name} is a remote projectile"
            )
            if (projectile.HasGUID) {
              continent.AvatarEvents ! AvatarServiceMessage(
                continent.id,
                AvatarAction.ProjectileExplodes(player.GUID, projectile.GUID, projectile)
              )
              TaskWorkflow.execute(reregisterProjectile(projectile))
            } else {
              TaskWorkflow.execute(registerProjectile(projectile))
            }
          }
          projectilesToCleanUp(projectileIndex) = false

          obj match {
            case turret: FacilityTurret if turret.Definition == GlobalDefinitions.vanu_sentry_turret =>
              turret.Actor ! FacilityTurret.WeaponDischarged()
            case _ => ;
          }
        } else {
          log.warn(
            s"WeaponFireMessage: ${player.Name}'s ${tool.Definition.Name} projectile is too far from owner position at time of discharge ($distanceToOwner > $acceptableDistanceToOwner); suspect"
          )
        }

      case _ => ;
    }
  }

  def HandleWeaponFireAccountability(
      weaponGUID: PlanetSideGUID,
      projectileGUID: PlanetSideGUID
  ): (Option[PlanetSideGameObject with Container], Option[Tool]) = {
    CancelZoningProcessWithDescriptiveReason("cancel_fire")
    if (player.isShielded) {
      // Cancel NC MAX shield if it's active
      ToggleMaxSpecialState(enable = false)
    }
    FindContainedWeapon match {
      case out @ (Some(_), Some(tool: Tool)) =>
        if (tool.Magazine <= 0) { //safety: enforce ammunition depletion
          prefire = None
          EmptyMagazine(weaponGUID, tool)
        } else if (!player.isAlive) { //proper internal accounting, but no projectile
          prefire = shooting.orElse(Some(weaponGUID))
          tool.Discharge()
          projectiles(projectileGUID.guid - Projectile.baseUID) = None
          shotsWhileDead += 1
        } else { //shooting
          if (
            avatar.stamina > 0 &&
            tool.FireModeIndex == 1 &&
            (tool.Definition.Name == "anniversary_guna"
            || tool.Definition.Name == "anniversary_gun"
            || tool.Definition.Name == "anniversary_gunb")
          ) {
            avatarActor ! AvatarActor.ConsumeStamina(avatar.stamina)
          }
          avatarActor ! AvatarActor.SuspendStaminaRegeneration(3.seconds)
          prefire = shooting.orElse(Some(weaponGUID))
          tool.Discharge()
        }
        out
      case _ =>
        (None, None)
    }
  }

  def isAcceptableNextSpawnPoint(): Boolean = isAcceptableSpawnPoint(nextSpawnPoint)

  def isAcceptableSpawnPoint(spawnPoint: SpawnPoint): Boolean = isAcceptableSpawnPoint(Some(spawnPoint))

  def isAcceptableSpawnPoint(spawnPoint: Option[SpawnPoint]): Boolean = {
    spawnPoint match {
      case Some(aSpawnPoint) =>
        !aSpawnPoint.isOffline &&
        (aSpawnPoint.Owner match {
          case w: WarpGate => w.Active
          case b: Building => b.Faction == player.Faction
          case v: Vehicle  => v.Faction == player.Faction && !v.Destroyed && v.DeploymentState == DriveState.Deployed
          case _           => true
        })
      case None            => true
    }
  }

  def updateBlockMap(target: BlockMapEntity, zone: Zone, newCoords: Vector3): Unit = {
    target.blockMapEntry match {
      case Some(entry) =>
        if (BlockMap.findSectorIndices(continent.blockMap, newCoords, entry.range).toSet.equals(entry.sectors)) {
          target.updateBlockMapEntry(newCoords) //soft update
        } else {
          zone.actor ! ZoneActor.UpdateBlockMap(target, newCoords) //hard update
        }
      case None        => ;
    }
  }

  def failWithError(error: String) = {
    log.error(error)
    middlewareActor ! MiddlewareActor.Teardown()
  }

  def sendResponse(packet: PlanetSidePacket): Unit = {
    middlewareActor ! MiddlewareActor.Send(packet)
  }
}<|MERGE_RESOLUTION|>--- conflicted
+++ resolved
@@ -6281,14 +6281,9 @@
               case veh: Vehicle => ModifyAmmunitionInVehicle(veh)
               case _ =>            ModifyAmmunition(obj)
             }
-<<<<<<< HEAD
-            val (stowNewFunc, stowFunc): (Equipment => TaskBundle, Equipment => Future[Any]) =
-              (PutNewEquipmentInInventoryOrDrop(obj), PutEquipmentInInventoryOrDrop(obj))
-=======
             val stowNewFunc: Equipment => TaskResolver.GiveTask = PutNewEquipmentInInventoryOrDrop(obj)
             val stowFunc: Equipment => Future[Any] =              PutEquipmentInInventoryOrDrop(obj)
->>>>>>> 276dcd30
-
+          
             xs.foreach(item => {
               obj.Inventory -= item.start
               sendResponse(ObjectDeleteMessage(item.obj.GUID, 0))
