package net.psforever.actors.session

import akka.actor.typed.receptionist.Receptionist
import akka.actor.typed.scaladsl.adapter._
import akka.actor.{Actor, ActorRef, Cancellable, MDCContextAware, OneForOneStrategy, SupervisorStrategy, typed}
import akka.pattern.ask
import akka.util.Timeout
import net.psforever.actors.net.MiddlewareActor
import net.psforever.actors.zone.ZoneActor
import net.psforever.login.WorldSession._
import net.psforever.objects._
import net.psforever.objects.avatar.{Shortcut => AvatarShortcut, _}
import net.psforever.objects.ballistics._
import net.psforever.objects.ce._
import net.psforever.objects.definition._
import net.psforever.objects.definition.converter.{CorpseConverter, DestroyedVehicleConverter}
import net.psforever.objects.entity.{NoGUIDException, SimpleWorldEntity, WorldEntity}
import net.psforever.objects.equipment._
import net.psforever.objects.guid._
import net.psforever.objects.inventory.{Container, GridInventory, InventoryItem}
import net.psforever.objects.loadouts.InfantryLoadout
import net.psforever.objects.locker.LockerContainer
import net.psforever.objects.serverobject.affinity.FactionAffinity
import net.psforever.objects.serverobject.containable.Containable
import net.psforever.objects.serverobject.deploy.Deployment
import net.psforever.objects.serverobject.doors.Door
import net.psforever.objects.serverobject.generator.Generator
import net.psforever.objects.serverobject.hackable.Hackable
import net.psforever.objects.serverobject.llu.CaptureFlag
import net.psforever.objects.serverobject.locks.IFFLock
import net.psforever.objects.serverobject.mblocker.Locker
import net.psforever.objects.serverobject.mount.Mountable
import net.psforever.objects.serverobject.pad.VehicleSpawnPad
import net.psforever.objects.serverobject.resourcesilo.ResourceSilo
import net.psforever.objects.serverobject.shuttle.OrbitalShuttlePad
import net.psforever.objects.serverobject.structures.{Amenity, Building, StructureType, WarpGate}
import net.psforever.objects.serverobject.terminals._
import net.psforever.objects.serverobject.terminals.capture.CaptureTerminal
import net.psforever.objects.serverobject.terminals.implant.ImplantTerminalMech
import net.psforever.objects.serverobject.tube.SpawnTube
import net.psforever.objects.serverobject.turret.{FacilityTurret, WeaponTurret}
import net.psforever.objects.serverobject.zipline.ZipLinePath
import net.psforever.objects.serverobject.{CommonMessages, PlanetSideServerObject, ServerObject}
import net.psforever.objects.teamwork.{Member, Squad}
import net.psforever.objects.vehicles.Utility.InternalTelepad
import net.psforever.objects.vehicles._
import net.psforever.objects.vehicles.control.BfrFlight
import net.psforever.objects.vital._
import net.psforever.objects.vital.base._
import net.psforever.objects.vital.collision.{CollisionReason, CollisionWithReason}
import net.psforever.objects.vital.etc.ExplodingEntityReason
import net.psforever.objects.vital.interaction.DamageInteraction
import net.psforever.objects.vital.projectile.ProjectileReason
import net.psforever.objects.zones._
import net.psforever.objects.zones.blockmap.{BlockMap, BlockMapEntity}
import net.psforever.packet._
import net.psforever.packet.game.PlanetsideAttributeEnum.PlanetsideAttributeEnum
import net.psforever.packet.game.objectcreate._
import net.psforever.packet.game.{HotSpotInfo => PacketHotSpotInfo, _}
import net.psforever.services.CavernRotationService.SendCavernRotationUpdates
import net.psforever.services.ServiceManager.{Lookup, LookupResult}
import net.psforever.services.account.{AccountPersistenceService, PlayerToken, ReceiveAccountData, RetrieveAccountData}
import net.psforever.services.avatar.{AvatarAction, AvatarResponse, AvatarServiceMessage, AvatarServiceResponse}
import net.psforever.services.chat.ChatService
import net.psforever.services.galaxy.{GalaxyAction, GalaxyResponse, GalaxyServiceMessage, GalaxyServiceResponse}
import net.psforever.services.local.support.{CaptureFlagManager, HackCaptureActor}
import net.psforever.services.local.{LocalAction, LocalResponse, LocalServiceMessage, LocalServiceResponse}
import net.psforever.services.properties.PropertyOverrideManager
import net.psforever.services.teamwork.{SquadResponse, SquadServiceMessage, SquadServiceResponse, SquadAction => SquadServiceAction}
import net.psforever.services.hart.HartTimer
import net.psforever.services.vehicle.{VehicleAction, VehicleResponse, VehicleServiceMessage, VehicleServiceResponse}
import net.psforever.services.{CavernRotationService, RemoverActor, Service, ServiceManager, InterstellarClusterService => ICS}
import net.psforever.types._
import net.psforever.util.{Config, DefinitionUtil}
import net.psforever.zones.Zones
import org.joda.time.LocalDateTime
import org.log4s.MDC

import scala.collection.mutable
import scala.concurrent.ExecutionContext.Implicits.global
import scala.concurrent.duration._
import scala.concurrent.{Await, Future}
import scala.util.Success

object SessionActor {
  sealed trait Command

  final case class ResponseToSelf(pkt: PlanetSideGamePacket)

  private final case class PokeClient()
  private final case class ServerLoaded()
  private final case class NewPlayerLoaded(tplayer: Player)
  private final case class PlayerLoaded(tplayer: Player)
  private final case class PlayerFailedToLoad(tplayer: Player)

  private final case class SetCurrentAvatar(tplayer: Player, max_attempts: Int, attempt: Int = 0)

  final case class SendResponse(packet: PlanetSidePacket) extends Command

  final case class SetSpeed(speed: Float) extends Command

  final case class SetFlying(flying: Boolean) extends Command

  final case class SetSpectator(spectator: Boolean) extends Command

  final case class SetZone(zoneId: String, position: Vector3) extends Command

  final case class SetPosition(position: Vector3) extends Command

  final case class SetConnectionState(connectionState: Int) extends Command

  final case class SetSilenced(silenced: Boolean) extends Command

  final case class SetAvatar(avatar: Avatar) extends Command

  final case class Recall() extends Command

  final case class InstantAction() extends Command

  final case class Quit() extends Command

  final case class Suicide() extends Command

  final case class Kick(player: Player, time: Option[Long] = None) extends Command

  final case class UseCooldownRenewed(definition: BasicDefinition, time: LocalDateTime) extends Command

  final case class UpdateIgnoredPlayers(msg: FriendsResponse) extends Command

  final case object CharSaved extends Command

  private case object CharSavedMsg extends Command

  /**
    * The message that progresses some form of user-driven activity with a certain eventual outcome
    * and potential feedback per cycle.
    * @param delta how much the progress value changes each tick, which will be treated as a percentage;
    *              must be a positive value
    * @param completionAction a finalizing action performed once the progress reaches 100(%)
    * @param tickAction an action that is performed for each increase of progress
    * @param tickTime how long between each `tickAction` (ms);
    *                 defaults to 250 milliseconds
    */
  final case class ProgressEvent(
      delta: Float,
      completionAction: () => Unit,
      tickAction: Float => Boolean,
      tickTime: Long = 250
  )

  private final val zoningCountdownMessages: Seq[Int] = Seq(5, 10, 20)

  protected final case class SquadUIElement(
      name: String = "",
      outfit: Long = 0,
      index: Int = -1,
      zone: Int = 0,
      health: Int = 0,
      armor: Int = 0,
      position: Vector3 = Vector3.Zero
  )

  private final case class NtuCharging(tplayer: Player, vehicle: Vehicle)

  private final case class NtuDischarging(tplayer: Player, vehicle: Vehicle, silo_guid: PlanetSideGUID)

  private final case class FinalizeDeployable(
      obj: Deployable,
      tool: ConstructionItem,
      index: Int
  )

  private final case class AvatarAwardMessageBundle(bundle: Iterable[Iterable[PlanetSidePacket]], delay: Long)
}

class SessionActor(middlewareActor: typed.ActorRef[MiddlewareActor.Command], connectionId: String, sessionId: Long)
    extends Actor
    with MDCContextAware {

  import SessionActor._

  MDC("connectionId") = connectionId

  private[this] val log                                              = org.log4s.getLogger
  var avatarActor: typed.ActorRef[AvatarActor.Command]               = context.spawnAnonymous(AvatarActor(context.self))
  var chatActor: typed.ActorRef[ChatActor.Command]                   = context.spawnAnonymous(ChatActor(context.self, avatarActor))
  var accountIntermediary: ActorRef                                  = Default.Actor
  var accountPersistence: ActorRef                                   = Default.Actor
  var galaxyService: ActorRef                                        = Default.Actor
  var squadService: ActorRef                                         = Default.Actor
  var propertyOverrideManager: ActorRef                              = Default.Actor
  var cluster: typed.ActorRef[ICS.Command]                           = Default.Actor
  var _session: Session                                              = Session()
  var progressBarValue: Option[Float]                                = None
  var shooting: mutable.Set[PlanetSideGUID]                          = mutable.Set.empty //ChangeFireStateMessage_Start
  var prefire: mutable.Set[PlanetSideGUID]                           = mutable.Set.empty //if WeaponFireMessage precedes ChangeFireStateMessage_Start
  var shootingStart: mutable.HashMap[PlanetSideGUID, Long]           = mutable.HashMap[PlanetSideGUID, Long]()
  var shootingStop: mutable.HashMap[PlanetSideGUID, Long]            = mutable.HashMap[PlanetSideGUID, Long]()
  var shotsWhileDead: Int                                            = 0
  var accessedContainer: Option[PlanetSideGameObject with Container] = None
  var connectionState: Int                                           = 25
  var flying: Boolean                                                = false
  var loadConfZone: Boolean                                          = false
  var noSpawnPointHere: Boolean                                      = false
  var usingMedicalTerminal: Option[PlanetSideGUID]                   = None
  var serverVehicleControlVelocity: Option[Int]                      = None
  var deadState: DeadState.Value                                     = DeadState.Dead
  val projectiles: Array[Option[Projectile]] =
    Array.fill[Option[Projectile]](Projectile.rangeUID - Projectile.baseUID)(None)
  var drawDeloyableIcon: PlanetSideGameObject with Deployable => Unit = RedrawDeployableIcons
  var updateSquadRef: ActorRef                                       = Default.Actor
  var updateSquad: () => Unit                                         = NoSquadUpdates
  var recentTeleportAttempt: Long                                     = 0
  var lastTerminalOrderFulfillment: Boolean                           = true
  var kitToBeUsed: Option[PlanetSideGUID]                             = None
  var shiftPosition: Option[Vector3]                                  = None
  var shiftOrientation: Option[Vector3]                               = None
  var nextSpawnPoint: Option[SpawnPoint]                              = None
  var setupAvatarFunc: () => Unit                                     = AvatarCreate
  var setCurrentAvatarFunc: Player => Unit                            = SetCurrentAvatarNormally
  var persistFunc: () => Unit                                         = NoPersistence
  var persist: () => Unit                                             = UpdatePersistenceOnly
  var specialItemSlotGuid: Option[PlanetSideGUID] =
    None // If a special item (e.g. LLU) has been attached to the player the GUID should be stored here, or cleared when dropped, since the drop hotkey doesn't send the GUID of the object to be dropped.

  /**
    * used during zone transfers to maintain reference to seated vehicle (which does not yet exist in the new zone)
    * used during intrazone gate transfers, but not in a way distinct from prior zone transfer procedures
    * should only be set during the transient period when moving between one spawn point and the next
    * leaving set prior to a subsequent transfers may cause unstable vehicle associations, with memory leak potential
    */
  var interstellarFerry: Option[Vehicle] = None

  /**
    * used during zone transfers for cleanup to refer to the vehicle that instigated a transfer
    * "top level" is the carrier in a carrier/ferried association or a projected carrier/(ferried carrier)/ferried association
    * inherited from parent (carrier) to child (ferried) through the `TransferPassenger` message
    * the old-zone unique identifier for the carrier
    * no harm should come from leaving the field set to an old unique identifier value after the transfer period
    */
  var interstellarFerryTopLevelGUID: Option[PlanetSideGUID] = None
  val squadUI: mutable.LongMap[SquadUIElement]              = new mutable.LongMap[SquadUIElement]()
  var squad_supplement_id: Int                              = 0

  /**
    * When joining or creating a squad, the original state of the avatar's internal LFS variable is blanked.
    * This `WorldSessionActor`-local variable is then used to indicate the ongoing state of the LFS UI component,
    * now called "Looking for Squad Member."
    * Only the squad leader may toggle the LFSM marquee.
    * Upon leaving or disbanding a squad, this value is made false.
    * Control switching between the `Avatar`-local and the `WorldSessionActor`-local variable is contingent on `squadUI` being populated.
    */
  var lfsm: Boolean                       = false
  var squadSetup: () => Unit              = FirstTimeSquadSetup
  var squadUpdateCounter: Int             = 0
  val queuedSquadActions: Seq[() => Unit] = Seq(SquadUpdates, NoSquadUpdates, NoSquadUpdates, NoSquadUpdates)

  /** Upstream message counter<br>
    * Checks for server acknowledgement of the following messages in the following conditions:<br>
    *   `PlayerStateMessageUpstream` (infantry)<br>
    *   `VehicleStateMessage` (driver mount only)<br>
    *   `ChildObjectStateMessage` (any gunner mount that is not the driver)<br>
    *   `KeepAliveMessage` (any passenger mount that is not the driver)<br>
    * As they should arrive roughly every 250 milliseconds this allows for a very crude method of scheduling tasks up to four times per second
    */
  var upstreamMessageCount: Int                                              = 0
  var zoningType: Zoning.Method                                              = Zoning.Method.None
  var zoningChatMessageType: ChatMessageType                                 = ChatMessageType.CMT_QUIT
  var zoningStatus: Zoning.Status                                            = Zoning.Status.None
  var zoningCounter: Int                                                     = 0
  var instantActionFallbackDestination: Option[Zoning.InstantAction.Located] = None
  var loginChatMessage: String                                               = ""
  lazy val unsignedIntMaxValue: Long                                         = Int.MaxValue.toLong * 2L + 1L
  var serverTime: Long                                                       = 0
  var amsSpawnPoints: List[SpawnPoint]                                       = Nil

  /** a flag for the zone having finished loading during zoning
    * `None` when no zone is loaded
    * `Some(true)` when a zone has successfully loaded
    * `Some(false)` when the loading process has failed or was executed but did not complete for some reason
    */
  var zoneLoaded: Option[Boolean] = None

  /** a flag that forces the current zone to reload itself during a zoning operation */
  var zoneReload: Boolean                            = false
  var interimUngunnedVehicle: Option[PlanetSideGUID] = None
  var interimUngunnedVehicleSeat: Option[Int]        = None
  var keepAliveFunc: () => Unit                      = KeepAlivePersistenceInitial
  var setAvatar: Boolean                             = false
  var turnCounterFunc: PlanetSideGUID => Unit        = TurnCounterDuringInterim
  var waypointCooldown: Long = 0L
  var heightLast: Float = 0f
  var heightTrend: Boolean = false //up = true, down = false
  var heightHistory: Float = 0f
  var contextSafeEntity: PlanetSideGUID = PlanetSideGUID(0)
  val collisionHistory: mutable.HashMap[ActorRef, Long] = mutable.HashMap()
  var populateAvatarAwardRibbonsFunc: (Int, Long) => Unit = setupAvatarAwardMessageDelivery

  var clientKeepAlive: Cancellable   = Default.Cancellable
  var progressBarUpdate: Cancellable = Default.Cancellable
  var reviveTimer: Cancellable       = Default.Cancellable
  var respawnTimer: Cancellable      = Default.Cancellable
  var zoningTimer: Cancellable       = Default.Cancellable
  var charSavedTimer: Cancellable    = Default.Cancellable

  override def supervisorStrategy: SupervisorStrategy = {
    import net.psforever.objects.inventory.InventoryDisarrayException
    OneForOneStrategy(maxNrOfRetries = -1, withinTimeRange = 1 minute) {
      case nge: NoGUIDException =>
        nge.getEntity match {
          case p: Player =>
            continent.GUID(p.VehicleSeated) match {
              case Some(v: Vehicle) =>
                attemptRecoveryFromNoGuidExceptionAsVehicle(v, nge)
              case _ =>
                attemptRecoveryFromNoGuidExceptionAsPlayer(p, nge)
            }

          case v: Vehicle =>
            attemptRecoveryFromNoGuidExceptionAsVehicle(v, nge)

          case e: Equipment =>
            (
              player.Holsters().zipWithIndex.flatMap { case (o, i) =>
                o.Equipment match {
                  case Some(e) => Some((player, InventoryItem(e, i)))
                  case None    => None
                }
              }.toList ++
                player.Inventory.Items.map { o => (player, o) } ++
                {
                  player.FreeHand.Equipment match {
                    case Some(o) => List((player, InventoryItem(e, Player.FreeHandSlot)))
                    case _       => Nil
                  }
                } ++
                (ValidObject(player.VehicleSeated) match {
                  case Some(v: Vehicle) => v.Trunk.Items.map{ o => (v, o) }
                  case _                => Nil
                })
              )
              .find { case (_, InventoryItem(o, _)) => o eq e } match {
              case Some((c: Container, InventoryItem(obj, index))) =>
                if (!obj.HasGUID) {
                  c.Slot(index).Equipment = None
                }
                c match {
                  case _: Player =>
                    attemptRecoveryFromNoGuidExceptionAsPlayer(player, nge)
                  case v: Vehicle =>
                    if (v.PassengerInSeat(player).contains(0)) {
                      attemptRecoveryFromNoGuidExceptionAsPlayer(player, nge)
                    }
                    SupervisorStrategy.resume
                  case _ =>
                    writeLogExceptionAndStop(nge)
                }
              case _ =>
                //did not discover or resolve the situation
                writeLogExceptionAndStop(nge)
            }

          case _ =>
            SupervisorStrategy.resume
        }

      case ide: InventoryDisarrayException =>
        attemptRecoveryFromInventoryDisarrayException(ide.inventory)
        //re-evaluate results
        if (ide.inventory.ElementsOnGridMatchList() > 0) {
          writeLogExceptionAndStop(ide)
        } else {
          SupervisorStrategy.resume
        }

      case e =>
        writeLogExceptionAndStop(e)
    }
  }

  def attemptRecoveryFromNoGuidExceptionAsVehicle(v: Vehicle, e: Throwable): SupervisorStrategy.Directive = {
    val entry = v.Seats.find { case (_, s) => s.occupants.contains(player) }
    entry match {
      case Some((index, _)) =>
        player.VehicleSeated = None
        v.Seats(0).unmount(player)
        player.Position = v.Position
        player.Orientation = v.Orientation
        interstellarFerry = None
        interstellarFerryTopLevelGUID = None
        attemptRecoveryFromNoGuidExceptionAsPlayer(player, e)
      case None =>
        writeLogException(e)
    }
  }

  def attemptRecoveryFromNoGuidExceptionAsPlayer(p: Player, e: Throwable): SupervisorStrategy.Directive = {
    if (p eq player) {
      val hasGUID = p.HasGUID
      zoneLoaded match {
        case Some(true) if hasGUID =>
          AvatarCreate() //this will probably work?
          SupervisorStrategy.resume
        case Some(false) =>
          RequestSanctuaryZoneSpawn(p, continent.Number)
          SupervisorStrategy.resume
        case None =>
          if (player.Zone eq Zone.Nowhere) {
            RequestSanctuaryZoneSpawn(p, continent.Number)
          } else {
            zoneReload = true
            LoadZoneAsPlayer(player, player.Zone.id)
          }
          SupervisorStrategy.resume
        case _ =>
          writeLogExceptionAndStop(e)
      }
    } else {
      SupervisorStrategy.resume
    }
  }

  def attemptRecoveryFromInventoryDisarrayException(inv: GridInventory): Unit = {
    inv.ElementsInListCollideInGrid() match {
      case Nil => ;
      case overlaps =>
        val previousItems = inv.Clear()
        val allOverlaps = overlaps.flatten.sortBy { entry =>
          val tile = entry.obj.Definition.Tile
          tile.Width * tile.Height
        }.toSet
        val notCollidingRemainder = previousItems.filterNot(allOverlaps.contains)
        notCollidingRemainder.foreach { entry =>
          inv.InsertQuickly(entry.start, entry.obj)
        }
        var didNotFit : List[Equipment] = Nil
        allOverlaps.foreach { entry =>
          inv.Fit(entry.obj.Definition.Tile) match {
            case Some(newStart) =>
              inv.InsertQuickly(newStart, entry.obj)
            case None =>
              didNotFit = didNotFit :+ entry.obj
          }
        }
        //completely clear the inventory
        val pguid = player.GUID
        val equipmentInHand = player.Slot(player.DrawnSlot).Equipment
        //redraw suit
        sendResponse(ArmorChangedMessage(
          pguid,
          player.ExoSuit,
          InfantryLoadout.DetermineSubtypeA(player.ExoSuit, equipmentInHand)
        ))
        //redraw item in free hand (if)
        player.FreeHand.Equipment match {
          case Some(item) =>
            sendResponse(ObjectCreateDetailedMessage(
              item.Definition.ObjectId,
              item.GUID,
              ObjectCreateMessageParent(pguid, Player.FreeHandSlot),
              item.Definition.Packet.DetailedConstructorData(item).get
            ))
          case _ => ;
        }
        //redraw items in holsters
        player.Holsters().zipWithIndex.foreach { case (slot, index) =>
          slot.Equipment match {
            case Some(item) =>
              sendResponse(ObjectCreateDetailedMessage(
                item.Definition.ObjectId,
                item.GUID,
                item.Definition.Packet.DetailedConstructorData(item).get
              ))
            case _ => ;
          }
        }
        //redraw raised hand (if)
        equipmentInHand match {
          case Some(_) =>
            sendResponse(ObjectHeldMessage(pguid, player.DrawnSlot, unk1 = true))
          case _ => ;
        }
        //redraw inventory items
        val recoveredItems = inv.Items
        recoveredItems.foreach { entry =>
          val item = entry.obj
          sendResponse(ObjectCreateDetailedMessage(
            item.Definition.ObjectId,
            item.GUID,
            ObjectCreateMessageParent(pguid, entry.start),
            item.Definition.Packet.DetailedConstructorData(item).get
          ))
        }
        //drop items that did not fit
        val placementData = PlacementData(player.Position, Vector3.z(player.Orientation.z))
        didNotFit.foreach { item =>
          sendResponse(ObjectCreateMessage(
            item.Definition.ObjectId,
            item.GUID,
            DroppedItemData(
              placementData,
              item.Definition.Packet.ConstructorData(item).get
            )
          ))
        }
    }
  }

  def writeLogException(e: Throwable): SupervisorStrategy.Directive = {
    import java.io.{PrintWriter, StringWriter}
    val sw = new StringWriter
    e.printStackTrace(new PrintWriter(sw))
    log.error(sw.toString)
    SupervisorStrategy.Resume
  }

  def writeLogExceptionAndStop(e: Throwable): SupervisorStrategy.Directive = {
    writeLogException(e)
    ImmediateDisconnect()
    SupervisorStrategy.stop
  }

  def session: Session = _session

  def session_=(session: Session): Unit = {
    // TODO use Topic
    chatActor ! ChatActor.SetSession(session)
    avatarActor ! AvatarActor.SetSession(session)
    _session = session
  }

  def account: Account = _session.account

  def continent: Zone = _session.zone // TODO continent -> zone
  def player: Player  = _session.player

  def avatar: Avatar = _session.avatar

  val serviceManager = ServiceManager.serviceManager
  serviceManager ! Lookup("accountIntermediary")
  serviceManager ! Lookup("accountPersistence")
  serviceManager ! Lookup("galaxy")
  serviceManager ! Lookup("squad")
  serviceManager ! Lookup("propertyOverrideManager")

  ServiceManager.receptionist ! Receptionist.Find(
    ICS.InterstellarClusterServiceKey,
    context.self
  )

  override def postStop(): Unit = {
    //normally, the player avatar persists a minute or so after disconnect; we are subject to the SessionReaper
    charSavedTimer.cancel()
    clientKeepAlive.cancel()
    progressBarUpdate.cancel()
    reviveTimer.cancel()
    respawnTimer.cancel()
    galaxyService ! Service.Leave()
    continent.AvatarEvents ! Service.Leave()
    continent.LocalEvents ! Service.Leave()
    continent.VehicleEvents ! Service.Leave()

    if (avatar != null) {
      //TODO put any temporary values back into the avatar
      squadService ! Service.Leave(Some(s"${avatar.faction}"))
      if (player != null && player.HasGUID) {
        (prefire ++ shooting).foreach { guid =>
          continent.AvatarEvents ! AvatarServiceMessage(
            continent.id,
            AvatarAction.ChangeFireState_Stop(player.GUID, guid)
          )
        }
      }
    }
    // when going from classic -> typed this seems necessary
    context.stop(avatarActor)
    context.stop(chatActor)
  }

  def ValidObject(id: Int): Option[PlanetSideGameObject] = ValidObject(Some(PlanetSideGUID(id)), decorator = "")

  def ValidObject(id: Int, decorator: String): Option[PlanetSideGameObject] = ValidObject(Some(PlanetSideGUID(id)), decorator)

  def ValidObject(id: PlanetSideGUID): Option[PlanetSideGameObject] = ValidObject(Some(id), decorator = "")

  def ValidObject(id: PlanetSideGUID, decorator: String): Option[PlanetSideGameObject] = ValidObject(Some(id), decorator)

  def ValidObject(id: Option[PlanetSideGUID]): Option[PlanetSideGameObject] = ValidObject(id, decorator = "")

  def ValidObject(id: Option[PlanetSideGUID], decorator: String): Option[PlanetSideGameObject] = {
    val elevatedDecorator = if (decorator.nonEmpty) decorator else "ValidObject"
    id match {
      case Some(guid) =>
        val hint = oldRefsMap.getOrElse(guid, "thing")
        continent.GUID(guid) match {
          case Some(obj: LocalProjectile) =>
            FindProjectileEntry(guid)

          case Some(_: LocalLockerItem) =>
            player.avatar.locker.Inventory.hasItem(guid) match {
              case out @ Some(_) =>
                contextSafeEntity = guid
                out
              case None if contextSafeEntity == guid =>
                //safeguard
                None
              case None =>
                //delete stale entity reference from client
                log.warn(
                  s"$elevatedDecorator: ${player.Name} is looking for an invalid GUID $guid, believing it a $hint in ${player.Sex.possessive} locker"
                )
                sendResponse(ObjectDeleteMessage(guid, 0))
                None
            }

          case Some(obj) if obj.HasGUID && obj.GUID != guid =>
            log.error(
              s"$elevatedDecorator: ${player.Name} found a ${obj.Definition.Name} that isn't the $hint ${player.Sex.pronounSubject} thought it was in zone ${continent.id}"
            )
            log.debug(
              s"$elevatedDecorator: potentially fatal error in ${continent.id} - requested $hint with $guid, got ${obj.Definition.Name} with ${obj.GUID}; mismatch"
            )
            None

          case out @ Some(obj) if obj.HasGUID =>
            out

          case None if !id.contains(PlanetSideGUID(0)) =>
            //delete stale entity reference from client
            log.error(s"$elevatedDecorator: ${player.Name} has an invalid reference to $hint with GUID $guid in zone ${continent.id}")
            sendResponse(ObjectDeleteMessage(guid, 0))
            None

          case None if contextSafeEntity == guid =>
            //safeguard
            None

          case _ =>
            None
        }

      case None =>
        None
    }
  }

  def receive: Receive = {
    case LookupResult("accountIntermediary", endpoint) =>
      accountIntermediary = endpoint
    case LookupResult("accountPersistence", endpoint) =>
      accountPersistence = endpoint
    case LookupResult("galaxy", endpoint) =>
      galaxyService = endpoint
    case LookupResult("squad", endpoint) =>
      squadService = endpoint
    case LookupResult("propertyOverrideManager", endpoint) =>
      propertyOverrideManager = endpoint

    case ICS.InterstellarClusterServiceKey.Listing(listings) =>
      cluster = listings.head

    case CavernRotationService.CavernRotationServiceKey.Listing(listings) =>
      listings.head ! SendCavernRotationUpdates(self)

    // Avatar subscription update
    case avatar: Avatar =>
    /*
      log.info(s"new Avatar ${avatar.id}")
      if (session.player != null) session.player.avatar = avatar
      session = session.copy(avatar = avatar)
     */

    case CharSaved =>
      renewCharSavedTimer(
        Config.app.game.savedMsg.interruptedByAction.fixed,
        Config.app.game.savedMsg.interruptedByAction.variable
      )

    case CharSavedMsg =>
      displayCharSavedMsgThenRenewTimer(
        Config.app.game.savedMsg.renewal.fixed,
        Config.app.game.savedMsg.renewal.variable
      )

    case SetAvatar(avatar) =>
      session = session.copy(avatar = avatar)
      if (session.player != null) {
        session.player.avatar = avatar
      }
      LivePlayerList.Update(avatar.id, avatar)

    case AvatarActor.AvatarResponse(avatar) =>
      session = session.copy(avatar = avatar)
      accountPersistence ! AccountPersistenceService.Login(avatar.name, avatar.id)

    case AvatarActor.AvatarLoginResponse(avatar) =>
      avatarLoginResponse(avatar)

    case packet: PlanetSideGamePacket =>
      handleGamePkt(packet)

    case PokeClient() =>
      sendResponse(KeepAliveMessage())

    case AvatarServiceResponse(toChannel, guid, reply) =>
      HandleAvatarServiceResponse(toChannel, guid, reply)

    case UpdateIgnoredPlayers(msg) =>
      sendResponse(msg)
      msg.friends.foreach { f =>
        galaxyService ! GalaxyServiceMessage(GalaxyAction.LogStatusChange(f.name))
      }

    case SendResponse(packet) =>
      sendResponse(packet)

    case SetSpeed(speed) =>
      session = session.copy(speed = speed)

    case SetFlying(_flying) =>
      session = session.copy(flying = _flying)

    case SetSpectator(spectator) =>
      session.player.spectator = spectator

    case Recall() =>
      player.ZoningRequest = Zoning.Method.Recall
      zoningType = Zoning.Method.Recall
      zoningChatMessageType = ChatMessageType.CMT_RECALL
      zoningStatus = Zoning.Status.Request
      beginZoningCountdown(() => {
        cluster ! ICS.GetRandomSpawnPoint(
          Zones.sanctuaryZoneNumber(player.Faction),
          player.Faction,
          Seq(SpawnGroup.Sanctuary),
          context.self
        )
      })

    case InstantAction() =>
      player.ZoningRequest = Zoning.Method.InstantAction
      zoningType = Zoning.Method.InstantAction
      zoningChatMessageType = ChatMessageType.CMT_INSTANTACTION
      zoningStatus = Zoning.Status.Request
      cluster ! ICS.GetInstantActionSpawnPoint(player.Faction, context.self)

    case Quit() =>
      //priority is given to quit over other zoning methods
      if (session.zoningType == Zoning.Method.InstantAction || session.zoningType == Zoning.Method.Recall) {
        CancelZoningProcessWithDescriptiveReason("cancel")
      }
      player.ZoningRequest = Zoning.Method.Quit
      zoningType = Zoning.Method.Quit
      zoningChatMessageType = ChatMessageType.CMT_QUIT
      zoningStatus = Zoning.Status.Request
      beginZoningCountdown(() => {
        log.info(s"Good-bye, ${player.Name}")
        ImmediateDisconnect()
      })

    case Suicide() =>
      suicide(player)

    case Kick(player, time) =>
      AdministrativeKick(player)
      accountPersistence ! AccountPersistenceService.Kick(player.Name, time)

    case SetZone(zoneId, position) =>
      if (serverVehicleControlVelocity.isEmpty) {
        PlayerActionsToCancel()
        continent.GUID(player.VehicleSeated) match {
          case Some(vehicle : Vehicle) if vehicle.MountedIn.isEmpty =>
            vehicle.PassengerInSeat(player) match {
              case Some(0) =>
                deadState = DeadState.Release // cancel movement updates
                vehicle.Position = position
                LoadZonePhysicalSpawnPoint(zoneId, position, Vector3.Zero, 0 seconds, None)
              case _ => // not seated as the driver, in which case we can't move
            }
          case None =>
            deadState = DeadState.Release // cancel movement updates
            player.Position = position
            // continent.AvatarEvents ! AvatarServiceMessage(continent.Id, AvatarAction.ObjectDelete(player.GUID, player.GUID))
            LoadZonePhysicalSpawnPoint(zoneId, position, Vector3.Zero, 0 seconds, None)
          case _ => // seated in something that is not a vehicle or the vehicle is cargo, in which case we can't move
        }
      }

    case SetPosition(position) =>
      if (serverVehicleControlVelocity.isEmpty) {
        PlayerActionsToCancel()
        continent.GUID(player.VehicleSeated) match {
          case Some(vehicle : Vehicle) if vehicle.MountedIn.isEmpty =>
            vehicle.PassengerInSeat(player) match {
              case Some(0) =>
                deadState = DeadState.Release // cancel movement updates
                vehicle.Position = position
                LoadZonePhysicalSpawnPoint(continent.id, position, Vector3.z(vehicle.Orientation.z), 0 seconds, None)
              case _ => // not seated as the driver, in which case we can't move
            }
          case None =>
            deadState = DeadState.Release // cancel movement updates
            player.Position = position
            sendResponse(PlayerStateShiftMessage(ShiftState(0, position, player.Orientation.z, None)))
            deadState = DeadState.Alive // must be set here
          case _ => // seated in something that is not a vehicle or the vehicle is cargo, in which case we can't move
        }
      }

    case SetConnectionState(state) =>
      connectionState = state

    case SetSilenced(silenced) =>
      player.silenced = silenced

    case UseCooldownRenewed(definition, _) =>
      definition match {
        case _: KitDefinition =>
          kitToBeUsed = None
        case _ => ;
      }

    case CommonMessages.Progress(rate, finishedAction, stepAction) =>
      if (progressBarValue.isEmpty) {
        progressBarValue = Some(-rate)
        self ! ProgressEvent(rate, finishedAction, stepAction)
      }

    case ProgressEvent(delta, finishedAction, stepAction, tick) =>
      HandleProgressChange(delta, finishedAction, stepAction, tick)

    case GalaxyServiceResponse(_, reply) =>
      reply match {
        case GalaxyResponse.HotSpotUpdate(zone_index, priority, hot_spot_info) =>
          sendResponse(
            HotSpotUpdateMessage(
              zone_index,
              priority,
              hot_spot_info.map { spot => PacketHotSpotInfo(spot.DisplayLocation.x, spot.DisplayLocation.y, 40) }
            )
          )

        case GalaxyResponse.MapUpdate(msg) =>
          sendResponse(msg)

        case GalaxyResponse.UpdateBroadcastPrivileges(zoneId, gateMapId, fromFactions, toFactions) =>
          val faction = player.Faction
          val from = fromFactions.contains(faction)
          val to = toFactions.contains(faction)
          if (from && !to) {
            sendResponse(BroadcastWarpgateUpdateMessage(zoneId, gateMapId, PlanetSideEmpire.NEUTRAL))
          } else if (!from && to) {
            sendResponse(BroadcastWarpgateUpdateMessage(zoneId, gateMapId, faction))
          }

        case GalaxyResponse.FlagMapUpdate(msg) =>
          sendResponse(msg)

        case GalaxyResponse.TransferPassenger(temp_channel, vehicle, vehicle_to_delete, manifest) =>
          val playerName = player.Name
          log.debug(s"TransferPassenger: $playerName received the summons to transfer to ${vehicle.Zone.id} ...")
          (manifest.passengers.find { _.name.equals(playerName) } match {
            case Some(entry) if vehicle.Seats(entry.mount).occupant.isEmpty =>
              player.VehicleSeated = None
              vehicle.Seats(entry.mount).mount(player)
              player.VehicleSeated = vehicle.GUID
              Some(vehicle)
            case Some(entry) if vehicle.Seats(entry.mount).occupant.contains(player) =>
              Some(vehicle)
            case Some(entry) =>
              log.warn(
                s"TransferPassenger: $playerName tried to mount seat ${entry.mount} during summoning, but it was already occupied, and ${player.Sex.pronounSubject} was rebuked"
              )
              None
            case None =>
              //log.warn(s"TransferPassenger: $playerName is missing from the manifest of a summoning ${vehicle.Definition.Name} from ${vehicle.Zone.id}")
              None
          }).orElse {
            manifest.cargo.find { _.name.equals(playerName) } match {
              case Some(entry) =>
                vehicle.CargoHolds(entry.mount).occupant match {
                  case out @ Some(cargo) if cargo.Seats(0).occupants.exists(_.Name.equals(playerName)) =>
                    out
                  case _ =>
                    None
                }
              case None =>
                None
            }
          } match {
            case Some(v: Vehicle) =>
              galaxyService ! Service.Leave(Some(temp_channel)) //temporary vehicle-specific channel (see above)
              deadState = DeadState.Release
              sendResponse(AvatarDeadStateMessage(DeadState.Release, 0, 0, player.Position, player.Faction, true))
              interstellarFerry = Some(v) //on the other continent and registered to that continent's GUID system
              LoadZonePhysicalSpawnPoint(v.Continent, v.Position, v.Orientation, 1 seconds, None)
            case _ =>
              interstellarFerry match {
                case None =>
                  galaxyService ! Service.Leave(Some(temp_channel)) //no longer being transferred between zones
                  interstellarFerryTopLevelGUID = None
                case Some(_) => ;
                //wait patiently
              }
          }

        case GalaxyResponse.LockedZoneUpdate(zone, time) =>
          sendResponse(ZoneInfoMessage(zone.Number, empire_status=false, lock_time=time))

        case GalaxyResponse.UnlockedZoneUpdate(zone) => ;
          sendResponse(ZoneInfoMessage(zone.Number, empire_status=true, lock_time=0L))
          val popBO = 0
          val popTR = zone.Players.count(_.faction == PlanetSideEmpire.TR)
          val popNC = zone.Players.count(_.faction == PlanetSideEmpire.NC)
          val popVS = zone.Players.count(_.faction == PlanetSideEmpire.VS)
          sendResponse(ZonePopulationUpdateMessage(zone.Number, 414, 138, popTR, 138, popNC, 138, popVS, 138, popBO))

        case GalaxyResponse.LogStatusChange(name) =>
          if (avatar.people.friend.exists { _.name.equals(name) }) {
            avatarActor ! AvatarActor.MemberListRequest(MemberAction.UpdateFriend, name)
          }

        case GalaxyResponse.SendResponse(msg) =>
          sendResponse(msg)
      }

    case LocalServiceResponse(toChannel, guid, reply) =>
      HandleLocalServiceResponse(toChannel, guid, reply)

    case Mountable.MountMessages(tplayer, reply) =>
      HandleMountMessages(tplayer, reply)

    case Terminal.TerminalMessage(tplayer, msg, order) =>
      HandleTerminalMessage(tplayer, msg, order)

    case ProximityUnit.Action(_, _) => ;

    case ProximityUnit.StopAction(term, target) =>
      LocalStopUsingProximityUnit(term, target)

    case VehicleServiceResponse(toChannel, guid, reply) =>
      HandleVehicleServiceResponse(toChannel, guid, reply)

    case SquadServiceResponse(_, excluded, response) =>
      if (!excluded.exists(_ == avatar.id)) {
        response match {
          case SquadResponse.ListSquadFavorite(line, task) =>
            sendResponse(SquadDefinitionActionMessage(PlanetSideGUID(0), line, SquadAction.ListSquadFavorite(task)))

          case SquadResponse.InitList(infos) =>
            sendResponse(ReplicationStreamMessage(infos))

          case SquadResponse.UpdateList(infos) if infos.nonEmpty =>
            sendResponse(
              ReplicationStreamMessage(
                6,
                None,
                infos.map {
                  case (index, squadInfo) =>
                    SquadListing(index, squadInfo)
                }.toVector
              )
            )

          case SquadResponse.RemoveFromList(infos) if infos.nonEmpty =>
            sendResponse(
              ReplicationStreamMessage(
                1,
                None,
                infos.map { index =>
                  SquadListing(index, None)
                }.toVector
              )
            )

          case SquadResponse.SquadDecoration(guid, squad) =>
            val decoration = if (
              squadUI.nonEmpty ||
              squad.Size == squad.Capacity ||
              {
                val offer = avatar.certifications
                !squad.Membership.exists { _.isAvailable(offer) }
              }
            ) {
              SquadListDecoration.NotAvailable
            } else {
              SquadListDecoration.Available
            }
            sendResponse(SquadDefinitionActionMessage(guid, 0, SquadAction.SquadListDecorator(decoration)))

          case SquadResponse.Detail(guid, detail) =>
            sendResponse(SquadDetailDefinitionUpdateMessage(guid, detail))

          case SquadResponse.IdentifyAsSquadLeader(squad_guid) =>
            sendResponse(SquadDefinitionActionMessage(squad_guid, 0, SquadAction.IdentifyAsSquadLeader()))

          case SquadResponse.SetListSquad(squad_guid) =>
            sendResponse(SquadDefinitionActionMessage(squad_guid, 0, SquadAction.SetListSquad()))

          case SquadResponse.Membership(request_type, unk1, unk2, charId, opt_char_id, player_name, unk5, unk6) =>
            val name = request_type match {
              case SquadResponseType.Invite if unk5 =>
                //the name of the player indicated by unk3 is needed
                LivePlayerList.WorldPopulation({ case (_, a: Avatar) => charId == a.id }).headOption match {
                  case Some(player) =>
                    player.name
                  case None =>
                    player_name
                }
              case _ =>
                player_name
            }
            sendResponse(SquadMembershipResponse(request_type, unk1, unk2, charId, opt_char_id, name, unk5, unk6))

          case SquadResponse.WantsSquadPosition(_, name) =>
            sendResponse(
              ChatMsg(
                ChatMessageType.CMT_SQUAD,
                true,
                name,
                s"\\#6 would like to join your squad. (respond with \\#3/accept\\#6 or \\#3/reject\\#6)",
                None
              )
            )

          case SquadResponse.Join(squad, positionsToUpdate, _, ref) =>
            val avatarId = avatar.id
            val membershipPositions = (positionsToUpdate map squad.Membership.zipWithIndex)
              .filter { case (mem, index) =>
                mem.CharId > 0 && positionsToUpdate.contains(index)
              }
            membershipPositions.find { case (mem, _) => mem.CharId == avatarId } match {
              case Some((ourMember, ourIndex)) =>
                //we are joining the squad
                //load each member's entry (our own too)
                squad_supplement_id = squad.GUID.guid + 1
                membershipPositions.foreach {
                  case (member, index) =>
                    sendResponse(
                      SquadMemberEvent.Add(
                        squad_supplement_id,
                        member.CharId,
                        index,
                        member.Name,
                        member.ZoneId,
                        outfit_id = 0
                      )
                    )
                    squadUI(member.CharId) =
                      SquadUIElement(member.Name, outfit=0L, index, member.ZoneId, member.Health, member.Armor, member.Position)
                }
                //repeat our entry
                sendResponse(
                  SquadMemberEvent.Add(
                    squad_supplement_id,
                    ourMember.CharId,
                    ourIndex,
                    ourMember.Name,
                    ourMember.ZoneId,
                    outfit_id = 0
                  )
                )
                //turn lfs off
                if (avatar.lookingForSquad) {
                  avatarActor ! AvatarActor.SetLookingForSquad(false)
                }
                val playerGuid = player.GUID
                val factionChannel = s"${player.Faction}"
                //squad colors
                GiveSquadColorsToMembers()
                GiveSquadColorsForOthers(playerGuid, factionChannel, squad_supplement_id)
                //associate with member position in squad
                sendResponse(PlanetsideAttributeMessage(playerGuid, 32, ourIndex))
                //a finalization? what does this do?
                sendResponse(SquadDefinitionActionMessage(squad.GUID, 0, SquadAction.Unknown(18)))
                squadService ! SquadServiceMessage(player, continent, SquadServiceAction.ReloadDecoration())
                updateSquadRef = ref
                updateSquad = PeriodicUpdatesWhenEnrolledInSquad
                chatActor ! ChatActor.JoinChannel(ChatService.ChatChannel.Squad(squad.GUID))
              case _ =>
                //other player is joining our squad
                //load each member's entry
                GiveSquadColorsToMembers(
                  membershipPositions.map {
                    case (member, index) =>
                      val charId = member.CharId
                      sendResponse(
                        SquadMemberEvent.Add(squad_supplement_id, charId, index, member.Name, member.ZoneId, outfit_id = 0)
                      )
                      squadUI(charId) =
                        SquadUIElement(member.Name, outfit=0L, index, member.ZoneId, member.Health, member.Armor, member.Position)
                      charId
                  }
                )
            }
            //send an initial dummy update for map icon(s)
            sendResponse(
              SquadState(
                PlanetSideGUID(squad_supplement_id),
                membershipPositions.map { case (member, _) =>
                  SquadStateInfo(member.CharId, member.Health, member.Armor, member.Position)
                }
              )
            )

          case SquadResponse.Leave(squad, positionsToUpdate) =>
            positionsToUpdate.find({ case (member, _) => member == avatar.id }) match {
              case Some((ourMember, ourIndex)) =>
                //we are leaving the squad
                //remove each member's entry (our own too)
                updateSquadRef = Default.Actor
                positionsToUpdate.foreach {
                  case (member, index) =>
                    sendResponse(SquadMemberEvent.Remove(squad_supplement_id, member, index))
                    squadUI.remove(member)
                }
                //uninitialize
                val playerGuid = player.GUID
                sendResponse(SquadMemberEvent.Remove(squad_supplement_id, ourMember, ourIndex)) //repeat of our entry
                GiveSquadColorsToSelf(value = 0)
                sendResponse(PlanetsideAttributeMessage(playerGuid, 32, 0))           //disassociate with member position in squad?
                sendResponse(PlanetsideAttributeMessage(playerGuid, 34, 4294967295L)) //unknown, perhaps unrelated?
                lfsm = false
                avatarActor ! AvatarActor.SetLookingForSquad(false)
                //a finalization? what does this do?
                sendResponse(SquadDefinitionActionMessage(PlanetSideGUID(0), 0, SquadAction.Unknown(18)))
                squad_supplement_id = 0
                squadUpdateCounter = 0
                updateSquad = NoSquadUpdates
                chatActor ! ChatActor.LeaveChannel(ChatService.ChatChannel.Squad(squad.GUID))
              case _ =>
                //remove each member's entry
                GiveSquadColorsToMembers(
                  positionsToUpdate.map {
                    case (member, index) =>
                      sendResponse(SquadMemberEvent.Remove(squad_supplement_id, member, index))
                      squadUI.remove(member)
                      member
                  },
                  value = 0
                )
            }

          case SquadResponse.AssignMember(squad, from_index, to_index) =>
            //we've already swapped position internally; now we swap the cards
            SwapSquadUIElements(squad, from_index, to_index)

          case SquadResponse.PromoteMember(squad, promotedPlayer, from_index) =>
            if (promotedPlayer != player.CharId) {
              //demoted from leader; no longer lfsm
              if (lfsm) {
                lfsm = false
                AvatarActor.displayLookingForSquad(session, state = 0)
              }
            }
            sendResponse(SquadMemberEvent(MemberEvent.Promote, squad.GUID.guid, promotedPlayer, position = 0))
            //the players have already been swapped in the backend object
            PromoteSquadUIElements(squad, from_index)

          case SquadResponse.UpdateMembers(_, positions) =>
            val pairedEntries = positions.collect {
              case entry if squadUI.contains(entry.char_id) =>
                (entry, squadUI(entry.char_id))
            }
            //prune entries
            val updatedEntries = pairedEntries
              .collect({
                case (entry, element) if entry.zone_number != element.zone =>
                  //zone gets updated for these entries
                  sendResponse(
                    SquadMemberEvent.UpdateZone(squad_supplement_id, entry.char_id, element.index, entry.zone_number)
                  )
                  squadUI(entry.char_id) =
                    SquadUIElement(element.name, element.outfit, element.index, entry.zone_number, entry.health, entry.armor, entry.pos)
                  entry
                case (entry, element)
                    if entry.health != element.health || entry.armor != element.armor || entry.pos != element.position =>
                  //other elements that need to be updated
                  squadUI(entry.char_id) =
                    SquadUIElement(element.name, element.outfit, element.index, entry.zone_number, entry.health, entry.armor, entry.pos)
                  entry
              })
              .filterNot(_.char_id == avatar.id) //we want to update our backend, but not our frontend
            if (updatedEntries.nonEmpty) {
              sendResponse(
                SquadState(
                  PlanetSideGUID(squad_supplement_id),
                  updatedEntries.map { entry =>
                    SquadStateInfo(entry.char_id, entry.health, entry.armor, entry.pos)
                  }
                )
              )
            }

          case SquadResponse.CharacterKnowledge(charId, name, certs, u1, u2, zone) =>
            sendResponse(CharacterKnowledgeMessage(charId, Some(CharacterKnowledgeInfo(name, certs, u1, u2, zone))))

          case SquadResponse.SquadSearchResults(results) =>
            //TODO positive squad search results message?
            if(results.nonEmpty) {
              results.foreach { guid =>
                sendResponse(SquadDefinitionActionMessage(
                  guid,
                  0,
                  SquadAction.SquadListDecorator(SquadListDecoration.SearchResult))
                )
              }
            } else {
              sendResponse(SquadDefinitionActionMessage(player.GUID, 0, SquadAction.NoSquadSearchResults()))
            }
            sendResponse(SquadDefinitionActionMessage(player.GUID, 0, SquadAction.CancelSquadSearch()))

          case SquadResponse.InitWaypoints(char_id, waypoints) =>
            waypoints.foreach {
              case (waypoint_type, info, unk) =>
                sendResponse(
                  SquadWaypointEvent.Add(
                    squad_supplement_id,
                    char_id,
                    waypoint_type,
                    WaypointEvent(info.zone_number, info.pos, unk)
                  )
                )
            }

          case SquadResponse.WaypointEvent(WaypointEventAction.Add, char_id, waypoint_type, _, Some(info), unk) =>
            sendResponse(
              SquadWaypointEvent.Add(
                squad_supplement_id,
                char_id,
                waypoint_type,
                WaypointEvent(info.zone_number, info.pos, unk)
              )
            )

          case SquadResponse.WaypointEvent(WaypointEventAction.Remove, char_id, waypoint_type, _, _, _) =>
            sendResponse(SquadWaypointEvent.Remove(squad_supplement_id, char_id, waypoint_type))

          case _ => ;
        }
      }

    case Deployment.CanDeploy(obj, state) =>
      if (state == DriveState.Deploying) {
        log.trace(s"DeployRequest: $obj transitioning to deploy state")
      } else if (state == DriveState.Deployed) {
        log.trace(s"DeployRequest: $obj has been Deployed")
      } else {
        CanNotChangeDeployment(obj, state, "incorrect deploy state")
      }

    case Deployment.CanUndeploy(obj, state) =>
      if (state == DriveState.Undeploying) {
        log.trace(s"DeployRequest: $obj transitioning to undeploy state")
      } else if (state == DriveState.Mobile) {
        log.trace(s"DeployRequest: $obj is Mobile")
      } else {
        CanNotChangeDeployment(obj, state, "incorrect undeploy state")
      }

    case Deployment.CanNotChangeDeployment(obj, state, reason) =>
      if (Deployment.CheckForDeployState(state) && !Deployment.AngleCheck(obj)) {
        CanNotChangeDeployment(obj, state, reason = "ground too steep")
      } else {
        CanNotChangeDeployment(obj, state, reason)
      }

    case Zone.Population.PlayerHasLeft(zone, None) =>
      log.trace(s"PlayerHasLeft: ${avatar.name} does not have a body on ${zone.id}")

    case Zone.Population.PlayerHasLeft(zone, Some(tplayer)) =>
      if (tplayer.isAlive) {
        log.info(s"${tplayer.Name} has left zone ${zone.id}")
      }

    case Zone.Population.PlayerCanNotSpawn(zone, tplayer) =>
      log.warn(s"${tplayer.Name} can not spawn in zone ${zone.id}; why?")

    case Zone.Population.PlayerAlreadySpawned(zone, tplayer) =>
      log.warn(s"${tplayer.Name} is already spawned on zone ${zone.id}; is this a clerical error?")

    case ICS.SpawnPointResponse(response) =>
      zoningType match {
        case Zoning.Method.InstantAction if response.isEmpty =>
          CancelZoningProcessWithReason("@InstantActionNoHotspotsAvailable")

        case Zoning.Method.InstantAction if zoningStatus == Zoning.Status.Request =>
          beginZoningCountdown(() => {
            cluster ! ICS.GetInstantActionSpawnPoint(player.Faction, context.self)
          })

        case Zoning.Method.Reset =>
          player.ZoningRequest = Zoning.Method.Login
          zoningType = Zoning.Method.Login
          response match {
            case Some((zone, spawnPoint)) =>
              loginChatMessage = "@login_reposition_to_friendly_facility" //Your previous location was held by the enemy. You have been moved to the nearest friendly facility.
              val (pos, ori) = spawnPoint.SpecificPoint(player)
              LoadZonePhysicalSpawnPoint(zone.id, pos, ori, respawnTime = 0 seconds, Some(spawnPoint))
            case _ =>
              loginChatMessage = "@login_reposition_to_sanctuary" //Your previous location was held by the enemy.  As there were no operational friendly facilities on that continent, you have been brought back to your Sanctuary.
              RequestSanctuaryZoneSpawn(player, player.Zone.Number)
          }

        case Zoning.Method.Login =>
          resolveZoningSpawnPointLoad(response, Zoning.Method.Login)

        case ztype =>
          if (ztype != Zoning.Method.None) {
            log.warn(
              s"SpawnPointResponse: ${player.Name}'s zoning was not in order at the time a response was received; attempting to guess what ${player.Sex.pronounSubject} wants to do"
            )
          }
          val previousZoningType = ztype
          CancelZoningProcess()
          PlayerActionsToCancel()
          CancelAllProximityUnits()
          DropSpecialSlotItem()
          continent.Population ! Zone.Population.Release(avatar)
          resolveZoningSpawnPointLoad(response, previousZoningType)
      }

    case ICS.DroppodLaunchDenial(errorCode, _) =>
      sendResponse(DroppodLaunchResponseMessage(errorCode, player.GUID))

    case ICS.DroppodLaunchConfirmation(zone, position) =>
      LoadZoneLaunchDroppod(zone, position)

    case msg @ Zone.Vehicle.HasSpawned(zone, vehicle) => ;

    case msg @ Zone.Vehicle.CanNotSpawn(zone, vehicle, reason) =>
      log.warn(s"${player.Name}'s ${vehicle.Definition.Name} can not spawn in ${zone.id} because $reason")

    case msg @ Zone.Vehicle.HasDespawned(zone, vehicle) => ;

    case msg @ Zone.Vehicle.CanNotDespawn(zone, vehicle, reason) =>
      log.warn(s"${player.Name}'s ${vehicle.Definition.Name} can not deconstruct in ${zone.id} because $reason")

    //!!only dispatched to SessionActor as cleanup if the target deployable was never fully introduced
    case Zone.Deployable.IsDismissed(obj: TurretDeployable) =>
      TaskWorkflow.execute(GUIDTask.unregisterDeployableTurret(continent.GUID, obj))

    //!!only dispatched to SessionActor as cleanup if the target deployable was never fully introduced
    case Zone.Deployable.IsDismissed(obj) =>
      TaskWorkflow.execute(GUIDTask.unregisterObject(continent.GUID, obj))

    case ICS.ZonesResponse(zones) =>
      zones.foreach { zone =>
        val continentNumber = zone.Number
        val popBO           = 0
        //TODO black ops test (partition)
        val popTR = zone.Players.count(_.faction == PlanetSideEmpire.TR)
        val popNC = zone.Players.count(_.faction == PlanetSideEmpire.NC)
        val popVS = zone.Players.count(_.faction == PlanetSideEmpire.VS)

        zone.Buildings.foreach({ case (id, building) => initBuilding(continentNumber, building.MapId, building) })
        sendResponse(ZonePopulationUpdateMessage(continentNumber, 414, 138, popTR, 138, popNC, 138, popVS, 138, popBO))
        if (continentNumber == 11)
          sendResponse(
            ContinentalLockUpdateMessage(continentNumber, PlanetSideEmpire.NC)
          ) // "The NC have captured the NC Sanctuary."
        else if (continentNumber == 12)
          sendResponse(
            ContinentalLockUpdateMessage(continentNumber, PlanetSideEmpire.TR)
          ) // "The TR have captured the TR Sanctuary."
        else if (continentNumber == 13)
          sendResponse(
            ContinentalLockUpdateMessage(continentNumber, PlanetSideEmpire.VS)
          ) // "The VS have captured the VS Sanctuary."
        else sendResponse(ContinentalLockUpdateMessage(continentNumber, PlanetSideEmpire.NEUTRAL))
        //CaptureFlagUpdateMessage()
        //VanuModuleUpdateMessage()
        //ModuleLimitsMessage()
        val isCavern = continent.map.cavern
        sendResponse(ZoneInfoMessage(continentNumber, true, if (isCavern) { Int.MaxValue.toLong } else { 0L }))
        sendResponse(ZoneLockInfoMessage(continentNumber, false, true))
        sendResponse(ZoneForcedCavernConnectionsMessage(continentNumber, 0))
        sendResponse(
          HotSpotUpdateMessage(
            continentNumber,
            1,
            ZoneHotSpotProjector
              .SpecificHotSpotInfo(player.Faction, zone.HotSpots)
              .map { spot => PacketHotSpotInfo(spot.DisplayLocation.x, spot.DisplayLocation.y, 40) }
          )
        ) //normally set for all zones in bulk; should be fine manually updating per zone like this
      }
      ServiceManager.receptionist ! Receptionist.Find(
        CavernRotationService.CavernRotationServiceKey,
        context.self
      )
      LivePlayerList.Add(avatar.id, avatar)
      galaxyService.tell(GalaxyServiceMessage(GalaxyAction.LogStatusChange(avatar.name)), context.parent)
      //PropertyOverrideMessage

      implicit val timeout = Timeout(1 seconds)
      val future = ask(propertyOverrideManager, PropertyOverrideManager.GetOverridesMessage)
        .mapTo[List[PropertyOverrideMessage.GamePropertyScope]]
      val overrides = Await.result(future, 1 second)

      sendResponse(PropertyOverrideMessage(overrides))

      sendResponse(PlanetsideAttributeMessage(PlanetSideGUID(0), 112, 0)) // disable festive backpacks
      sendResponse(ReplicationStreamMessage(5, Some(6), Vector.empty))    //clear squad list
      (
        //friend list (some might be online)
        FriendsResponse.packetSequence(
          MemberAction.InitializeFriendList,
          avatar.people.friend
            .map { f =>
              game.Friend(f.name, AvatarActor.onlineIfNotIgnoredEitherWay(avatar, f.name))
            }
        ) ++
        //ignored list (no one ever online)
        FriendsResponse.packetSequence(
          MemberAction.InitializeIgnoreList,
          avatar.people.ignored.map { f => game.Friend(f.name) }
        )
      ).foreach { sendResponse }
      //the following subscriptions last until character switch/logout
      galaxyService ! Service.Join("galaxy")             //for galaxy-wide messages
      galaxyService ! Service.Join(s"${avatar.faction}") //for hotspots, etc.
      squadService ! Service.Join(s"${avatar.faction}")  //channel will be player.Faction
      squadService ! Service.Join(s"${avatar.id}")       //channel will be player.CharId (in order to work with packets)
      player.Zone match {
        case Zone.Nowhere =>
          RandomSanctuarySpawnPosition(player)
          RequestSanctuaryZoneSpawn(player, currentZone = 0)
        case zone =>
          log.trace(s"ZoneResponse: zone ${zone.id} will now load for ${player.Name}")
          loadConfZone = true
          val oldZone = continent
          session = session.copy(zone = zone)
          //the only zone-level event system subscription necessary before BeginZoningMessage (for persistence purposes)
          zone.AvatarEvents ! Service.Join(player.Name)
          persist()
          oldZone.AvatarEvents ! Service.Leave()
          oldZone.LocalEvents ! Service.Leave()
          oldZone.VehicleEvents ! Service.Leave()

          if (player.isAlive && zoningType != Zoning.Method.Reset) {
            if (player.HasGUID) {
              HandleNewPlayerLoaded(player)
            } else {
              //alive but doesn't have a GUID; probably logging in?
              _session = _session.copy(zone = Zone.Nowhere)
              self ! ICS.ZoneResponse(Some(player.Zone))
            }
          } else {
            zoneReload = true
            cluster ! ICS.GetNearbySpawnPoint(
              zone.Number,
              player,
              Seq(SpawnGroup.Facility, SpawnGroup.Tower),
              context.self
            )
          }
      }

    case ICS.ZoneResponse(Some(zone)) =>
      HandleZoneResponse(zone)

    case NewPlayerLoaded(tplayer) =>
      HandleNewPlayerLoaded(tplayer)

    case PlayerLoaded(tplayer) =>
      //same zone
      log.info(s"${tplayer.Name} will respawn")
      tplayer.avatar = avatar
      session = session.copy(player = tplayer)
      if (isAcceptableNextSpawnPoint()) {
        //try this spawn point
        setupAvatarFunc()
        //interimUngunnedVehicle should have been setup by setupAvatarFunc, if it is applicable
        turnCounterFunc = interimUngunnedVehicle match {
          case Some(_) =>
            TurnCounterDuringInterimWhileInPassengerSeat
          case None =>
            TurnCounterDuringInterim
        }
        keepAliveFunc = NormalKeepAlive
        upstreamMessageCount = 0
        setAvatar = false
        persist()
      } else {
        //look for different spawn point in same zone
        cluster ! ICS.GetNearbySpawnPoint(
          continent.Number,
          tplayer,
          Seq(SpawnGroup.Facility, SpawnGroup.Tower, SpawnGroup.AMS),
          context.self
        )
      }

    case PlayerFailedToLoad(tplayer) =>
      player.Continent match {
        case _ =>
          failWithError(s"${tplayer.Name} failed to load anywhere")
      }

    /**
      * The user is either already in the current zone and merely transporting from one location to another,
      * also called "dying", or occasionally "deconstructing,"
      * or is completely switching in between zones.
      * These correspond to the message `NewPlayerLoaded` for the case of "dying" or the latter zone switching case,
      * and `PlayerLoaded` for "deconstruction."
      * In the latter case, the user must wait for the zone to be recognized as loaded for the server
      * and this is performed through the send `LoadMapMessage`, receive `BeginZoningMessage` exchange.
      * The user's player should have already been registered into the new zone
      * and is at some stage of being added to the zone in which they will have control agency in that zone.
      * Whether or not the zone is loaded in the earlier case depends on the destination with respect to the current location.
      * Once all of the following is (assumed) accomplished,
      * the server will attempt to declare that user's player the avatar of the user's client.
      * Reception of certain packets that represent "reported user activity" after that marks the end of avatar loading.
      * If the maximum number of unsuccessful attempts is reached, some course of action is taken.
      * If the player dies, the process does not need to continue.
      * He may or may not be accompanied by a vehicle at any stage of this process.
      */
    case SetCurrentAvatar(tplayer, max_attempts, attempt) =>
      respawnTimer.cancel()
      val waitingOnUpstream = upstreamMessageCount == 0
      if (attempt >= max_attempts && waitingOnUpstream) {
        log.warn(
          s"SetCurrentAvatar/${player.Name}: max attempt failure: " +
            s"zone=${if (zoneLoaded.contains(true)) "loaded"
            else if (zoneLoaded.contains(false)) "failed"
            else "unloaded"}, " +
            s"guid=${tplayer.HasGUID}, control=${tplayer.Actor != Default.Actor}, no upstream messaging"
        )
        zoneLoaded match {
          case None | Some(false) =>
            log.warn(
              s"SetCurrentAvatar/${player.Name}: max attempt failure: failed to load intended destination zone; routing to faction sanctuary"
            )
            RequestSanctuaryZoneSpawn(tplayer, continent.Number)
          case _ =>
            log.warn(
              s"SetCurrentAvatar/${player.Name}: max attempt failure: the zone loaded but elements remain unready; restarting the process ..."
            )
            val pos    = shiftPosition.getOrElse(player.Position)
            val orient = shiftOrientation.getOrElse(player.Orientation)
            deadState = DeadState.Release
            sendResponse(AvatarDeadStateMessage(DeadState.Release, 0, 0, pos, player.Faction, true))
            val toZoneId = continent.id
            tplayer.Die
            continent.Population ! Zone.Population.Leave(avatar) //does not matter if it doesn't work
            zoneLoaded = None
            zoneReload = true
            LoadZonePhysicalSpawnPoint(toZoneId, pos, orient, respawnTime = 0 seconds, None)
        }
      } else if (tplayer.isAlive) {
        if (
          zoneLoaded.contains(true) &&
          tplayer.HasGUID && tplayer.Actor != Default.Actor && (continent.GUID(tplayer.VehicleSeated) match {
            case Some(o: Vehicle) => o.HasGUID && o.Actor != Default.Actor && !o.Destroyed
            case _                => true
          })
        ) {
          if (!setAvatar || waitingOnUpstream) {
            setCurrentAvatarFunc(tplayer)
            respawnTimer = context.system.scheduler.scheduleOnce(
              delay = (if (attempt <= max_attempts / 2) 10
              else 5) seconds,
              self,
              SetCurrentAvatar(tplayer, max_attempts, attempt + max_attempts / 3)
            )
          } else {
            keepAliveFunc = GetMountableAndSeat(None, player, continent) match {
              case (Some(v: Vehicle), Some(seatNumber))
                  if seatNumber > 0 && v.WeaponControlledFromSeat(seatNumber).isEmpty =>
                KeepAlivePersistence
              case _ =>
                NormalKeepAlive
            }
            nextSpawnPoint = None
          }
          //if not the condition above, player has started playing normally
        } else {
          respawnTimer = context.system.scheduler.scheduleOnce(
            500 milliseconds,
            self,
            SetCurrentAvatar(tplayer, max_attempts, attempt + 1)
          )
        }
      }

    case SessionActor.AvatarAwardMessageBundle(pkts, delay) =>
      performAvatarAwardMessageDelivery(pkts, delay)

    case ResponseToSelf(pkt) =>
      sendResponse(pkt)

    case ReceiveAccountData(account) =>
      log.trace(s"ReceiveAccountData $account")
      session = session.copy(account = account)
      avatarActor ! AvatarActor.SetAccount(account)

    case PlayerToken.LoginInfo(name, Zone.Nowhere, _) =>
      log.info(s"LoginInfo: player $name is considered a fresh character")
      persistFunc = UpdatePersistence(sender())
      deadState = DeadState.RespawnTime
      val tplayer = new Player(avatar)
      session = session.copy(player = tplayer)
      //actual zone is undefined; going to our sanctuary
      RandomSanctuarySpawnPosition(tplayer)
      DefinitionUtil.applyDefaultLoadout(tplayer)
      avatarActor ! AvatarActor.LoginAvatar(context.self)

    case PlayerToken.LoginInfo(name, inZone, optionalSavedData) =>
      log.info(s"LoginInfo: player $name is considered a fresh character")
      persistFunc = UpdatePersistence(sender())
      deadState = DeadState.RespawnTime
      session = session.copy(player = new Player(avatar))
      player.Zone = inZone
      optionalSavedData match {
        case Some(results) =>
          val health = results.health
          val hasHealthUponLogin = health > 0
          val position = Vector3(results.px * 0.001f, results.py * 0.001f, results.pz * 0.001f)
          player.Position = position
          player.Orientation = Vector3(0f, 0f, results.orientation * 0.001f)
          /*
          @reset_sanctuary=You have been returned to the sanctuary because you played another character.
           */
          if (hasHealthUponLogin) {
            player.Spawn()
            player.Health = health
            player.Armor = results.armor
            player.ExoSuit = ExoSuitType(results.exosuitNum)
            AvatarActor.buildContainedEquipmentFromClob(player, results.loadout, log)
            if (player.ExoSuit == ExoSuitType.MAX) {
              player.DrawnSlot = 0
              player.ResistArmMotion(PlayerControl.maxRestriction)
            }
          } else {
            player.ExoSuit = ExoSuitType.Standard
            DefinitionUtil.applyDefaultLoadout(player)
          }
          if (player.isAlive) {
            zoningType = Zoning.Method.Login
            player.ZoningRequest = Zoning.Method.Login
            zoningChatMessageType = ChatMessageType.UNK_227
            if (Zones.sanctuaryZoneNumber(player.Faction) != inZone.Number) {
              val pfaction = player.Faction
              val buildings = inZone.Buildings.values
              val ourBuildings = buildings.filter { _.Faction == pfaction }.toSeq
              val playersInZone = inZone.Players
              val friendlyPlayersInZone = playersInZone.count { _.faction == pfaction }
              val noFriendlyPlayersInZone = friendlyPlayersInZone == 0
              if (inZone.map.cavern) {
                loginChatMessage = "@reset_sanctuary_locked"
                //You have been returned to the sanctuary because the location you logged out is not available.
                player.Zone = Zone.Nowhere
              } else if (ourBuildings.isEmpty && (amsSpawnPoints.isEmpty || noFriendlyPlayersInZone)) {
                loginChatMessage = "@reset_sanctuary_locked"
                //You have been returned to the sanctuary because the location you logged out is not available.
                player.Zone = Zone.Nowhere
              } else if (friendlyPlayersInZone > 137 || playersInZone.size > 413) {
                loginChatMessage = "@reset_sanctuary_full"
                //You have been returned to the sanctuary because the zone you logged out on is full.
                player.Zone = Zone.Nowhere
              } else {
                val inBuildingSOI = buildings.filter { b =>
                  val soi2 = b.Definition.SOIRadius * b.Definition.SOIRadius
                  Vector3.DistanceSquared(b.Position, position) < soi2
                }
                if (inBuildingSOI.nonEmpty) {
                  if (!inBuildingSOI.exists { ourBuildings.contains }) {
                    zoningType = Zoning.Method.Reset
                    player.ZoningRequest = Zoning.Method.Reset
                    zoningChatMessageType = ChatMessageType.UNK_228
                  }
                } else {
                  if (noFriendlyPlayersInZone) {
                    loginChatMessage = "@reset_sanctuary_inactive"
                    //You have been returned to the sanctuary because the location you logged out is not available.
                    player.Zone = Zone.Nowhere
                  }
                }
              }
            }
          } else {
            //player is dead; go back to sanctuary
            loginChatMessage = "@reset_sanctuary_inactive"
            //You have been returned to the sanctuary because the location you logged out is not available.
            player.Zone = Zone.Nowhere
          }

        case None =>
          player.Spawn()
          player.ExoSuit = ExoSuitType.Standard
          DefinitionUtil.applyDefaultLoadout(player)
      }
      avatarActor ! AvatarActor.LoginAvatar(context.self)

    case PlayerToken.RestoreInfo(playerName, inZone, pos) =>
      log.info(s"RestoreInfo: player $playerName is already logged in zone ${inZone.id}; rejoining that character")
      persistFunc = UpdatePersistence(sender())
      //tell the old WorldSessionActor to kill itself by using its own subscriptions against itself
      inZone.AvatarEvents ! AvatarServiceMessage(playerName, AvatarAction.TeardownConnection())
      //find and reload previous player
      (
        inZone.Players.find(p => p.name.equals(playerName)),
        inZone.LivePlayers.find(p => p.Name.equals(playerName))
      ) match {
        case (_, Some(p)) if p.death_by == -1 =>
          //player is not allowed
          KickedByAdministration()

        case (Some(a), Some(p)) if p.isAlive =>
          //rejoin current avatar/player
          log.info(s"RestoreInfo: player $playerName is alive")
          deadState = DeadState.Alive
          session = session.copy(player = p, avatar = a)
          persist()
          setupAvatarFunc = AvatarRejoin
          avatarActor ! AvatarActor.ReplaceAvatar(a)
          avatarLoginResponse(a)

        case (Some(a), Some(p)) =>
          //convert player to a corpse (unless in vehicle); automatic recall to closest spawn point
          log.info(s"RestoreInfo: player $playerName is dead")
          deadState = DeadState.Dead
          session = session.copy(player = p, avatar = a)
          persist()
          HandleReleaseAvatar(p, inZone)
          avatarActor ! AvatarActor.ReplaceAvatar(a)
          avatarLoginResponse(a)

        case (Some(a), None) =>
          //respawn avatar as a new player; automatic recall to closest spawn point
          log.info(s"RestoreInfo: player $playerName had released recently")
          deadState = DeadState.RespawnTime
          session = session.copy(
            player = inZone.Corpses.findLast(c => c.Name == playerName) match {
              case Some(c) =>
                c //the last corpse of this user should be where they died
              case None =>
                val tplayer = Player(a) //throwaway
                tplayer.Position = pos
                tplayer.Release //for proper respawn
                tplayer.Zone = inZone
                tplayer
            }, avatar = a
          )
          avatarActor ! AvatarActor.ReplaceAvatar(a)
          avatarLoginResponse(a)

        case _ =>
          //fall back to sanctuary/prior?
          log.info(s"RestoreInfo: player $playerName could not be found in game world")
          self.forward(PlayerToken.LoginInfo(playerName, Zone.Nowhere, None))
      }

    case PlayerToken.CanNotLogin(playerName, reason) =>
      log.warn(s"LoginInfo: $playerName is denied login for reason - $reason")
      reason match {
        case PlayerToken.DeniedLoginReason.Kicked => KickedByAdministration()
        case _                                    => sendResponse(DisconnectMessage("You will be logged out."))
      }

    case msg @ Containable.ItemPutInSlot(
          _: PlanetSideServerObject with Container,
          _: Equipment,
          _: Int,
          _: Option[Equipment]
        ) =>
      log.debug(s"ItemPutInSlot: $msg")

    case msg @ Containable.CanNotPutItemInSlot(_: PlanetSideServerObject with Container, _: Equipment, _: Int) =>
      log.debug(s"CanNotPutItemInSlot: $msg")

    case default =>
      log.warn(s"Invalid packet class received: $default from ${sender()}")
  }

  def RandomSanctuarySpawnPosition(target: Player): Unit = {
    //xy-coordinates indicate spawn bias:
    val sanctuaryNum = Zones.sanctuaryZoneNumber(target.Faction)
    val harts = Zones.zones.find(zone => zone.Number == sanctuaryNum) match {
      case Some(zone) => zone.Buildings
        .values
        .filter(b => b.Amenities.exists { a: Amenity => a.isInstanceOf[OrbitalShuttlePad] })
        .toSeq
      case None =>
        Nil
    }
    //compass directions to modify spawn destination
    val directionBias = math.abs(scala.util.Random.nextInt() % avatar.name.hashCode % 8) match {
      case 0 => Vector3(-1, 1,0) //NW
      case 1 => Vector3( 0, 1,0) //N
      case 2 => Vector3( 1, 1,0) //NE
      case 3 => Vector3( 1, 0,0) //E
      case 4 => Vector3( 1,-1,0) //SE
      case 5 => Vector3( 0,-1,0) //S
      case 6 => Vector3(-1,-1,0) //SW
      case 7 => Vector3(-1, 0,0) //W
    }
    if (harts.nonEmpty) {
      //get a hart building and select one of the spawn facilities surrounding it
      val campusLocation = harts(math.floor(math.abs(math.random()) * harts.size).toInt).Position
      target.Position = campusLocation + directionBias
    } else {
      //weird issue here; should we log?
      //select closest spawn point based on global cardinal or ordinal direction bias
      target.Position = directionBias * 8192f
    }
  }

  /**
    * Update this player avatar for persistence.
    * Set to `persist` initially.
    */
  def UpdatePersistenceOnly(): Unit = {
    persistFunc()
  }

  /**
    * Update this player avatar for persistence.
    * Set to `persist` when (new) player is loaded.
    */
  def UpdatePersistenceAndRefs(): Unit = {
    persistFunc()
    updateOldRefsMap()
  }

  /**
    * Do not update this player avatar for persistence.
    * Set to `persistFunc` initially.
    */
  def NoPersistence(): Unit = {}

  /**
    * Update this player avatar for persistence.
    * Set this to `persistFunc` when persistence is ready.
    * @param persistRef reference to the persistence monitor
    */
  def UpdatePersistence(persistRef: ActorRef)(): Unit = {
    persistRef ! AccountPersistenceService.Update(player.Name, continent, player.Position)
  }

  /**
    * A zoning message was received.
    * That doesn't matter.
    * In what stage of the zoning determination process is the client, and what is the next stage.<br>
    * <br>
    * To perform any actions involving zoning, an initial request must have been dispatched and marked as dispatched.
    * When invoked after, the process will switch over to a countdown of time until the zoning actually occurs.
    * The origin will be evaluated based on comparison of faction affinity with the client's player
    * and from that an initial time and a message will be generated.
    * Afterwards, the process will queue another inquiry for another zoning response.
    * Each time 5s of the countdown passes, another message will be sent and received;
    * and, this is another pass of the countdown.<br>
    * <br>
    * Once the countdown reaches 0, the transportation that has been promised by the zoning attempt may begin.
    *
    * @param runnable execute for the next step of the zoning process
    */
  def beginZoningCountdown(runnable: Runnable): Unit = {
    val descriptor = zoningType.toString.toLowerCase
    if (zoningStatus == Zoning.Status.Request) {
      avatarActor ! AvatarActor.DeinitializeImplants()
      zoningStatus = Zoning.Status.Countdown
      val (time, origin) = ZoningStartInitialMessageAndTimer()
      zoningCounter = time
      sendResponse(ChatMsg(ChatMessageType.CMT_QUIT, false, "", s"@${descriptor}_$origin", None))
      zoningTimer.cancel()
      zoningTimer = context.system.scheduler.scheduleOnce(5 seconds) {
        beginZoningCountdown(runnable)
      }
    } else if (zoningStatus == Zoning.Status.Countdown) {
      zoningCounter -= 5
      zoningTimer.cancel()
      if (zoningCounter > 0) {
        if (zoningCountdownMessages.contains(zoningCounter)) {
          sendResponse(ChatMsg(zoningChatMessageType, false, "", s"@${descriptor}_$zoningCounter", None))
        }
        zoningTimer = context.system.scheduler.scheduleOnce(5 seconds) {
          beginZoningCountdown(runnable)
        }
      } else {
        zoningCounter = 0
        //zoning deployment
        runnable.run()
      }
    }
  }

  /**
    * The primary method of determination involves the faction affinity of the most favorable available region subset,
    * e.g., in the overlapping sphere of influences of a friendly field tower and an enemy major facility,
    * the time representative of the the tower has priority.
    * When no spheres of influence are being encroached, one is considered "in the wilderness".
    * The messaging is different but the location is normally treated the same as if in a neutral sphere of influence.
    * Being anywhere in one's faction's own sanctuary is a special case.
    * @return a `Tuple` composed of the initial countdown time and the descriptor for message composition
    */
  def ZoningStartInitialMessageAndTimer(): (Int, String) = {
    val location = if (Zones.sanctuaryZoneNumber(player.Faction) == continent.Number) {
      Zoning.Time.Sanctuary
    } else {
      val playerPosition = player.Position.xy
      continent.Buildings.values
        .filter { building =>
          val radius = building.Definition.SOIRadius
          Vector3.DistanceSquared(building.Position.xy, playerPosition) < radius * radius
        } match {
        case Nil =>
          Zoning.Time.None
        case List(building: FactionAffinity) =>
          if (building.Faction == player.Faction) Zoning.Time.Friendly
          else if (building.Faction == PlanetSideEmpire.NEUTRAL) Zoning.Time.Neutral
          else Zoning.Time.Enemy
        case buildings =>
          if (buildings.exists(_.Faction == player.Faction)) Zoning.Time.Friendly
          else if (buildings.exists(_.Faction == PlanetSideEmpire.NEUTRAL)) Zoning.Time.Neutral
          else Zoning.Time.Enemy
      }
    }
    (location.id, location.descriptor.toLowerCase)
  }

  /**
    * Process recovered spawn request information to start the process of spawning an avatar player entity
    * in a specific zone in a specific place in that zone after a certain amount of time has elapsed.<br>
    * <br>
    * To load: a zone, a spawn point, a spawning target entity, and the time it takes to spawn are required.
    * Everything but the spawn point can be determined from the information already available to the context
    * (does not need to be passed in as a parameter).
    * The zone is more reliable when passed in as a parameter since local references may have changed.
    * The spawn point defines the spawn position as well as the spawn orientation.
    * Any of information provided can be used to calculate the time to spawn.
    * The session's knowledge of the zoning event is also used to assist with the spawning event.<br>
    * <br>
    * If no spawn information has been provided, abort the whole process (unsafe!).
    * @param spawnPointTarget an optional paired zone entity and a spawn point within the zone
    * @param zoningType a token that references the manner of zone transfer
    */
  def resolveZoningSpawnPointLoad(spawnPointTarget: Option[(Zone, SpawnPoint)], zoningType: Zoning.Method): Unit = {
    spawnPointTarget match {
      case Some((zone, spawnPoint)) =>
        val obj = continent.GUID(player.VehicleSeated) match {
          case Some(obj: Vehicle) if !obj.Destroyed => obj
          case _                                    => player
        }
        val (pos, ori) = spawnPoint.SpecificPoint(obj)
        if (zoningType == Zoning.Method.InstantAction)
          LoadZonePhysicalSpawnPoint(zone.id, pos, ori, respawnTime = 0 seconds, Some(spawnPoint))
        else
          LoadZonePhysicalSpawnPoint(zone.id, pos, ori, CountSpawnDelay(zone.id, spawnPoint, continent.id), Some(spawnPoint))
      case None =>
        log.warn(
          s"SpawnPointResponse: ${player.Name} received no spawn point response when asking InterstellarClusterService"
        )
        if (Config.app.game.warpGates.defaultToSanctuaryDestination) {
          log.warn(s"SpawnPointResponse: sending ${player.Name} home")
          RequestSanctuaryZoneSpawn(player, currentZone = 0)
        }
    }
  }

  /**
    * Attach the player to a droppod vehicle and hurtle them through the stratosphere in some far off world.
    * Perform all normal operation standardization (state cancels) as if any of form of zoning was being performed,
    * then assemble the vehicle and work around some inconvenient setup requirements for vehicle gating.
    * You can't instant action to respond to some activity using a droppod.
    * @param zone            the destination zone
    * @param spawnPosition   the destination drop position
    */
  def LoadZoneLaunchDroppod(zone: Zone, spawnPosition: Vector3): Unit = {
    log.info(s"${player.Name} is launching  to ${zone.id} in ${player.Sex.possessive} droppod")
    CancelZoningProcess()
    PlayerActionsToCancel()
    CancelAllProximityUnits()
    //droppod action
    val droppod = Vehicle(GlobalDefinitions.droppod)
    droppod.GUID = PlanetSideGUID(0)  //droppod is not registered, we must jury-rig this
    droppod.Faction = player.Faction
    droppod.Position = spawnPosition.xy + Vector3.z(1024)
    droppod.Orientation = Vector3.z(180) //you always seems to land looking south; don't know why
    droppod.Seats(0).mount(player)
    droppod.Invalidate()              //now, we must short-circuit the jury-rig
    interstellarFerry = Some(droppod) //leverage vehicle gating
    player.Position = droppod.Position
    player.VehicleSeated = PlanetSideGUID(0)
    LoadZonePhysicalSpawnPoint(zone.id, droppod.Position, Vector3.Zero, 0 seconds, None)
  }

  /**
    * The user no longer expects to perform a zoning event for this reason.
    * @param msg the message to the user
    */
  def CancelZoningProcessWithDescriptiveReason(msg: String): Unit = {
    CancelZoningProcessWithReason(s"@${zoningType.toString.toLowerCase}_$msg", Some(zoningChatMessageType))
  }

  /**
    * The user no longer expects to perform a zoning event for this reason.
    * @param msg     the message to the user
    * @param msgType the type of message, influencing how it is presented to the user;
    *                normally, this message uses the same value as `zoningChatMessageType`;
    *                defaults to `None`
    */
  def CancelZoningProcessWithReason(msg: String, msgType: Option[ChatMessageType] = None): Unit = {
    if (zoningStatus != Zoning.Status.None) {
      sendResponse(ChatMsg(msgType.getOrElse(zoningChatMessageType), false, "", msg, None))
    }
    CancelZoningProcess()
  }

  /**
    * The user no longer expects to perform a zoning event,
    * or the process is merely resetting its internal state.
    */
  def CancelZoningProcess(): Unit = {
    zoningTimer.cancel()
    player.ZoningRequest = Zoning.Method.None
    zoningType = Zoning.Method.None
    zoningStatus = Zoning.Status.None
    zoningCounter = 0
    //instant action exclusive field
    instantActionFallbackDestination = None
  }

  def HandleNewPlayerLoaded(tplayer: Player): Unit = {
    //new zone
    log.info(s"${tplayer.Name} has spawned into ${session.zone.id}")
    oldRefsMap.clear()
    persist = UpdatePersistenceAndRefs
    tplayer.avatar = avatar
    session = session.copy(player = tplayer)
    avatarActor ! AvatarActor.CreateImplants()
    avatarActor ! AvatarActor.InitializeImplants()
    //LoadMapMessage causes the client to send BeginZoningMessage, eventually leading to SetCurrentAvatar
    val weaponsEnabled =
      session.zone.map.name != "map11" && session.zone.map.name != "map12" && session.zone.map.name != "map13"
    sendResponse(
      LoadMapMessage(
        session.zone.map.name,
        session.zone.id,
        40100,
        25,
        weaponsEnabled,
        session.zone.map.checksum
      )
    )
    if (isAcceptableNextSpawnPoint()) {
      //important! the LoadMapMessage must be processed by the client before the avatar is created
      setupAvatarFunc()
      //interimUngunnedVehicle should have been setup by setupAvatarFunc, if it is applicable
      turnCounterFunc = interimUngunnedVehicle match {
        case Some(_) =>
          TurnCounterDuringInterimWhileInPassengerSeat
        case None if zoningType == Zoning.Method.Login || zoningType == Zoning.Method.Reset =>
          TurnCounterLogin
        case None =>
          TurnCounterDuringInterim
      }
      keepAliveFunc = NormalKeepAlive
      upstreamMessageCount = 0
      setAvatar = false
      persist()
    } else {
      //look for different spawn point in same zone
      cluster ! ICS.GetNearbySpawnPoint(
        session.zone.Number,
        tplayer,
        Seq(SpawnGroup.Facility, SpawnGroup.Tower, SpawnGroup.AMS),
        context.self
      )
    }
  }

  def HandleZoneResponse(foundZone: Zone): Unit = {
    log.trace(s"ZoneResponse: zone ${foundZone.id} will now load for ${player.Name}")
    loadConfZone = true
    val oldZone = session.zone
    session = session.copy(zone = foundZone)
    persist()
    oldZone.AvatarEvents ! Service.Leave()
    oldZone.LocalEvents ! Service.Leave()
    oldZone.VehicleEvents ! Service.Leave()
    //the only zone-level event system subscription necessary before BeginZoningMessage (for persistence purposes)
    foundZone.AvatarEvents ! Service.Join(player.Name)
    foundZone.Population ! Zone.Population.Join(avatar)
    player.avatar = avatar
    interstellarFerry match {
      case Some(vehicle) if vehicle.PassengerInSeat(player).contains(0) =>
        TaskWorkflow.execute(registerDrivenVehicle(vehicle, player))
      case _ =>
        TaskWorkflow.execute(registerNewAvatar(player))
    }
  }

  /**
    * na
    * @param toChannel na
    * @param guid      na
    * @param reply     na
    */
  def HandleAvatarServiceResponse(toChannel: String, guid: PlanetSideGUID, reply: AvatarResponse.Response): Unit = {
    val tplayer_guid =
      if (player != null && player.HasGUID) player.GUID
      else PlanetSideGUID(0)
    reply match {
      case AvatarResponse.TeardownConnection() =>
        log.trace(s"ending ${player.Name}'s old session by event system request (relog)")
        context.stop(self)

      case AvatarResponse.SendResponse(msg) =>
        sendResponse(msg)

      case AvatarResponse.SendResponseTargeted(target_guid, msg) =>
        if (tplayer_guid == target_guid) {
          sendResponse(msg)
        }

      case AvatarResponse.Revive(target_guid) =>
        if (tplayer_guid == target_guid) {
          log.info(s"No time for rest, ${player.Name}.  Back on your feet!")
          reviveTimer.cancel()
          deadState = DeadState.Alive
          player.Revive
          val health = player.Health
          sendResponse(PlanetsideAttributeMessage(target_guid, 0, health))
          sendResponse(AvatarDeadStateMessage(DeadState.Alive, 0, 0, player.Position, player.Faction, true))
          continent.AvatarEvents ! AvatarServiceMessage(
            continent.id,
            AvatarAction.PlanetsideAttributeToAll(target_guid, 0, health)
          )
        }

      case AvatarResponse.ArmorChanged(suit, subtype) =>
        if (tplayer_guid != guid) {
          sendResponse(ArmorChangedMessage(guid, suit, subtype))
        }

      case AvatarResponse.ChangeAmmo(weapon_guid, weapon_slot, previous_guid, ammo_id, ammo_guid, ammo_data) =>
        if (tplayer_guid != guid) {
          sendResponse(ObjectDetachMessage(weapon_guid, previous_guid, Vector3.Zero, 0))
          sendResponse(
            ObjectCreateMessage(
              ammo_id,
              ammo_guid,
              ObjectCreateMessageParent(weapon_guid, weapon_slot),
              ammo_data
            )
          )
          sendResponse(ChangeAmmoMessage(weapon_guid, 1))
        }

      case AvatarResponse.ChangeFireMode(item_guid, mode) =>
        if (tplayer_guid != guid) {
          sendResponse(ChangeFireModeMessage(item_guid, mode))
        }

      case AvatarResponse.ChangeFireState_Start(weapon_guid) =>
        if (tplayer_guid != guid) {
          sendResponse(ChangeFireStateMessage_Start(weapon_guid))
        }

      case AvatarResponse.ChangeFireState_Stop(weapon_guid) =>
        if (tplayer_guid != guid) {
          sendResponse(ChangeFireStateMessage_Stop(weapon_guid))
        }

      case AvatarResponse.ConcealPlayer() =>
        sendResponse(GenericObjectActionMessage(guid, 9))

      case AvatarResponse.EnvironmentalDamage(target, source, amount) =>
        CancelZoningProcessWithDescriptiveReason("cancel_dmg")
      //TODO damage marker?

      case AvatarResponse.Destroy(victim, killer, weapon, pos) =>
        // guid = victim // killer = killer ;)
        sendResponse(DestroyMessage(victim, killer, weapon, pos))

      case AvatarResponse.DestroyDisplay(killer, victim, method, unk) =>
        sendResponse(DestroyDisplayMessage(killer, victim, method, unk))
        // TODO Temporary thing that should go somewhere else and use proper xp values
        if (killer.CharId == avatar.id && killer.Faction != victim.Faction) {
          avatarActor ! AvatarActor.AwardBep((1000 * Config.app.game.bepRate).toLong)
          avatarActor ! AvatarActor.AwardCep((100 * Config.app.game.cepRate).toLong)
        }

      case AvatarResponse.DropItem(pkt) =>
        if (tplayer_guid != guid) {
          sendResponse(pkt)
        }

      case AvatarResponse.EquipmentInHand(pkt) =>
        if (tplayer_guid != guid) {
          sendResponse(pkt)
        }

      case AvatarResponse.GenericObjectAction(object_guid, action_code) =>
        if (tplayer_guid != guid) {
          sendResponse(GenericObjectActionMessage(object_guid, action_code))
        }

      case AvatarResponse.HitHint(source_guid) =>
        if (player.isAlive) {
          sendResponse(HitHint(source_guid, guid))
          CancelZoningProcessWithDescriptiveReason("cancel_dmg")
        }

      case AvatarResponse.DropSpecialItem() =>
        DropSpecialSlotItem()

      case AvatarResponse.Killed(mount) =>
        val cause = (player.LastDamage match {
          case Some(reason) => (Some(reason), reason.adversarial)
          case None         => (None, None)
        }) match {
          case (_, Some(adversarial)) => adversarial.attacker.Name
          case (Some(reason), None)   => s"a ${reason.interaction.cause.getClass.getSimpleName}"
          case _                      => s"an unfortunate circumstance (probably ${player.Sex.pronounObject} own fault)"
        }
        log.info(s"${player.Name} has died, killed by $cause")
        val respawnTimer = 300.seconds
        //drop free hand item
        player.FreeHand.Equipment match {
          case Some(item) =>
            DropEquipmentFromInventory(player)(item)
          case None => ;
        }

        DropSpecialSlotItem()
        ToggleMaxSpecialState(enable = false)
        if (player.LastDamage match {
          case Some(damage) => damage.interaction.cause match {
            case cause: ExplodingEntityReason => cause.entity.isInstanceOf[VehicleSpawnPad]
            case _ => false
          }
          case None => false
        }) {
          //also, @SVCP_Killed_TooCloseToPadOnCreate^n~ or "... within n meters of pad ..."
          sendResponse(ChatMsg(ChatMessageType.UNK_227, false, "", "@SVCP_Killed_OnPadOnCreate", None))
        }

        keepAliveFunc = NormalKeepAlive
        zoningStatus = Zoning.Status.None
        deadState = DeadState.Dead

        continent.GUID(mount) match {
          case Some(obj: Vehicle) =>
            ConditionalDriverVehicleControl(obj)
            serverVehicleControlVelocity = None
            UnaccessContainer(obj)
          case _ => ;
        }

        PlayerActionsToCancel()
        CancelAllProximityUnits()
        CancelZoningProcessWithDescriptiveReason("cancel")

        if (shotsWhileDead > 0) {
          log.warn(
            s"KillPlayer/SHOTS_WHILE_DEAD: client of ${avatar.name} fired $shotsWhileDead rounds while character was dead on server"
          )
          shotsWhileDead = 0
        }

        reviveTimer.cancel()
        if (player.death_by == 0) {
          reviveTimer = context.system.scheduler.scheduleOnce(respawnTimer) {
            cluster ! ICS.GetRandomSpawnPoint(
              Zones.sanctuaryZoneNumber(player.Faction),
              player.Faction,
              Seq(SpawnGroup.Sanctuary),
              context.self
            )
          }

        } else {
          HandleReleaseAvatar(player, continent)
        }
        AvatarActor.savePlayerLocation(player)
        renewCharSavedTimer(fixedLen=1800L, varLen=0L)

      case AvatarResponse.LoadPlayer(pkt) =>
        if (tplayer_guid != guid) {
          sendResponse(pkt)
        }

      case AvatarResponse.LoadProjectile(pkt) =>
        if (tplayer_guid != guid) {
          sendResponse(pkt)
        }

      case AvatarResponse.ObjectDelete(item_guid, unk) =>
        if (tplayer_guid != guid) {
          sendResponse(ObjectDeleteMessage(item_guid, unk))
        }

      case AvatarResponse.ObjectHeld(slot, previousSlot) =>
        if (tplayer_guid == guid) {
          if (slot > -1) {
            sendResponse(ObjectHeldMessage(guid, slot, unk1=true))
            //Stop using proximity terminals if player unholsters a weapon
            if (player.VisibleSlots.contains(slot)) {
              continent.GUID(usingMedicalTerminal) match {
                case Some(term: Terminal with ProximityUnit) =>
                  StopUsingProximityUnit(term)
                case _ => ;
              }
            }
          }
        } else {
          sendResponse(ObjectHeldMessage(guid, previousSlot, unk1=false))
        }

      case AvatarResponse.OxygenState(player, vehicle) =>
        sendResponse(
          OxygenStateMessage(
            DrowningTarget(player.guid, player.progress, player.state),
            vehicle match {
              case Some(vinfo) => Some(DrowningTarget(vinfo.guid, vinfo.progress, vinfo.state))
              case None        => None
            }
          )
        )

      case AvatarResponse.PlanetsideAttribute(attribute_type, attribute_value) =>
        if (tplayer_guid != guid) {
          sendResponse(PlanetsideAttributeMessage(guid, attribute_type, attribute_value))
        }

      case AvatarResponse.PlanetsideAttributeToAll(attribute_type, attribute_value) =>
        sendResponse(PlanetsideAttributeMessage(guid, attribute_type, attribute_value))

      case AvatarResponse.PlanetsideAttributeSelf(attribute_type, attribute_value) =>
        if (tplayer_guid == guid) {
          sendResponse(PlanetsideAttributeMessage(guid, attribute_type, attribute_value))
        }

      case AvatarResponse.PlayerState(
            pos,
            vel,
            yaw,
            pitch,
            yaw_upper,
            seq_time,
            is_crouching,
            is_jumping,
            jump_thrust,
            is_cloaking,
            spectating,
            weaponInHand
          ) =>
        if (tplayer_guid != guid) {
          val now = System.currentTimeMillis()
          val (location, time, distanceSq): (Vector3, Long, Float) = if (spectating) {
            val r  = new scala.util.Random
            val r1 = 2 + r.nextInt(30).toFloat
            val r2 = 2 + r.nextInt(4000).toFloat
            (Vector3(r2, r2, r1), 0L, 0f)
          } else {
            val before = player.lastSeenStreamMessage(guid.guid)
            val dist   = Vector3.DistanceSquared(player.Position, pos)
            (pos, now - before, dist)
          }
          if (distanceSq < 302500 || time > 5000) { // Render distance seems to be approx 525m. Reduce update rate at ~550m to be safe
            sendResponse(
              PlayerStateMessage(
                guid,
                location,
                vel,
                yaw,
                pitch,
                yaw_upper,
                timestamp = 0,
                is_crouching,
                is_jumping,
                jump_thrust,
                is_cloaking
              )
            )
            player.lastSeenStreamMessage(guid.guid) = now
          }
        }

      case AvatarResponse.ProjectileExplodes(projectile_guid, projectile) =>
        sendResponse(
          ProjectileStateMessage(
            projectile_guid,
            projectile.Position,
            Vector3.Zero,
            projectile.Orientation,
            0,
            true,
            PlanetSideGUID(0)
          )
        )
        sendResponse(ObjectDeleteMessage(projectile_guid, 2))

      case AvatarResponse.ProjectileAutoLockAwareness(mode) =>
        sendResponse(GenericActionMessage(mode))

      case AvatarResponse.ProjectileState(projectile_guid, shot_pos, shot_vel, shot_orient, seq, end, target_guid) =>
        if (tplayer_guid != guid) {
          sendResponse(ProjectileStateMessage(projectile_guid, shot_pos, shot_vel, shot_orient, seq, end, target_guid))
        }

      case AvatarResponse.PutDownFDU(target) =>
        if (tplayer_guid != guid) {
          sendResponse(GenericObjectActionMessage(target, 53))
        }

      case AvatarResponse.Release(tplayer) =>
        if (tplayer_guid != guid) {
          DepictPlayerAsCorpse(tplayer)
        }

      case AvatarResponse.Reload(item_guid) =>
        if (tplayer_guid != guid) {
          sendResponse(ReloadMessage(item_guid, 1, 0))
        }

      case AvatarResponse.SetEmpire(object_guid, faction) =>
        if (tplayer_guid != guid) {
          sendResponse(SetEmpireMessage(object_guid, faction))
        }

      case AvatarResponse.StowEquipment(target, slot, item) =>
        if (tplayer_guid != guid) {
          val definition = item.Definition
          sendResponse(
            ObjectCreateDetailedMessage(
              definition.ObjectId,
              item.GUID,
              ObjectCreateMessageParent(target, slot),
              definition.Packet.DetailedConstructorData(item).get
            )
          )
        }

      case AvatarResponse.WeaponDryFire(weapon_guid) =>
        if (tplayer_guid != guid) {
          continent.GUID(weapon_guid) match {
            case Some(tool: Tool) =>
              // check that the magazine is still empty before sending WeaponDryFireMessage
              // if it has been reloaded since then, other clients not see it firing
              if (tool.Magazine == 0) {
                sendResponse(WeaponDryFireMessage(weapon_guid))
              }
            case Some(_) =>
              sendResponse(WeaponDryFireMessage(weapon_guid))
            case None => ;
          }
        }

      case AvatarResponse.TerminalOrderResult(terminal_guid, action, result) =>
        sendResponse(ItemTransactionResultMessage(terminal_guid, action, result))
        lastTerminalOrderFulfillment = true
        if (result &&
          (action == TransactionType.Buy || action == TransactionType.Loadout)) {
          AvatarActor.savePlayerData(player)
          renewCharSavedTimer(
            Config.app.game.savedMsg.interruptedByAction.fixed,
            Config.app.game.savedMsg.interruptedByAction.variable
          )
        }

      case AvatarResponse.ChangeExosuit(
            target,
            armor,
            exosuit,
            subtype,
            slot,
            maxhand,
            old_holsters,
            holsters,
            old_inventory,
            inventory,
            drop,
            delete
          ) =>
        sendResponse(ArmorChangedMessage(target, exosuit, subtype))
        sendResponse(PlanetsideAttributeMessage(target, 4, armor))
        if (tplayer_guid == target) {
          //happening to this player
          //cleanup
          sendResponse(ObjectHeldMessage(target, Player.HandsDownSlot, false))
          (old_holsters ++ old_inventory ++ delete).foreach {
            case (_, dguid) => sendResponse(ObjectDeleteMessage(dguid, 0))
          }
          //functionally delete
          delete.foreach { case (obj, _) => TaskWorkflow.execute(GUIDTask.unregisterEquipment(continent.GUID, obj)) }
          //redraw
          if (maxhand) {
            TaskWorkflow.execute(HoldNewEquipmentUp(player)(
              Tool(GlobalDefinitions.MAXArms(subtype, player.Faction)),
              0
            ))
          }
          //draw free hand
          player.FreeHand.Equipment match {
            case Some(obj) =>
              val definition = obj.Definition
              sendResponse(
                ObjectCreateDetailedMessage(
                  definition.ObjectId,
                  obj.GUID,
                  ObjectCreateMessageParent(target, Player.FreeHandSlot),
                  definition.Packet.DetailedConstructorData(obj).get
                )
              )
            case None => ;
          }
          //draw holsters and inventory
          (holsters ++ inventory).foreach {
            case InventoryItem(obj, index) =>
              val definition = obj.Definition
              sendResponse(
                ObjectCreateDetailedMessage(
                  definition.ObjectId,
                  obj.GUID,
                  ObjectCreateMessageParent(target, index),
                  definition.Packet.DetailedConstructorData(obj).get
                )
              )
          }
          DropLeftovers(player)(drop)
        } else {
          //happening to some other player
          sendResponse(ObjectHeldMessage(target, slot, false))
          //cleanup
          (old_holsters ++ delete).foreach { case (_, guid) => sendResponse(ObjectDeleteMessage(guid, 0)) }
          //draw holsters
          holsters.foreach {
            case InventoryItem(obj, index) =>
              val definition = obj.Definition
              sendResponse(
                ObjectCreateMessage(
                  definition.ObjectId,
                  obj.GUID,
                  ObjectCreateMessageParent(target, index),
                  definition.Packet.ConstructorData(obj).get
                )
              )
          }
        }

      case AvatarResponse.ChangeLoadout(
            target,
            armor,
            exosuit,
            subtype,
            slot,
            maxhand,
            old_holsters,
            holsters,
            old_inventory,
            inventory,
            drops
          ) =>
        sendResponse(ArmorChangedMessage(target, exosuit, subtype))
        sendResponse(PlanetsideAttributeMessage(target, 4, armor))
        if (tplayer_guid == target) {
          //happening to this player
          sendResponse(ObjectHeldMessage(target, Player.HandsDownSlot, true))
          //cleanup
          (old_holsters ++ old_inventory).foreach {
            case (obj, objGuid) =>
              sendResponse(ObjectDeleteMessage(objGuid, 0))
              TaskWorkflow.execute(GUIDTask.unregisterEquipment(continent.GUID, obj))
          }
          //redraw
          if (maxhand) {
            TaskWorkflow.execute(HoldNewEquipmentUp(player)(
              Tool(GlobalDefinitions.MAXArms(subtype, player.Faction)),
              slot = 0
            ))
          }
          ApplyPurchaseTimersBeforePackingLoadout(player, player, holsters ++ inventory)
          DropLeftovers(player)(drops)
        } else {
          //happening to some other player
          sendResponse(ObjectHeldMessage(target, slot, false))
          //cleanup
          old_holsters.foreach { case (_, guid) => sendResponse(ObjectDeleteMessage(guid, 0)) }
          //redraw handled by callback
        }

      case AvatarResponse.UseKit(kguid, kObjId) =>
        sendResponse(
          UseItemMessage(
            tplayer_guid,
            kguid,
            tplayer_guid,
            4294967295L,
            false,
            Vector3.Zero,
            Vector3.Zero,
            126,
            0, //sequence time?
            137,
            kObjId
          )
        )
        sendResponse(ObjectDeleteMessage(kguid, 0))

      case AvatarResponse.KitNotUsed(_, "") =>
        kitToBeUsed = None

      case AvatarResponse.KitNotUsed(_, msg) =>
        kitToBeUsed = None
        sendResponse(ChatMsg(ChatMessageType.UNK_225, false, "", msg, None))

      case _ => ;
    }
  }

  def DropSpecialSlotItem(): Unit = {
    specialItemSlotGuid match {
      case Some(guid: PlanetSideGUID) =>
        specialItemSlotGuid = None
        player.Carrying = None
        continent.GUID(guid) match {
          case Some(llu: CaptureFlag) =>
            llu.Carrier match {
              case Some(carrier: Player) if carrier.GUID == player.GUID =>
                continent.LocalEvents ! CaptureFlagManager.DropFlag(llu)
              case Some(carrier: Player) =>
                log.warn(s"${player.toString} tried to drop LLU, but it is currently held by ${carrier.toString}")
              case _ =>
                log.warn(s"${player.toString} tried to drop LLU, but nobody is holding it.")
            }
          case _ =>
            log.warn(s"${player.toString} Tried to drop a special item that wasn't recognized. GUID: $guid")
        }
      case _ => ; // Nothing to drop, do nothing.
    }
  }

  /**
    * Enforce constraints on bulk purchases as determined by a given player's previous purchase times and hard acquisition delays.
    * Intended to assist in sanitizing loadout information from the perspective of the player, or target owner.
    * The equipment is expected to be unregistered and already fitted to their ultimate slot in the target container.
    * @param player the player whose purchasing constraints are to be tested
    * @param target the location in which the equipment will be stowed
    * @param slots the equipment, in the standard object-slot format container
    */
  def ApplyPurchaseTimersBeforePackingLoadout(
      player: Player,
      target: PlanetSideServerObject with Container,
      slots: List[InventoryItem]
  ): Unit = {
    slots.foreach { item =>
      player.avatar.purchaseCooldown(item.obj.Definition) match {
        case Some(_) => ;
        case None =>
          if (Avatar.purchaseCooldowns.contains(item.obj.Definition)) {
            avatarActor ! AvatarActor.UpdatePurchaseTime(item.obj.Definition)
          }
          TaskWorkflow.execute(PutLoadoutEquipmentInInventory(target)(item.obj, item.start))
      }
    }
  }

  /**
    * na
    * @param toChannel na
    * @param guid      na
    * @param reply     na
    */
  def HandleLocalServiceResponse(toChannel: String, guid: PlanetSideGUID, reply: LocalResponse.Response): Unit = {
    val tplayer_guid =
      if (player.HasGUID) player.GUID
      else PlanetSideGUID(0)
    reply match {
      case LocalResponse.DeployableMapIcon(behavior, deployInfo) =>
        if (tplayer_guid != guid) {
          sendResponse(DeployableObjectsInfoMessage(behavior, deployInfo))
        }

      case LocalResponse.DeployableUIFor(item) =>
        UpdateDeployableUIElements(avatar.deployables.UpdateUIElement(item))

      case LocalResponse.Detonate(dguid, obj: BoomerDeployable) =>
        sendResponse(TriggerEffectMessage(dguid, "detonate_boomer"))
        sendResponse(PlanetsideAttributeMessage(dguid, 29, 1))
        sendResponse(ObjectDeleteMessage(dguid, 0))

      case LocalResponse.Detonate(dguid, obj: ExplosiveDeployable) =>
        sendResponse(GenericObjectActionMessage(dguid, 19))
        sendResponse(PlanetsideAttributeMessage(dguid, 29, 1))
        sendResponse(ObjectDeleteMessage(dguid, 0))

      case LocalResponse.Detonate(_, obj) =>
        log.warn(s"LocalResponse.Detonate: ${obj.Definition.Name} not configured to explode correctly")

      case LocalResponse.DoorOpens(door_guid) =>
        if (tplayer_guid != guid) {
          sendResponse(GenericObjectStateMsg(door_guid, 16))
        }

      case LocalResponse.DoorCloses(door_guid) => //door closes for everyone
        sendResponse(GenericObjectStateMsg(door_guid, 17))

      case LocalResponse.EliminateDeployable(obj: TurretDeployable, dguid, pos, _) =>
        if (obj.Destroyed) {
          sendResponse(ObjectDeleteMessage(dguid, 0))
        } else {
          obj.Destroyed = true
          DeconstructDeployable(
            obj,
            dguid,
            pos,
            obj.Orientation,
            if (obj.MountPoints.isEmpty) 2 else 1
          )
        }

      case LocalResponse.EliminateDeployable(obj: ExplosiveDeployable, dguid, pos, effect) =>
        if (obj.Destroyed || obj.Jammed || obj.Health == 0) {
          sendResponse(ObjectDeleteMessage(dguid, 0))
        } else {
          obj.Destroyed = true
          DeconstructDeployable(obj, dguid, pos, obj.Orientation, effect)
        }

      case LocalResponse.EliminateDeployable(obj: TelepadDeployable, dguid, pos, _) =>
        //if active, deactivate
        if (obj.Active) {
          obj.Active = false
          sendResponse(GenericObjectActionMessage(dguid, 29))
          sendResponse(GenericObjectActionMessage(dguid, 30))
        }
        //standard deployable elimination behavior
        if (obj.Destroyed) {
          sendResponse(ObjectDeleteMessage(dguid, 0))
        } else {
          obj.Destroyed = true
          DeconstructDeployable(obj, dguid, pos, obj.Orientation, deletionType = 2)
        }

      case LocalResponse.EliminateDeployable(obj, dguid, pos, effect) =>
        if (obj.Destroyed) {
          sendResponse(ObjectDeleteMessage(dguid, 0))
        } else {
          obj.Destroyed = true
          DeconstructDeployable(obj, dguid, pos, obj.Orientation, effect)
        }

      case LocalResponse.SendHackMessageHackCleared(target_guid, unk1, unk2) =>
        sendResponse(HackMessage(0, target_guid, guid, 0, unk1, HackState.HackCleared, unk2))

      case LocalResponse.HackObject(target_guid, unk1, unk2) =>
        HackObject(target_guid, unk1, unk2)

      case LocalResponse.SendPlanetsideAttributeMessage(target_guid, attribute_number, attribute_value) =>
        SendPlanetsideAttributeMessage(target_guid, attribute_number, attribute_value)

      case LocalResponse.SendGenericObjectActionMessage(target_guid, action_number) =>
        sendResponse(GenericObjectActionMessage(target_guid, action_number))

      case LocalResponse.SendGenericActionMessage(action_number) =>
        sendResponse(GenericActionMessage(action_number))

      case LocalResponse.SendChatMsg(msg) =>
        sendResponse(msg)

      case LocalResponse.SendPacket(packet) =>
        sendResponse(packet)

      case LocalResponse.LluSpawned(llu) =>
        // Create LLU on client
        sendResponse(
          ObjectCreateMessage(
            llu.Definition.ObjectId,
            llu.GUID,
            llu.Definition.Packet.ConstructorData(llu).get
          )
        )

        sendResponse(TriggerSoundMessage(TriggeredSound.LLUMaterialize, llu.Position, unk = 20, 0.8000001f))

      case LocalResponse.LluDespawned(llu) =>
        sendResponse(TriggerSoundMessage(TriggeredSound.LLUDeconstruct, llu.Position, unk = 20, 0.8000001f))
        sendResponse(ObjectDeleteMessage(llu.GUID, 0))

        // If the player was holding the LLU, remove it from their tracked special item slot
        specialItemSlotGuid match {
          case Some(guid) =>
            if (guid == llu.GUID) {
              specialItemSlotGuid = None
              player.Carrying = None
            }
          case _ => ;
        }
      case LocalResponse.ObjectDelete(object_guid, unk) =>
        if (tplayer_guid != guid) {
          sendResponse(ObjectDeleteMessage(object_guid, unk))
        }

      case LocalResponse.ProximityTerminalEffect(object_guid, true) =>
        sendResponse(ProximityTerminalUseMessage(PlanetSideGUID(0), object_guid, true))

      case LocalResponse.ProximityTerminalEffect(object_guid, false) =>
        sendResponse(ProximityTerminalUseMessage(PlanetSideGUID(0), object_guid, false))
        ForgetAllProximityTerminals(object_guid)

      case LocalResponse.RouterTelepadMessage(msg) =>
        sendResponse(ChatMsg(ChatMessageType.UNK_229, false, "", msg, None))

      case LocalResponse.RouterTelepadTransport(passenger_guid, src_guid, dest_guid) =>
        UseRouterTelepadEffect(passenger_guid, src_guid, dest_guid)

      case LocalResponse.SendResponse(msg) =>
        sendResponse(msg)

      case LocalResponse.SetEmpire(object_guid, empire) =>
        sendResponse(SetEmpireMessage(object_guid, empire))

      case LocalResponse.ShuttleEvent(ev) =>
        val msg = OrbitalShuttleTimeMsg(
          ev.u1,
          ev.u2,
          ev.t1,
          ev.t2,
          ev.t3,
          ev.pairs.map { case ((a, b), c) => PadAndShuttlePair(a, b, c) }
        )
        sendResponse(msg)

      case LocalResponse.ShuttleDock(pguid, sguid, slot) =>
        sendResponse(ObjectAttachMessage(pguid, sguid, slot))

      case LocalResponse.ShuttleUndock(pguid, sguid, pos, orient) =>
        sendResponse(ObjectDetachMessage(pguid, sguid, pos, orient))

      case LocalResponse.ShuttleState(sguid, pos, orient, state) =>
        sendResponse(VehicleStateMessage(sguid, 0, pos, orient, None, Some(state), 0, 0, 15, false, false))

      case LocalResponse.ToggleTeleportSystem(router, system_plan) =>
        ToggleTeleportSystem(router, system_plan)

      case LocalResponse.TriggerEffect(target_guid, effect, effectInfo, triggerLocation) =>
        sendResponse(TriggerEffectMessage(target_guid, effect, effectInfo, triggerLocation))

      case LocalResponse.TriggerSound(sound, pos, unk, volume) =>
        sendResponse(TriggerSoundMessage(sound, pos, unk, volume))

      case LocalResponse.UpdateForceDomeStatus(building_guid, activated) => {
        if (activated) {
          sendResponse(GenericObjectActionMessage(building_guid, 11))
        } else {
          sendResponse(GenericObjectActionMessage(building_guid, 12))
        }
      }

      case LocalResponse.RechargeVehicleWeapon(vehicle_guid, weapon_guid) => {
        if (tplayer_guid == guid) {
          continent.GUID(vehicle_guid) match {
            case Some(vehicle: MountableWeapons) =>
              vehicle.PassengerInSeat(player) match {
                case Some(seat_num: Int) =>
                  vehicle.WeaponControlledFromSeat(seat_num) foreach {
                    case weapon: Tool if weapon.GUID == weapon_guid =>
                      sendResponse(InventoryStateMessage(weapon.AmmoSlot.Box.GUID, weapon.GUID, weapon.Magazine))
                    case _ => ;
                  }
                case _ => ;
              }
            case _ => ;
          }
        }
      }

      case _ => ;
    }
  }

  /**
    * na
    * @param tplayer na
    * @param reply   na
    */
  def HandleMountMessages(tplayer: Player, reply: Mountable.Exchange): Unit = {
    reply match {
      case Mountable.CanMount(obj: ImplantTerminalMech, seat_number, _) =>
        CancelZoningProcessWithDescriptiveReason("cancel_use")
        log.info(s"${player.Name} mounts an implant terminal")
        CancelAllProximityUnits()
        MountingAction(tplayer, obj, seat_number)
        keepAliveFunc = KeepAlivePersistence

      case Mountable.CanMount(obj: Vehicle, seat_number, _) if obj.Definition == GlobalDefinitions.orbital_shuttle =>
        CancelZoningProcessWithDescriptiveReason("cancel_mount")
        log.info(s"${player.Name} mounts the orbital shuttle")
        CancelAllProximityUnits()
        MountingAction(tplayer, obj, seat_number)
        keepAliveFunc = KeepAlivePersistence

      case Mountable.CanMount(obj: Vehicle, seat_number, _) =>
        CancelZoningProcessWithDescriptiveReason("cancel_mount")
        log.info(s"${player.Name} mounts the ${obj.Definition.Name} in ${obj.SeatPermissionGroup(seat_number) match {
          case Some(AccessPermissionGroup.Driver) => "the driver seat"
          case Some(seatType)                     => s"a $seatType seat (#$seat_number)"
          case None                               => "a seat"
        }}")
        val obj_guid: PlanetSideGUID = obj.GUID
        CancelAllProximityUnits()
        sendResponse(PlanetsideAttributeMessage(obj_guid, 0, obj.Health))
        sendResponse(PlanetsideAttributeMessage(obj_guid, obj.Definition.shieldUiAttribute, obj.Shields))
        if (obj.Definition == GlobalDefinitions.ant) {
          sendResponse(PlanetsideAttributeMessage(obj_guid, 45, obj.NtuCapacitorScaled))
        }
        if (obj.Definition.MaxCapacitor > 0) {
          sendResponse(PlanetsideAttributeMessage(obj_guid, 113, obj.Capacitor))
        }
        if (seat_number == 0) {
          if (obj.Definition == GlobalDefinitions.quadstealth) {
            //wraith cloak state matches the cloak state of the driver
            //phantasm doesn't uncloak if the driver is uncloaked and no other vehicle cloaks
            obj.Cloaked = tplayer.Cloaked
          }
          sendResponse(GenericObjectActionMessage(obj_guid, 11))
        } else if (obj.WeaponControlledFromSeat(seat_number).isEmpty) {
          keepAliveFunc = KeepAlivePersistence
        }
        AccessContainer(obj)
        UpdateWeaponAtSeatPosition(obj, seat_number)
        MountingAction(tplayer, obj, seat_number)

      case Mountable.CanMount(obj: FacilityTurret, seat_number, _) =>
        CancelZoningProcessWithDescriptiveReason("cancel_mount")
        if (!obj.isUpgrading) {
          log.info(s"${player.Name} mounts the ${obj.Definition.Name}")
          if (obj.Definition == GlobalDefinitions.vanu_sentry_turret) {
            obj.Zone.LocalEvents ! LocalServiceMessage(obj.Zone.id, LocalAction.SetEmpire(obj.GUID, player.Faction))
          }
          sendResponse(PlanetsideAttributeMessage(obj.GUID, 0, obj.Health))
          UpdateWeaponAtSeatPosition(obj, seat_number)
          MountingAction(tplayer, obj, seat_number)
        } else {
          log.warn(
            s"MountVehicleMsg: ${tplayer.Name} wants to mount turret ${obj.GUID.guid}, but needs to wait until it finishes updating"
          )
        }

      case Mountable.CanMount(obj: PlanetSideGameObject with WeaponTurret, seat_number, _) =>
        CancelZoningProcessWithDescriptiveReason("cancel_mount")
        log.info(s"${player.Name} mounts the ${obj.Definition.asInstanceOf[BasicDefinition].Name}")
        sendResponse(PlanetsideAttributeMessage(obj.GUID, 0, obj.Health))
        UpdateWeaponAtSeatPosition(obj, seat_number)
        MountingAction(tplayer, obj, seat_number)

      case Mountable.CanMount(obj: Mountable, _, _) =>
        log.warn(s"MountVehicleMsg: $obj is some mountable object and nothing will happen for ${player.Name}")

      case Mountable.CanDismount(obj: ImplantTerminalMech, seat_num, _) =>
        log.info(s"${tplayer.Name} dismounts the implant terminal")
        DismountAction(tplayer, obj, seat_num)

      case Mountable.CanDismount(obj: Vehicle, seat_num, mount_point)
          if obj.Definition == GlobalDefinitions.orbital_shuttle =>
        val pguid = player.GUID
        if (obj.MountedIn.nonEmpty) {
          //dismount to hart lobby
          log.info(s"${tplayer.Name} dismounts the orbital shuttle into the lobby")
          val sguid       = obj.GUID
          val (pos, zang) = Vehicles.dismountShuttle(obj, mount_point)
          tplayer.Position = pos
          sendResponse(DelayedPathMountMsg(pguid, sguid, 60, true))
          continent.LocalEvents ! LocalServiceMessage(
            continent.id,
            LocalAction.SendResponse(ObjectDetachMessage(sguid, pguid, pos, 0, 0, zang))
          )
        } else {
          log.info(s"${player.Name} is prepped for dropping")
          //get ready for orbital drop
          DismountAction(tplayer, obj, seat_num)
          continent.actor ! ZoneActor.RemoveFromBlockMap(player) //character doesn't need it
          //DismountAction(...) uses vehicle service, so use that service to coordinate the remainder of the messages
          continent.VehicleEvents ! VehicleServiceMessage(
            player.Name,
            VehicleAction.SendResponse(Service.defaultPlayerGUID, PlayerStasisMessage(pguid)) //the stasis message
          )
          //when the player dismounts, they will be positioned where the shuttle was when it disappeared in the sky
          //the player will fall to the ground and is perfectly vulnerable in this state
          //additionally, our player must exist in the current zone
          //having no in-game avatar target will throw us out of the map screen when deploying and cause softlock
          continent.VehicleEvents ! VehicleServiceMessage(
            player.Name,
            VehicleAction.SendResponse(
              Service.defaultPlayerGUID,
              PlayerStateShiftMessage(ShiftState(0, obj.Position, obj.Orientation.z, None)) //cower in the shuttle bay
            )
          )
          continent.VehicleEvents ! VehicleServiceMessage(
            continent.id,
            VehicleAction.SendResponse(pguid, GenericObjectActionMessage(pguid, 9)) //conceal the player
          )
        }
        keepAliveFunc = NormalKeepAlive

      case Mountable.CanDismount(obj: Vehicle, seat_num, _) if obj.Definition == GlobalDefinitions.droppod =>
        log.info(s"${tplayer.Name} has landed on ${continent.id}")
        UnaccessContainer(obj)
        DismountAction(tplayer, obj, seat_num)
        obj.Actor ! Vehicle.Deconstruct()

      case Mountable.CanDismount(obj: Vehicle, seat_num, _) =>
        val player_guid: PlanetSideGUID = tplayer.GUID
        if (player_guid == player.GUID) {
          //disembarking self
          log.info(s"${player.Name} dismounts the ${obj.Definition.Name}'s ${obj.SeatPermissionGroup(seat_num) match {
            case Some(AccessPermissionGroup.Driver) => "driver seat"
            case Some(seatType)                     => s"$seatType seat (#$seat_num)"
            case None                               => "seat"
          }}")
          ConditionalDriverVehicleControl(obj)
          UnaccessContainer(obj)
          DismountAction(tplayer, obj, seat_num)
        } else {
          continent.VehicleEvents ! VehicleServiceMessage(
            continent.id,
            VehicleAction.KickPassenger(player_guid, seat_num, true, obj.GUID)
          )
        }

      case Mountable.CanDismount(obj: PlanetSideGameObject with WeaponTurret, seat_num, _) =>
        log.info(s"${tplayer.Name} dismounts a ${obj.Definition.asInstanceOf[ObjectDefinition].Name}")
        DismountAction(tplayer, obj, seat_num)

      case Mountable.CanDismount(obj: Mountable, _, _) =>
        log.warn(s"DismountVehicleMsg: $obj is some dismountable object but nothing will happen for ${player.Name}")

      case Mountable.CanNotMount(obj: Vehicle, mount_point) =>
        log.warn(s"MountVehicleMsg: ${tplayer.Name} attempted to mount $obj's mount $mount_point, but was not allowed")
        obj.GetSeatFromMountPoint(mount_point) match {
          case Some(seatNum) if obj.SeatPermissionGroup(seatNum).contains(AccessPermissionGroup.Driver) =>
            sendResponse(
              ChatMsg(ChatMessageType.CMT_OPEN, false, "", "You are not the driver of this vehicle.", None)
            )
          case _ =>
        }

      case Mountable.CanNotMount(obj: Mountable, mount_point) =>
        log.warn(s"MountVehicleMsg: ${tplayer.Name} attempted to mount $obj's mount $mount_point, but was not allowed")

      case Mountable.CanNotDismount(obj, seat_num) =>
        log.warn(
          s"DismountVehicleMsg: ${tplayer.Name} attempted to dismount $obj's mount $seat_num, but was not allowed"
        )
    }
  }

  /**
    * na
    * @param tplayer na
    * @param msg     na
    * @param order   na
    */
  def HandleTerminalMessage(tplayer: Player, msg: ItemTransactionMessage, order: Terminal.Exchange): Unit = {
    order match {
      case Terminal.BuyEquipment(item) =>
        tplayer.avatar.purchaseCooldown(item.Definition) match {
          case Some(_) =>
            lastTerminalOrderFulfillment = true
            sendResponse(ItemTransactionResultMessage(msg.terminal_guid, TransactionType.Buy, success = false))
          case None =>
            avatarActor ! AvatarActor.UpdatePurchaseTime(item.Definition)
            TaskWorkflow.execute(BuyNewEquipmentPutInInventory(
              continent.GUID(tplayer.VehicleSeated) match { case Some(v: Vehicle) => v; case _ => tplayer },
              tplayer,
              msg.terminal_guid
            )(item))
        }

      case Terminal.SellEquipment() =>
        SellEquipmentFromInventory(tplayer, tplayer, msg.terminal_guid)(Player.FreeHandSlot)

      case Terminal.LearnCertification(cert) =>
        avatarActor ! AvatarActor.LearnCertification(msg.terminal_guid, cert)
        lastTerminalOrderFulfillment = true

      case Terminal.SellCertification(cert) =>
        avatarActor ! AvatarActor.SellCertification(msg.terminal_guid, cert)
        lastTerminalOrderFulfillment = true

      case Terminal.LearnImplant(implant) =>
        avatarActor ! AvatarActor.LearnImplant(msg.terminal_guid, implant)
        lastTerminalOrderFulfillment = true

      case Terminal.SellImplant(implant) =>
        avatarActor ! AvatarActor.SellImplant(msg.terminal_guid, implant)
        lastTerminalOrderFulfillment = true

      case Terminal.BuyVehicle(vehicle, weapons, trunk) =>
        tplayer.avatar.purchaseCooldown(vehicle.Definition) match {
          case Some(_) =>
            sendResponse(ItemTransactionResultMessage(msg.terminal_guid, TransactionType.Buy, success = false))
          case None =>
            continent.map.terminalToSpawnPad
              .find { case (termid, _) => termid == msg.terminal_guid.guid }
              .collect {
                case (a: Int, b: Int) => (continent.GUID(a), continent.GUID(b))
                case _                => (None, None)
              }
              .get match {
              case (Some(term: Terminal), Some(pad: VehicleSpawnPad)) =>
                vehicle.Faction = tplayer.Faction
                vehicle.Position = pad.Position
                vehicle.Orientation = pad.Orientation + Vector3.z(pad.Definition.VehicleCreationZOrientOffset)
                //default loadout, weapons
                val vWeapons = vehicle.Weapons
                weapons.foreach(entry => {
                  vWeapons.get(entry.start) match {
                    case Some(slot) =>
                      entry.obj.Faction = tplayer.Faction
                      slot.Equipment = None
                      slot.Equipment = entry.obj
                    case None =>
                      log.warn(
                        s"BuyVehicle: ${player.Name} tries to apply default loadout to $vehicle on spawn, but can not find a mounted weapon for ${entry.start}"
                      )
                  }
                })
                //default loadout, trunk
                val vTrunk = vehicle.Trunk
                vTrunk.Clear()
                trunk.foreach(entry => {
                  entry.obj.Faction = tplayer.Faction
                  vTrunk.InsertQuickly(entry.start, entry.obj)
                })
                TaskWorkflow.execute(registerVehicleFromSpawnPad(vehicle, pad, term))
                sendResponse(ItemTransactionResultMessage(msg.terminal_guid, TransactionType.Buy, success = true))
                if(GlobalDefinitions.isBattleFrameVehicle(vehicle.Definition)) {
                  sendResponse(UnuseItemMessage(player.GUID, msg.terminal_guid))
                }
              case _ =>
                log.error(
                  s"${tplayer.Name} wanted to spawn a vehicle, but there was no spawn pad associated with terminal ${msg.terminal_guid} to accept it"
                )
                sendResponse(ItemTransactionResultMessage(msg.terminal_guid, TransactionType.Buy, success = false))
            }
        }
        lastTerminalOrderFulfillment = true

      case Terminal.NoDeal() =>
        val order: String = if (msg == null) {
          "missing order"
        } else {
          s"${msg.transaction_type} order"
        }
        log.warn(s"NoDeal: ${tplayer.Name} made a request but the terminal rejected the $order")
        sendResponse(ItemTransactionResultMessage(msg.terminal_guid, msg.transaction_type, success = false))
        lastTerminalOrderFulfillment = true

      case _ =>
        val transaction = msg.transaction_type
        log.warn(s"n/a: ${tplayer.Name} made a $transaction request but terminal#${msg.terminal_guid.guid} is missing or wrong")
        sendResponse(ItemTransactionResultMessage(msg.terminal_guid, transaction, success = false))
        lastTerminalOrderFulfillment = true
    }
  }

  /**
    * na
    * @param toChannel na
    * @param guid      na
    * @param reply     na
    */
  def HandleVehicleServiceResponse(toChannel: String, guid: PlanetSideGUID, reply: VehicleResponse.Response): Unit = {
    val tplayer_guid = if (player.HasGUID) player.GUID else PlanetSideGUID(0)
    reply match {
      case VehicleResponse.AttachToRails(vehicle_guid, pad_guid) =>
        sendResponse(ObjectAttachMessage(pad_guid, vehicle_guid, 3))

      case VehicleResponse.ChildObjectState(object_guid, pitch, yaw) =>
        if (tplayer_guid != guid) {
          sendResponse(ChildObjectStateMessage(object_guid, pitch, yaw))
        }

      case VehicleResponse.ConcealPlayer(player_guid) =>
        sendResponse(GenericObjectActionMessage(player_guid, 9))

      case VehicleResponse.DismountVehicle(bailType, wasKickedByDriver) =>
        if (tplayer_guid != guid) {
          sendResponse(DismountVehicleMsg(guid, bailType, wasKickedByDriver))
        }

      case VehicleResponse.DeployRequest(object_guid, state, unk1, unk2, pos) =>
        if (tplayer_guid != guid) {
          sendResponse(DeployRequestMessage(guid, object_guid, state, unk1, unk2, pos))
        }

      case VehicleResponse.DetachFromRails(vehicle_guid, pad_guid, pad_position, pad_orientation_z) =>
        val pad = continent.GUID(pad_guid).get.asInstanceOf[VehicleSpawnPad].Definition
        sendResponse(
          ObjectDetachMessage(
            pad_guid,
            vehicle_guid,
            pad_position + Vector3.z(pad.VehicleCreationZOffset),
            pad_orientation_z + pad.VehicleCreationZOrientOffset
          )
        )

      case VehicleResponse.EquipmentInSlot(pkt) =>
        if (tplayer_guid != guid) {
          sendResponse(pkt)
        }

      case VehicleResponse.FrameVehicleState(vguid, u1, pos, oient, vel, u2, u3, u4, is_crouched, u6, u7, u8, u9, uA) =>
        if (tplayer_guid != guid) {
          sendResponse(FrameVehicleStateMessage(vguid, u1, pos, oient, vel, u2, u3, u4, is_crouched, u6, u7, u8, u9, uA))
        }

      case VehicleResponse.GenericObjectAction(object_guid, action) =>
        if (tplayer_guid != guid) {
          sendResponse(GenericObjectActionMessage(object_guid, action))
        }

      case VehicleResponse.HitHint(source_guid) =>
        if (player.isAlive) {
          sendResponse(HitHint(source_guid, player.GUID))
        }

      case VehicleResponse.InventoryState(obj, parent_guid, start, con_data) =>
        if (tplayer_guid != guid) {
          //TODO prefer ObjectDetachMessage, but how to force ammo pools to update properly?
          val obj_guid = obj.GUID
          sendResponse(ObjectDeleteMessage(obj_guid, 0))
          sendResponse(
            ObjectCreateDetailedMessage(
              obj.Definition.ObjectId,
              obj_guid,
              ObjectCreateMessageParent(parent_guid, start),
              con_data
            )
          )
        }

      case VehicleResponse.KickPassenger(_, wasKickedByDriver, vehicle_guid) =>
        //seat number (first field) seems to be correct if passenger is kicked manually by driver
        //but always seems to return 4 if user is kicked by mount permissions changing
        sendResponse(DismountVehicleMsg(guid, BailType.Kicked, wasKickedByDriver))
        if (tplayer_guid == guid) {
          val typeOfRide = continent.GUID(vehicle_guid) match {
            case Some(obj: Vehicle) =>
              UnaccessContainer(obj)
              s"the ${obj.Definition.Name}'s seat by ${obj.OwnerName.getOrElse("the pilot")}"
            case _ =>
              s"${player.Sex.possessive} ride"
          }
          log.info(s"${player.Name} has been kicked from $typeOfRide!")
        }

      case VehicleResponse.InventoryState2(obj_guid, parent_guid, value) =>
        if (tplayer_guid != guid) {
          sendResponse(InventoryStateMessage(obj_guid, 0, parent_guid, value))
        }

      case VehicleResponse.LoadVehicle(vehicle, vtype, vguid, vdata) =>
        //this is not be suitable for vehicles with people who are seated in it before it spawns (if that is possible)
        if (tplayer_guid != guid) {
          sendResponse(ObjectCreateMessage(vtype, vguid, vdata))
          Vehicles.ReloadAccessPermissions(vehicle, player.Name)
        }

      case VehicleResponse.MountVehicle(vehicle_guid, seat) =>
        if (tplayer_guid != guid) {
          sendResponse(ObjectAttachMessage(vehicle_guid, guid, seat))
        }

      case VehicleResponse.Ownership(vehicleGuid) =>
        if (tplayer_guid == guid) { // Only the player that owns this vehicle needs the ownership packet
          avatarActor ! AvatarActor.SetVehicle(Some(vehicleGuid))
          sendResponse(PlanetsideAttributeMessage(tplayer_guid, 21, vehicleGuid))
        }

      case VehicleResponse.PlanetsideAttribute(vehicle_guid, attribute_type, attribute_value) =>
        if (tplayer_guid != guid) {
          sendResponse(PlanetsideAttributeMessage(vehicle_guid, attribute_type, attribute_value))
        }

      case VehicleResponse.ResetSpawnPad(pad_guid) =>
        sendResponse(GenericObjectActionMessage(pad_guid, 23))

      case VehicleResponse.RevealPlayer(player_guid) =>
        sendResponse(GenericObjectActionMessage(player_guid, 10))

      case VehicleResponse.SeatPermissions(vehicle_guid, seat_group, permission) =>
        if (tplayer_guid != guid) {
          sendResponse(PlanetsideAttributeMessage(vehicle_guid, seat_group, permission))
        }

      case VehicleResponse.StowEquipment(vehicle_guid, slot, item_type, item_guid, item_data) =>
        if (tplayer_guid != guid) {
          //TODO prefer ObjectAttachMessage, but how to force ammo pools to update properly?
          sendResponse(
            ObjectCreateDetailedMessage(item_type, item_guid, ObjectCreateMessageParent(vehicle_guid, slot), item_data)
          )
        }

      case VehicleResponse.UnloadVehicle(vehicle, vehicle_guid) =>
        sendResponse(ObjectDeleteMessage(vehicle_guid, 0))

      case VehicleResponse.UnstowEquipment(item_guid) =>
        if (tplayer_guid != guid) {
          //TODO prefer ObjectDetachMessage, but how to force ammo pools to update properly?
          sendResponse(ObjectDeleteMessage(item_guid, 0))
        }

      case VehicleResponse.VehicleState(
            vehicle_guid,
            unk1,
            pos,
            ang,
            vel,
            unk2,
            unk3,
            unk4,
            wheel_direction,
            unk5,
            unk6
          ) =>
        if (tplayer_guid != guid) {
          sendResponse(
            VehicleStateMessage(vehicle_guid, unk1, pos, ang, vel, unk2, unk3, unk4, wheel_direction, unk5, unk6)
          )
          if (player.VehicleSeated.contains(vehicle_guid)) {
            player.Position = pos
          }
        }
      case VehicleResponse.SendResponse(msg) =>
        sendResponse(msg)

      case VehicleResponse.UpdateAmsSpawnPoint(list) =>
        amsSpawnPoints = list.filter(tube => tube.Faction == player.Faction)
        DrawCurrentAmsSpawnPoint()

      case VehicleResponse.TransferPassengerChannel(old_channel, temp_channel, vehicle, vehicle_to_delete) =>
        if (tplayer_guid != guid) {
          interstellarFerry = Some(vehicle)
          interstellarFerryTopLevelGUID = Some(vehicle_to_delete)
          continent.VehicleEvents ! Service.Leave(
            Some(old_channel)
          )                                          //old vehicle-specific channel (was s"${vehicle.Actor}")
          galaxyService ! Service.Join(temp_channel) //temporary vehicle-specific channel
          log.debug(s"TransferPassengerChannel: ${player.Name} now subscribed to $temp_channel for vehicle gating")
        }

      case VehicleResponse.KickCargo(vehicle, speed, delay) =>
        if (player.VehicleSeated.nonEmpty && deadState == DeadState.Alive) {
          if (speed > 0) {
            val strafe =
              if (Vehicles.CargoOrientation(vehicle) == 1) 2
              else 1
            val reverseSpeed =
              if (strafe > 1) 0
              else speed
            //strafe or reverse, not both
            serverVehicleControlVelocity = Some(reverseSpeed)
            sendResponse(ServerVehicleOverrideMsg(true, true, true, false, 0, strafe, reverseSpeed, Some(0)))
            import scala.concurrent.ExecutionContext.Implicits.global
            context.system.scheduler.scheduleOnce(
              delay milliseconds,
              self,
              VehicleServiceResponse(toChannel, PlanetSideGUID(0), VehicleResponse.KickCargo(vehicle, 0, delay))
            )
          } else {
            serverVehicleControlVelocity = None
            sendResponse(ServerVehicleOverrideMsg(false, false, false, false, 0, 0, 0, None))
          }
        }

      case VehicleResponse.StartPlayerSeatedInVehicle(vehicle, pad) =>
        val vehicle_guid = vehicle.GUID
        PlayerActionsToCancel()
        serverVehicleControlVelocity = Some(0)
        CancelAllProximityUnits()
        if (player.VisibleSlots.contains(player.DrawnSlot)) {
          player.DrawnSlot = Player.HandsDownSlot
          sendResponse(ObjectHeldMessage(player.GUID, Player.HandsDownSlot, unk1=true))
          continent.AvatarEvents ! AvatarServiceMessage(
            continent.id,
            AvatarAction.SendResponse(player.GUID, ObjectHeldMessage(player.GUID, player.LastDrawnSlot, unk1=false))
          )
        }
        sendResponse(PlanetsideAttributeMessage(vehicle_guid, 22, 1L))          //mount points off
        sendResponse(PlanetsideAttributeMessage(player.GUID, 21, vehicle_guid)) //ownership
        avatarActor ! AvatarActor.UpdatePurchaseTime(vehicle.Definition)
        vehicle.MountPoints.find { case (_, mp) => mp.seatIndex == 0 } match {
          case Some((mountPoint, _)) => vehicle.Actor ! Mountable.TryMount(player, mountPoint)
          case _                     => ;
        }

      case VehicleResponse.PlayerSeatedInVehicle(vehicle, pad) =>
        val vehicle_guid = vehicle.GUID
        sendResponse(PlanetsideAttributeMessage(vehicle_guid, 22, 0L)) //mount points on
        Vehicles.ReloadAccessPermissions(vehicle, player.Name)
        ServerVehicleLock(vehicle)

      case VehicleResponse.ServerVehicleOverrideStart(vehicle, pad) =>
        val vdef = vehicle.Definition
        ServerVehicleOverride(vehicle, vdef.AutoPilotSpeed1, if (GlobalDefinitions.isFlightVehicle(vdef)) 1 else 0)

      case VehicleResponse.ServerVehicleOverrideEnd(vehicle, pad) =>
        DriverVehicleControl(vehicle, vehicle.Definition.AutoPilotSpeed2)

      case VehicleResponse.PeriodicReminder(VehicleSpawnPad.Reminders.Blocked, data) =>
        sendResponse(ChatMsg(
          ChatMessageType.CMT_OPEN,
          true,
          "",
          s"The vehicle spawn where you placed your order is blocked. ${data.getOrElse("")}",
          None
        ))

      case VehicleResponse.PeriodicReminder(_, data) =>
        val (isType, flag, msg): (ChatMessageType, Boolean, String) = data match {
          case Some(msg: String)
            if msg.startsWith("@") => (ChatMessageType.UNK_227, false, msg)
          case Some(msg: String)   => (ChatMessageType.CMT_OPEN, true, msg)
          case _                   => (ChatMessageType.CMT_OPEN, true, "Your vehicle order has been cancelled.")
        }
        sendResponse(ChatMsg(isType, flag, "", msg, None))

      case VehicleResponse.ChangeLoadout(target, old_weapons, added_weapons, old_inventory, new_inventory) =>
        //TODO when vehicle weapons can be changed without visual glitches, rewrite this
        continent.GUID(target) match {
          case Some(vehicle: Vehicle) =>
            if (player.avatar.vehicle.contains(target)) {
              //owner: must unregister old equipment, and register and install new equipment
              (old_weapons ++ old_inventory).foreach {
                case (obj, eguid) =>
                  sendResponse(ObjectDeleteMessage(eguid, 0))
                  TaskWorkflow.execute(GUIDTask.unregisterEquipment(continent.GUID, obj))
              }
              ApplyPurchaseTimersBeforePackingLoadout(player, vehicle, added_weapons ++ new_inventory)
              //jammer or unjamm new weapons based on vehicle status
              val vehicleJammered = vehicle.Jammed
              added_weapons
                .map { _.obj }
                .collect {
                  case jamItem: JammableUnit if jamItem.Jammed != vehicleJammered =>
                    jamItem.Jammed = vehicleJammered
                    JammableMountedWeapons.JammedWeaponStatus(vehicle.Zone, jamItem, vehicleJammered)
                }
            } else if (accessedContainer.contains(target)) {
              //external participant: observe changes to equipment
              (old_weapons ++ old_inventory).foreach { case (_, eguid) => sendResponse(ObjectDeleteMessage(eguid, 0)) }
            }
            vehicle.PassengerInSeat(player) match {
              case Some(seatNum) =>
                //participant: observe changes to equipment
                (old_weapons ++ old_inventory).foreach {
                  case (_, eguid) => sendResponse(ObjectDeleteMessage(eguid, 0))
                }
                UpdateWeaponAtSeatPosition(vehicle, seatNum)
              case None =>
                //observer: observe changes to external equipment
                old_weapons.foreach { case (_, eguid) => sendResponse(ObjectDeleteMessage(eguid, 0)) }
            }
          case _ => ;
        }

      case _ => ;
    }
  }

  /**
    * Dispatch an `ObjectAttachMessage` packet and a `CargoMountPointStatusMessage` packet only to this client.
    * @see `CargoMountPointStatusMessage`
    * @see `ObjectAttachMessage`
    * @param carrier    the ferrying vehicle
    * @param cargo      the ferried vehicle
    * @param mountPoint the point on the ferryoing vehicle where the ferried vehicle is attached
    * @return a tuple composed of an `ObjectAttachMessage` packet and a `CargoMountPointStatusMessage` packet
    */
  def CargoMountBehaviorForUs(
      carrier: Vehicle,
      cargo: Vehicle,
      mountPoint: Int
  ): (ObjectAttachMessage, CargoMountPointStatusMessage) = {
    val msgs @ (attachMessage, mountPointStatusMessage) = CarrierBehavior.CargoMountMessages(carrier, cargo, mountPoint)
    CargoMountMessagesForUs(attachMessage, mountPointStatusMessage)
    msgs
  }

  /**
    * Dispatch an `ObjectAttachMessage` packet and a `CargoMountPointStatusMessage` packet only to this client.
    * @see `CargoMountPointStatusMessage`
    * @see `ObjectAttachMessage`
    * @param attachMessage           an `ObjectAttachMessage` packet suitable for initializing cargo operations
    * @param mountPointStatusMessage a `CargoMountPointStatusMessage` packet suitable for initializing cargo operations
    */
  def CargoMountMessagesForUs(
      attachMessage: ObjectAttachMessage,
      mountPointStatusMessage: CargoMountPointStatusMessage
  ): Unit = {
    sendResponse(attachMessage)
    sendResponse(mountPointStatusMessage)
  }

  /**
    * Handle the message that indicates the level of completion of a process.
    * The process is any form of user-driven activity with a certain eventual outcome
    * but indeterminate progress feedback per cycle.<br>
    * <br>
    * This task is broken down into the "progression" from its initial state to the eventual outcome
    * as is reported back to the player through some means of messaging window feedback.
    * Though common in practice, this is not a requirement
    * and the progress can accumulate without a user reportable method.
    * To ensure that completion is reported properly,
    * an exception is made that 99% completion is accounted uniquely
    * before the final 100% is achieved.
    * If the background process recording value is never set before running the initial operation
    * or gets unset by failing a `tickAction` check
    * the process is stopped.
    *
    * @see `progressBarUpdate`
    * @see `progressBarValue`
    * @see `WorldSessionActor.Progress`
    * @param delta            how much the progress changes each tick
    * @param completionAction a custom action performed once the process is completed
    * @param tickAction       an optional action is is performed for each tick of progress;
    *                         also performs a continuity check to determine if the process has been disrupted
    */
  def HandleProgressChange(
      delta: Float,
      completionAction: () => Unit,
      tickAction: Float => Boolean,
      tick: Long
  ): Unit = {
    progressBarUpdate.cancel()
    progressBarValue match {
      case Some(value) =>
        val next = value + delta
        if (value >= 100f) {
          //complete
          progressBarValue = None
          tickAction(100)
          completionAction()
        } else if (value < 100f && next >= 100f) {
          if (tickAction(99)) {
            //will complete after this turn
            progressBarValue = Some(next)
            import scala.concurrent.ExecutionContext.Implicits.global
            progressBarUpdate = context.system.scheduler.scheduleOnce(
              100 milliseconds,
              self,
              ProgressEvent(delta, completionAction, tickAction)
            )
          } else {
            progressBarValue = None
          }
        } else {
          if (tickAction(next)) {
            //normal progress activity
            progressBarValue = Some(next)
            import scala.concurrent.ExecutionContext.Implicits.global
            progressBarUpdate = context.system.scheduler.scheduleOnce(
              tick milliseconds,
              self,
              ProgressEvent(delta, completionAction, tickAction, tick)
            )
          } else {
            progressBarValue = None
          }
        }
      case None => ;
    }
  }

  /**
    * Instruct the client to treat this player as the avatar.
    * Initialize all client-specific data that is dependent on some player being declared the "avatar".
    * @param tplayer the target player
    */
  def HandleSetCurrentAvatar(tplayer: Player): Unit = {
    log.trace(s"HandleSetCurrentAvatar - ${tplayer.Name}")
    session = session.copy(player = tplayer)
    val guid = tplayer.GUID
    UpdateDeployableUIElements(Deployables.InitializeDeployableUIElements(avatar))
    sendResponse(PlanetsideAttributeMessage(PlanetSideGUID(0), 75, 0))
    sendResponse(SetCurrentAvatarMessage(guid, 0, 0))
    sendResponse(ChatMsg(ChatMessageType.CMT_EXPANSIONS, true, "", "1 on", None)) //CC on //TODO once per respawn?
    val pos    = player.Position = shiftPosition.getOrElse(tplayer.Position)
    val orient = player.Orientation = shiftOrientation.getOrElse(tplayer.Orientation)
    sendResponse(PlayerStateShiftMessage(ShiftState(1, pos, orient.z)))
    shiftPosition = None
    shiftOrientation = None
    if (player.spectator) {
      sendResponse(ChatMsg(ChatMessageType.CMT_TOGGLESPECTATORMODE, false, "", "on", None))
    }
    if (player.Jammed) {
      //TODO something better than just canceling?
      player.Actor ! JammableUnit.ClearJammeredStatus()
      player.Actor ! JammableUnit.ClearJammeredSound()
    }
    val originalDeadState = deadState
    deadState = DeadState.Alive
    if (originalDeadState != DeadState.Alive) {
      avatarActor ! AvatarActor.ResetImplants()
    }

    sendResponse(PlanetsideAttributeMessage(PlanetSideGUID(0), 82, 0))
    //TODO if Medkit does not have shortcut, add to a free slot or write over slot 64
    avatar.shortcuts
      .zipWithIndex
      .collect { case (Some(shortcut), index) =>
        sendResponse(CreateShortcutMessage(
          guid,
          index + 1,
          Some(AvatarShortcut.convert(shortcut))
        ))
      }
    sendResponse(ChangeShortcutBankMessage(guid, 0))
    //Favorites lists
    avatarActor ! AvatarActor.InitialRefreshLoadouts()

    sendResponse(
      SetChatFilterMessage(ChatChannel.Platoon, origin=false, ChatChannel.values.toList)
    ) //TODO will not always be "on" like this
    sendResponse(AvatarDeadStateMessage(DeadState.Alive, 0, 0, tplayer.Position, player.Faction, unk5=true))
    //looking for squad (members)
    if (tplayer.avatar.lookingForSquad || lfsm) {
      AvatarActor.displayLookingForSquad(session, state = 1)
    }
    sendResponse(AvatarSearchCriteriaMessage(guid, List(0, 0, 0, 0, 0, 0)))
    //these are facilities and towers and bunkers in the zone, but not necessarily all of them for some reason
    //for standard zones, facilities are 1, towers and bunkers are 0
    //for standard zone facilities in a position for valid vehicle gate shield benefits, 1 activates that shield
    //for caverns, who knows what this does
    //why is this all set in bulk?
    continent.Buildings
      .filter { case (_, building) =>
        val buildingType = building.BuildingType
        buildingType == StructureType.Facility ||
        buildingType == StructureType.Tower ||
        buildingType == StructureType.Bunker
      }
      .foreach { case (_, building) =>
      sendResponse(PlanetsideAttributeMessage(building.GUID, 67, 0/*building.BuildingType == StructureType.Facility*/))
    }
    (0 to 30).foreach(i => {
      //TODO 30 for a new character only?
      sendResponse(AvatarStatisticsMessage(2, Statistics(0L)))
    })
    if (tplayer.ExoSuit == ExoSuitType.MAX) {
      sendResponse(PlanetsideAttributeMessage(guid, 7, tplayer.Capacitor.toLong))
    }
    // AvatarAwardMessage
    //populateAvatarAwardRibbonsFunc(1, 20L)

    sendResponse(PlanetsideStringAttributeMessage(guid, 0, "Outfit Name"))
    //squad stuff (loadouts, assignment)
    squadSetup()
    //MapObjectStateBlockMessage and ObjectCreateMessage?
    //TacticsMessage?
    //change the owner on our deployables (re-draw the icons for our deployables too)
    val name = tplayer.Name
    continent.DeployableList
      .filter(_.OwnerName.contains(name))
      .foreach(obj => {
        obj.Owner = guid
        drawDeloyableIcon(obj)
      })
    drawDeloyableIcon = DontRedrawIcons

    //assert or transfer vehicle ownership
    continent.GUID(player.avatar.vehicle) match {
      case Some(vehicle: Vehicle) if vehicle.OwnerName.contains(tplayer.Name) =>
        vehicle.Owner = guid
        continent.VehicleEvents ! VehicleServiceMessage(
          s"${tplayer.Faction}",
          VehicleAction.Ownership(guid, vehicle.GUID)
        )
      case _ =>
        avatarActor ! AvatarActor.SetVehicle(None)
    }
    GetVehicleAndSeat() match {
      case (Some(vehicle), _) if vehicle.Definition == GlobalDefinitions.droppod =>
        //we're falling
        sendResponse(
          DroppodFreefallingMessage(
            vehicle.GUID,
            vehicle.Position,
            Vector3.z(value = -999),
            vehicle.Position + Vector3(-20, 1.156f, -50),
            Vector3(0, 70.3125f, 90),
            Vector3(0, 0, 90)
          )
        )
      case (Some(vehicle), Some(0)) =>
        //driver; summon any passengers and cargo vehicles left behind on previous continent
        if (vehicle.Jammed) {
          //TODO something better than just canceling?
          vehicle.Actor ! JammableUnit.ClearJammeredStatus()
          vehicle.Actor ! JammableUnit.ClearJammeredSound()
        }
        //positive shield strength
        if (vehicle.Definition.MaxShields > 0) {
          sendResponse(PlanetsideAttributeMessage(vehicle.GUID, vehicle.Definition.shieldUiAttribute, vehicle.Shields))
        }
        // ANT capacitor
        if (vehicle.Definition == GlobalDefinitions.ant) {
          sendResponse(PlanetsideAttributeMessage(vehicle.GUID, 45, vehicle.NtuCapacitorScaled)) // set ntu on vehicle UI
        }
        // vehicle capacitor
        if (vehicle.Definition.MaxCapacitor > 0) {
          sendResponse(PlanetsideAttributeMessage(vehicle.GUID, 113, vehicle.Capacitor))
        }
        LoadZoneTransferPassengerMessages(
          guid,
          continent.id,
          vehicle
        )
      case (Some(vehicle), _) =>
        //passenger
        vehicle.Actor ! Vehicle.UpdateZoneInteractionProgressUI(player)
      case _ => ;
    }
    interstellarFerryTopLevelGUID = None
    if (loadConfZone && connectionState == 100) {
      configZone(continent)
      loadConfZone = false
    }
    if (noSpawnPointHere) {
      RequestSanctuaryZoneSpawn(player, continent.Number)
    } else if (originalDeadState == DeadState.Dead || player.Health == 0) {
      //killed during spawn setup or possibly a relog into a corpse (by accident?)
      player.Actor ! Player.Die()
    }
    AvatarActor.savePlayerData(player)
    displayCharSavedMsgThenRenewTimer(
      Config.app.game.savedMsg.short.fixed,
      Config.app.game.savedMsg.short.variable
    )
    upstreamMessageCount = 0
    setAvatar = true
  }

  /**
    * Instruct the client to treat this player as the avatar.
    * @see `SetCurrentAvatar`
    * @param tplayer the target player
    */
  def SetCurrentAvatarNormally(tplayer: Player): Unit = {
    HandleSetCurrentAvatar(tplayer)
  }

  /**
    * Don't extract the award advancement information from a player character upon respawning or zoning.
    * You only need to perform that population once at login.
    * @param bundleSize it doesn't matter
    * @param delay it doesn't matter
    */
  def skipAvatarAwardMessageDelivery(bundleSize: Int, delay: Long): Unit = { }

  /**
    * Extract the award advancement information from a player character, and
    * coordinate timed dispatches of groups of packets.
    * @param bundleSize divide packets into groups of this size
    * @param delay dispatch packet divisions in intervals
    */
  def setupAvatarAwardMessageDelivery(bundleSize: Int, delay: Long): Unit = {
    setupAvatarAwardMessageDelivery(player, bundleSize, delay)
    populateAvatarAwardRibbonsFunc = skipAvatarAwardMessageDelivery
  }

  /**
    * Extract the merit commendation advancement information from a player character,
    * filter unnecessary or not applicable statistics,
    * translate the information into packet data, and
    * coordinate timed dispatches of groups of packets.
    * @param tplayer the player character
    * @param bundleSize divide packets into groups of this size
    * @param delay dispatch packet divisions in intervals
    */
  def setupAvatarAwardMessageDelivery(tplayer: Player, bundleSize: Int, delay: Long): Unit = {
    val date: Int = (System.currentTimeMillis() / 1000L).toInt - 604800 //last week, in seconds
    performAvatarAwardMessageDelivery(
      Award
        .values
        .filter { merit =>
          val label = merit.value
          val alignment = merit.alignment
          if (merit.category == AwardCategory.Exclusive) false
          else if (alignment != PlanetSideEmpire.NEUTRAL && alignment != player.Faction) false
          else if (label.contains("Male") && player.Sex != CharacterSex.Male) false
          else if (label.contains("Female") && player.Sex != CharacterSex.Female) false
          else true
        }
        .flatMap { merit =>
          merit.progression.map { level =>
            AvatarAwardMessage(level.commendation, AwardCompletion(date))
          }
        }
        .grouped(bundleSize)
        .iterator
        .to(Iterable),
      delay
    )
  }

  /**
    * Coordinate timed dispatches of groups of packets.
    * @param messageBundles groups of packets to be dispatched
    * @param delay dispatch packet divisions in intervals
    */
  def performAvatarAwardMessageDelivery(
                                         messageBundles: Iterable[Iterable[PlanetSidePacket]],
                                         delay: Long
                                       ): Unit = {
    messageBundles match {
      case Nil => ;
      case x :: Nil =>
        x.foreach { sendResponse }
      case x :: xs =>
        x.foreach { sendResponse }
        context.system.scheduler.scheduleOnce(
          delay.milliseconds,
          self,
          SessionActor.AvatarAwardMessageBundle(xs, delay)
        )
    }
  }

  /**
    * These messages are dispatched when first starting up the client and connecting to the server for the first time.
    * While many of these messages will be reused for other situations, they appear in this order only during startup.
    */
  def FirstTimeSquadSetup(): Unit = {
    sendResponse(SquadDetailDefinitionUpdateMessage.Init)
    sendResponse(ReplicationStreamMessage(5, Some(6), Vector.empty)) //clear squad list
    sendResponse(SquadDefinitionActionMessage(PlanetSideGUID(0), 0, SquadAction.Unknown(6)))
    //only need to load these once - they persist between zone transfers and respawns
    avatar.loadouts.squad.zipWithIndex.foreach {
      case (Some(loadout), index) =>
        sendResponse(
          SquadDefinitionActionMessage(PlanetSideGUID(0), index, SquadAction.ListSquadFavorite(loadout.task))
        )
      case (None, _) => ;
    }
    //non-squad GUID-0 counts as the settings when not joined with a squad
    sendResponse(SquadDefinitionActionMessage(PlanetSideGUID(0), 0, SquadAction.IdentifyAsSquadLeader()))
    sendResponse(SquadDefinitionActionMessage(PlanetSideGUID(0), 0, SquadAction.SetListSquad()))
    sendResponse(SquadDefinitionActionMessage(PlanetSideGUID(0), 0, SquadAction.Unknown(18)))
    squadService ! SquadServiceMessage(player, continent, SquadServiceAction.InitSquadList())
    squadService ! SquadServiceMessage(player, continent, SquadServiceAction.InitCharId())
    squadSetup = RespawnSquadSetup
  }

  /**
    * These messages are used during each subsequent respawn to reset the squad colors on player nameplates and marquees.
    * By using `squadUI` to maintain relevant information about squad members,
    * especially the unique character identifier number,
    * only the zone-specific squad members will receive the important messages about their squad member's spawn.
    */
  def RespawnSquadSetup(): Unit = {
    if (squad_supplement_id > 0) {
      squadUI.get(player.CharId) match {
        case Some(elem) =>
          GiveSquadColorsToSelf(squad_supplement_id)
          sendResponse(PlanetsideAttributeMessage(player.GUID, 32, elem.index))
        case _ =>
          log.warn(s"RespawnSquadSetup: asked to redraw squad information, but ${player.Name} has no squad element for squad $squad_supplement_id")
      }
    }
  }

  /**
    * Give the squad colors associated with the current squad to the client's player character.
    * @param value value to associate the player
    */
  def GiveSquadColorsToSelf(value: Long): Unit = {
    GiveSquadColorsToSelf(player.GUID, player.Faction, value)
  }

  /**
    * Give the squad colors associated with the current squad to the client's player character.
    * @param guid player guid
    * @param faction faction for targeted updates to other players
    * @param value value to associate the player
    */
  def GiveSquadColorsToSelf(guid: PlanetSideGUID, faction: PlanetSideEmpire.Value, value: Long): Unit = {
    sendResponse(PlanetsideAttributeMessage(guid, 31, value))
    GiveSquadColorsForOthers(guid, faction, value)
  }

  /**
    * Give the squad colors associated with the current squad to the client's player character.
    * @param guid player guid
    * @param faction faction for targeted updates to other players
    * @param value value to associate the player
    */
  def GiveSquadColorsForOthers(guid: PlanetSideGUID, faction: PlanetSideEmpire.Value, value: Long): Unit = {
    GiveSquadColorsForOthers(guid, faction.toString, value)
  }

  /**
    * Give the squad colors associated with the current squad to the client's player character to other players.
    * @param guid player guid
    * @param faction faction for targeted updates to other players
    * @param value value to associate the player
    */
  def GiveSquadColorsForOthers(guid: PlanetSideGUID, factionChannel: String, value: Long): Unit = {
    continent.AvatarEvents ! AvatarServiceMessage(factionChannel, AvatarAction.PlanetsideAttribute(guid, 31, value))
  }

  /**
    * These messages are used during each subsequent respawn to reset the squad colors on player nameplates and marquees.
    * During a zone change,
    * on top of other squad mates in the zone needing to have their knowledge of this player's squad colors changed,
    * the player must also set squad colors for each other squad members.
    * Default respawn functionality may resume afterwards.
    */
  def ZoneChangeSquadSetup(): Unit = {
    RespawnSquadSetup()
    squadService ! SquadServiceMessage(player, continent, SquadServiceAction.InitSquadList())
    GiveSquadColorsToMembers()
    squadSetup = RespawnSquadSetup
  }

  /**
    * Allocate all squad members in zone and give their nameplates and their marquees the appropriate squad color.
    */
  def GiveSquadColorsToMembers(): Unit = {
    GiveSquadColorsToMembers(squadUI.keys, squad_supplement_id)
  }

  /**
    * Allocate the listed squad members in zone and give their nameplates and their marquees the appropriate squad color.
    * @param members members of the squad to target
    */
  def GiveSquadColorsToMembers(members: Iterable[Long]): Unit = {
    GiveSquadColorsToMembers(members, squad_supplement_id)
  }

  /**
    * Allocate the listed squad members in zone and give their nameplates and their marquees the appropriate squad color.
    * @see `PlanetsideAttributeMessage`
    * @param members members of the squad to target
    * @param value   the assignment value
    */
  def GiveSquadColorsToMembers(members: Iterable[Long], value: Long): Unit = {
    SquadMembersInZone(members).foreach { members =>
      sendResponse(PlanetsideAttributeMessage(members.GUID, 31, value))
    }
  }

  /**
    * For the listed squad member unique character identifier numbers,
    * find and return all squad members in the current zone.
    * @param members members of the squad to target
    * @return a list of `Player` objects
    */
  def SquadMembersInZone(members: Iterable[Long]): Iterable[Player] = {
    val players = continent.LivePlayers
    for {
      charId <- members
      player = players.find {
        _.CharId == charId
      }
      if player.nonEmpty
    } yield player.get
  }

  def handleGamePkt(pkt: PlanetSideGamePacket) =
    pkt match {
      case ConnectToWorldRequestMessage(server, token, majorVersion, minorVersion, revision, buildDate, unk) =>
        log.trace(
          s"ConnectToWorldRequestMessage: client with versioning $majorVersion.$minorVersion.$revision, $buildDate has sent token $token to the server"
        )
        sendResponse(ChatMsg(ChatMessageType.CMT_CULLWATERMARK, false, "", "", None))
        import scala.concurrent.ExecutionContext.Implicits.global
        clientKeepAlive.cancel()
        clientKeepAlive =
          context.system.scheduler.scheduleWithFixedDelay(0 seconds, 500 milliseconds, self, PokeClient())
        accountIntermediary ! RetrieveAccountData(token)

      case msg @ MountVehicleCargoMsg(player_guid, cargo_guid, carrier_guid, unk4) =>
        log.debug(s"MountVehicleCargoMsg: $msg")
        (continent.GUID(cargo_guid), continent.GUID(carrier_guid)) match {
          case (Some(cargo: Vehicle), Some(carrier: Vehicle)) =>
            carrier.CargoHolds.find({ case (_, hold) => !hold.isOccupied }) match {
              case Some((mountPoint, _)) =>
                cargo.Actor ! CargoBehavior.StartCargoMounting(carrier_guid, mountPoint)
              case _ =>
                log.warn(
                  s"MountVehicleCargoMsg: ${player.Name} trying to load cargo into a ${carrier.Definition.Name} which oes not have a cargo hold"
                )
            }
          case (None, _) | (Some(_), None) =>
            log.warn(
              s"MountVehicleCargoMsg: ${player.Name} lost a vehicle while working with cargo - either $carrier_guid or $cargo_guid"
            )
          case _ => ;
        }

      case msg @ DismountVehicleCargoMsg(_, cargo_guid, bailed, _, kicked) =>
        log.debug(s"DismountVehicleCargoMsg: $msg")
        continent.GUID(cargo_guid) match {
          case Some(cargo: Vehicle) =>
            cargo.Actor ! CargoBehavior.StartCargoDismounting(bailed || kicked)
          case _ => ;
        }

      case msg @ CharacterCreateRequestMessage(name, head, voice, gender, empire) =>
        avatarActor ! AvatarActor.CreateAvatar(name, head, voice, gender, empire)

      case msg @ CharacterRequestMessage(charId, action) =>
        action match {
          case CharacterRequestAction.Delete =>
            avatarActor ! AvatarActor.DeleteAvatar(charId.toInt)
          case CharacterRequestAction.Select =>
            avatarActor ! AvatarActor.SelectAvatar(charId.toInt, context.self)
        }

      case KeepAliveMessage(_) =>
        keepAliveFunc()

      case msg @ BeginZoningMessage() =>
        log.trace(s"BeginZoningMessage: ${player.Name} is reticulating ${continent.id}'s splines ...")
        zoneLoaded = None
        val name = avatar.name
        val continentId    = continent.id
        val faction        = player.Faction
        val factionChannel = s"$faction"
        continent.AvatarEvents ! Service.Join(continentId)
        continent.AvatarEvents ! Service.Join(factionChannel)
        continent.LocalEvents ! Service.Join(name)
        continent.LocalEvents ! Service.Join(continentId)
        continent.LocalEvents ! Service.Join(factionChannel)
        continent.VehicleEvents ! Service.Join(name)
        continent.VehicleEvents ! Service.Join(continentId)
        continent.VehicleEvents ! Service.Join(factionChannel)
        if (connectionState != 100) configZone(continent)
        sendResponse(TimeOfDayMessage(1191182336))
        //custom
        sendResponse(ReplicationStreamMessage(5, Some(6), Vector.empty))    //clear squad list
        sendResponse(PlanetsideAttributeMessage(PlanetSideGUID(0), 112, 0)) // disable festive backpacks

        //find and reclaim own deployables, if any
        val guid = player.GUID
        val foundDeployables =
          continent.DeployableList.filter(obj => obj.OwnerName.contains(player.Name) && obj.Health > 0)
        foundDeployables.foreach(obj => {
          if (avatar.deployables.AddOverLimit(obj)) {
            obj.Actor ! Deployable.Ownership(player)
          }
        })
        //render deployable objects
        val (turrets, normal) = continent.DeployableList.partition(obj =>
          DeployableToolbox.UnifiedType(obj.Definition.Item) == DeployedItem.portable_manned_turret
        )
        normal.foreach(obj => {
          val definition = obj.Definition
          sendResponse(
            ObjectCreateMessage(
              definition.ObjectId,
              obj.GUID,
              definition.Packet.ConstructorData(obj).get
            )
          )
        })
        turrets.foreach(obj => {
          val objGUID    = obj.GUID
          val definition = obj.Definition
          sendResponse(
            ObjectCreateMessage(
              definition.ObjectId,
              objGUID,
              definition.Packet.ConstructorData(obj).get
            )
          )
          //seated players
          obj
            .asInstanceOf[Mountable]
            .Seats
            .values
            .map(_.occupant)
            .collect {
              case Some(occupant) =>
                if (occupant.isAlive) {
                  val targetDefinition = occupant.avatar.definition
                  sendResponse(
                    ObjectCreateMessage(
                      targetDefinition.ObjectId,
                      occupant.GUID,
                      ObjectCreateMessageParent(objGUID, 0),
                      targetDefinition.Packet.ConstructorData(occupant).get
                    )
                  )
                }
            }
        })
        //sensor animation
        normal
          .filter(obj =>
            obj.Definition.DeployCategory == DeployableCategory.Sensors &&
              !obj.Destroyed &&
              (obj match {
                case jObj: JammableUnit => !jObj.Jammed;
                case _                  => true
              })
          )
          .foreach(obj => {
            sendResponse(TriggerEffectMessage(obj.GUID, "on", true, 1000))
          })
        //update the health of our faction's deployables (if necessary)
        //draw our faction's deployables on the map
        continent.DeployableList
          .filter(obj => obj.Faction == faction && !obj.Destroyed)
          .foreach(obj => {
            if (obj.Health != obj.DefaultHealth) {
              sendResponse(PlanetsideAttributeMessage(obj.GUID, 0, obj.Health))
            }
            val deployInfo = DeployableInfo(
              obj.GUID,
              Deployable.Icon(obj.Definition.Item),
              obj.Position,
              obj.Owner.getOrElse(PlanetSideGUID(0))
            )
            sendResponse(DeployableObjectsInfoMessage(DeploymentAction.Build, deployInfo))
          })
        //render Equipment that was dropped into zone before the player arrived
        continent.EquipmentOnGround.foreach(item => {
          val definition = item.Definition
          sendResponse(
            ObjectCreateMessage(
              definition.ObjectId,
              item.GUID,
              DroppedItemData(
                PlacementData(item.Position, item.Orientation),
                definition.Packet.ConstructorData(item).get
              )
            )
          )
        })
        //load active players in zone (excepting players who are seated or players who are us)
        val live = continent.LivePlayers
        live
          .filterNot(tplayer => {
            tplayer.GUID == player.GUID || tplayer.VehicleSeated.nonEmpty
          })
          .foreach(targetPlayer => {
            val targetDefinition = player.avatar.definition
            sendResponse(
              ObjectCreateMessage(
                targetDefinition.ObjectId,
                targetPlayer.GUID,
                targetDefinition.Packet.ConstructorData(targetPlayer).get
              )
            )
            if (targetPlayer.UsingSpecial == SpecialExoSuitDefinition.Mode.Anchored) {
              sendResponse(PlanetsideAttributeMessage(targetPlayer.GUID, 19, 1))
            }
          })
        //load corpses in zone
        continent.Corpses.foreach {
          DepictPlayerAsCorpse
        }
        //load vehicles in zone (put separate the one we may be using)
        val (wreckages, (vehicles, usedVehicle)) = {
          val (a, b) = continent.Vehicles.partition(vehicle => {
            vehicle.Destroyed && vehicle.Definition.DestroyedModel.nonEmpty
          })
          (
            a,
            continent.GUID(player.VehicleSeated) match {
              case Some(vehicle: Vehicle) if vehicle.PassengerInSeat(player).isDefined =>
                b.partition {
                  _.GUID != vehicle.GUID
                }
              case Some(_) =>
                log.warn(
                  s"BeginZoningMessage: ${player.Name} thought ${player.Sex.pronounSubject} was sitting in a vehicle, but it just evaporated around ${player.Sex.pronounObject}"
                )
                player.VehicleSeated = None
                (b, List.empty[Vehicle])
              case None =>
                player.VehicleSeated = None
                (b, List.empty[Vehicle])
            }
          )
        }
        val allActiveVehicles = vehicles ++ usedVehicle
        //active vehicles (and some wreckage)
        vehicles.foreach { vehicle =>
          val vguid       = vehicle.GUID
          val vdefinition = vehicle.Definition
          sendResponse(
            ObjectCreateMessage(vdefinition.ObjectId, vguid, vdefinition.Packet.ConstructorData(vehicle).get)
          )
          //occupants other than driver (with exceptions)
          vehicle.Seats
            .filter {
              case (index, seat) =>
                seat.isOccupied &&
                live.contains(seat.occupant.get) &&
                (vehicle.Definition match {
                  case GlobalDefinitions.orbital_shuttle | GlobalDefinitions.droppod => true
                  case _                                                             => index > 0
                })
            }
            .foreach {
              case (index, seat) =>
                val targetPlayer    = seat.occupant.get
                val targetDefiniton = targetPlayer.avatar.definition
                sendResponse(
                  ObjectCreateMessage(
                    targetDefiniton.ObjectId,
                    targetPlayer.GUID,
                    ObjectCreateMessageParent(vguid, index),
                    targetDefiniton.Packet.ConstructorData(targetPlayer).get
                  )
                )
            }
          vehicle.SubsystemMessages().foreach { sendResponse }
        }
        vehicles.collect {
          case vehicle if vehicle.Faction == faction =>
            Vehicles.ReloadAccessPermissions(vehicle, player.Name)
        }
        //our vehicle would have already been loaded; see NewPlayerLoaded/AvatarCreate
        usedVehicle.headOption match {
          case Some(vehicle) =>
            //subsystems
            vehicle.Actor ! Vehicle.UpdateSubsystemStates(player.Name, Some(false))
            //depict any other passengers already in this zone
            val vguid = vehicle.GUID
            vehicle.Seats
              .filter {
                case (index, seat) =>
                  seat.isOccupied &&
                  !seat.occupant.contains(player) &&
                  live.contains(seat.occupant.get) &&
                  (vehicle.Definition match {
                    case GlobalDefinitions.orbital_shuttle => true
                    case _                                 => index > 0
                  })
              }
              .foreach {
                case (index, seat) =>
                  val targetPlayer     = seat.occupant.get
                  val targetDefinition = targetPlayer.avatar.definition
                  sendResponse(
                    ObjectCreateMessage(
                      targetDefinition.ObjectId,
                      targetPlayer.GUID,
                      ObjectCreateMessageParent(vguid, index),
                      targetDefinition.Packet.ConstructorData(targetPlayer).get
                    )
                  )
              }
            //since we would have only subscribed recently, we need to reload mount access states
            (0 to 3).foreach { group =>
              sendResponse(PlanetsideAttributeMessage(vguid, group + 10, vehicle.PermissionGroup(group).get.id))
            }
            //positive shield strength
            if (vehicle.Shields > 0) {
              sendResponse(PlanetsideAttributeMessage(vguid, vehicle.Definition.shieldUiAttribute, vehicle.Shields))
            }
          case _ => ; //no vehicle
        }
        //vehicle wreckages
        wreckages.foreach(vehicle => {
          sendResponse(
            ObjectCreateMessage(
              vehicle.Definition.DestroyedModel.get.id,
              vehicle.GUID,
              DestroyedVehicleConverter.converter.ConstructorData(vehicle).get
            )
          )
        })
        //cargo occupants (including our own vehicle as cargo)
        allActiveVehicles.collect {
          case vehicle if vehicle.CargoHolds.nonEmpty =>
            vehicle.CargoHolds.collect {
              case (_index, hold: Cargo) if hold.isOccupied =>
                CarrierBehavior.CargoMountBehaviorForAll(
                  vehicle,
                  hold.occupant.get,
                  _index
                ) //CargoMountBehaviorForUs can fail to attach the cargo vehicle on some clients
            }
        }
        //special deploy states
        val deployedVehicles = allActiveVehicles.filter(_.DeploymentState == DriveState.Deployed)
        deployedVehicles.filter(_.Definition == GlobalDefinitions.ams).foreach { obj =>
          //???
          sendResponse(PlanetsideAttributeMessage(obj.GUID, 81, 1))
        }
        deployedVehicles.filter(_.Definition == GlobalDefinitions.ant).foreach { obj =>
          //special effects
          sendResponse(PlanetsideAttributeMessage(obj.GUID, 52, 1)) // ant panel glow
          Vehicles.FindANTChargingSource(obj, None).orElse(Vehicles.FindANTDischargingTarget(obj, None)) match {
            case Some(silo: ResourceSilo) =>
              sendResponse(PlanetsideAttributeMessage(silo.GUID, 49, 1)) // silo orb particle effect
            case Some(_: WarpGate) =>
              sendResponse(PlanetsideAttributeMessage(obj.GUID, 49, 1)) // ant orb particle effect
            case _ => ;
          }
        }
        deployedVehicles.filter(_.Definition == GlobalDefinitions.router).foreach { obj =>
          //the router won't work if it doesn't completely deploy
          sendResponse(DeployRequestMessage(player.GUID, obj.GUID, DriveState.Deploying, 0, false, Vector3.Zero))
          sendResponse(DeployRequestMessage(player.GUID, obj.GUID, DriveState.Deployed, 0, false, Vector3.Zero))
          ToggleTeleportSystem(obj, TelepadLike.AppraiseTeleportationSystem(obj, continent))
        }
        serviceManager
          .ask(Lookup("hart"))(Timeout(2 seconds))
          .onComplete {
            case Success(LookupResult("hart", ref)) =>
              ref ! HartTimer.Update(continentId, name)
            case _ =>
          }
        //implant terminals
        continent.map.terminalToInterface.foreach({
          case (terminal_guid, interface_guid) =>
            val parent_guid = PlanetSideGUID(terminal_guid)
            continent.GUID(interface_guid) match {
              case Some(obj: Terminal) =>
                val objDef = obj.Definition
                sendResponse(
                  ObjectCreateMessage(
                    objDef.ObjectId,
                    PlanetSideGUID(interface_guid),
                    ObjectCreateMessageParent(parent_guid, 1),
                    objDef.Packet.ConstructorData(obj).get
                  )
                )
              case _ => ;
            }
            //mount terminal occupants
            continent.GUID(terminal_guid) match {
              case Some(obj: Mountable) =>
                obj.Seats(0).occupant match {
                  case Some(targetPlayer: Player) =>
                    val targetDefinition = targetPlayer.avatar.definition
                    sendResponse(
                      ObjectCreateMessage(
                        targetDefinition.ObjectId,
                        targetPlayer.GUID,
                        ObjectCreateMessageParent(parent_guid, 0),
                        targetDefinition.Packet.ConstructorData(targetPlayer).get
                      )
                    )
                  case _ => ;
                }
              case _ => ;
            }
        })
        //facility turrets
        continent.map.turretToWeapon
          .map { case (turret_guid: Int, _) => continent.GUID(turret_guid) }
          .collect {
            case Some(turret: FacilityTurret) =>
              val pguid = turret.GUID
              //attached weapon
              if (!turret.isUpgrading) {
                turret.ControlledWeapon(wepNumber = 1).foreach {
                  case obj: Tool =>
                    val objDef = obj.Definition
                    sendResponse(
                      ObjectCreateMessage(
                        objDef.ObjectId,
                        obj.GUID,
                        ObjectCreateMessageParent(pguid, 1),
                        objDef.Packet.ConstructorData(obj).get
                      )
                    )
                  case _ => ;
                }
              }
              //reserved ammunition?
              //TODO need to register if it exists
              //mount turret occupant
              turret.Seats(0).occupant match {
                case Some(targetPlayer: Player) =>
                  val targetDefinition = targetPlayer.avatar.definition
                  sendResponse(
                    ObjectCreateMessage(
                      targetDefinition.ObjectId,
                      targetPlayer.GUID,
                      ObjectCreateMessageParent(pguid, 0),
                      targetDefinition.Packet.ConstructorData(targetPlayer).get
                    )
                  )
                case _ => ;
              }
          }
        //remote projectiles and radiation clouds
        continent.Projectiles.foreach { projectile =>
          val definition = projectile.Definition
          sendResponse(
            ObjectCreateMessage(
              definition.ObjectId,
              projectile.GUID,
              definition.Packet.ConstructorData(projectile).get
            )
          )
        }
        //spawn point update request
        continent.VehicleEvents ! VehicleServiceMessage(
          continent.id,
          VehicleAction.UpdateAmsSpawnPoint(continent)
        )
        upstreamMessageCount = 0
        zoneLoaded = Some(true)

      case msg @ PlayerStateMessageUpstream(
            avatar_guid,
            pos,
            vel,
            yaw,
            pitch,
            yaw_upper,
            seq_time,
            unk3,
            is_crouching,
            is_jumping,
            jump_thrust,
            is_cloaking,
            unk5,
            unk6
          ) =>
        persist()
        turnCounterFunc(avatar_guid)
        updateBlockMap(player, continent, pos)
        val isMoving     = WorldEntity.isMoving(vel)
        val isMovingPlus = isMoving || is_jumping || jump_thrust
        if (isMovingPlus) {
          CancelZoningProcessWithDescriptiveReason("cancel_motion")
        }
        fallHeightTracker(pos.z)
//        if (is_crouching && !player.Crouching) {
//          //dev stuff goes here
//        }
        player.Position = pos
        player.Velocity = vel
        player.Orientation = Vector3(player.Orientation.x, pitch, yaw)
        player.FacingYawUpper = yaw_upper
        player.Crouching = is_crouching
        player.Jumping = is_jumping
        if (is_cloaking && !player.Cloaked) {
          CancelZoningProcessWithDescriptiveReason("cancel_cloak")
        }
        player.Cloaked = player.ExoSuit == ExoSuitType.Infiltration && is_cloaking
        CapacitorTick(jump_thrust)
        if (isMovingPlus && usingMedicalTerminal.isDefined) {
          continent.GUID(usingMedicalTerminal) match {
            case Some(term: Terminal with ProximityUnit) =>
              StopUsingProximityUnit(term)
            case _ => ;
          }
        }
        accessedContainer match {
          // Ensure we don't unload the contents of the vehicle trunk for players seated in the vehicle.
          // This can happen if PSUM arrives during the mounting process
          case Some(veh: Vehicle) if player.VehicleSeated.isEmpty || player.VehicleSeated.get != veh.GUID =>
            if (
              isMoving || veh.isMoving(1) || Vector3.DistanceSquared(
                player.Position,
                veh.TrunkLocation
              ) > 9
            ) {
              val guid = player.GUID
              sendResponse(UnuseItemMessage(guid, veh.GUID))
              sendResponse(UnuseItemMessage(guid, guid))
              UnaccessContainer(veh)
            }
          case Some(container) => //just in case
            if (isMovingPlus && (player.VehicleSeated.isEmpty || player.VehicleSeated.get != container.GUID)) { // Ensure we don't close the container if the player is seated in it
              val guid = player.GUID
              // If the container is a corpse and gets removed just as this runs it can cause a client disconnect, so we'll check the container has a GUID first.
              if (container.HasGUID) {
                sendResponse(UnuseItemMessage(guid, container.GUID))
              }
              sendResponse(UnuseItemMessage(guid, guid))
              UnaccessContainer(container)
            }
          case None => ;
        }
        val wepInHand: Boolean = player.Slot(player.DrawnSlot).Equipment match {
          case Some(item) => item.Definition == GlobalDefinitions.bolt_driver
          case None       => false
        }
        continent.AvatarEvents ! AvatarServiceMessage(
          continent.id,
          AvatarAction.PlayerState(
            avatar_guid,
            player.Position,
            player.Velocity,
            yaw,
            pitch,
            yaw_upper,
            seq_time,
            is_crouching,
            is_jumping,
            jump_thrust,
            is_cloaking,
            player.spectator,
            wepInHand
          )
        )
        updateSquad()
        if (player.death_by == -1) {
          KickedByAdministration()
        }
        player.zoneInteractions()

      case msg @ ChildObjectStateMessage(object_guid, pitch, yaw) =>
        val (o, tools) = FindContainedWeapon
        //is COSM our primary upstream packet?
        (o match {
          case Some(mount: Mountable) => (o, mount.PassengerInSeat(player))
          case _                      => (None, None)
        }) match {
          case (None, None) | (_, None) | (Some(_: Vehicle), Some(0)) => ;
          case _ =>
            persist()
            turnCounterFunc(player.GUID)
        }
        //the majority of the following check retrieves information to determine if we are in control of the child
        tools.find { _.GUID == object_guid } match {
          case None =>
            //todo: old warning; this state is problematic, but can trigger in otherwise valid instances
            //log.warn(
            //  s"ChildObjectState: ${player.Name} is using a different controllable agent than entity ${object_guid.guid}"
            //)
          case Some(tool) =>
            //TODO set tool orientation?
            player.Orientation = Vector3(0f, pitch, yaw)
            continent.VehicleEvents ! VehicleServiceMessage(
              continent.id,
              VehicleAction.ChildObjectState(player.GUID, object_guid, pitch, yaw)
            )
        }
        //TODO status condition of "playing getting out of vehicle to allow for late packets without warning
        if (player.death_by == -1) {
          KickedByAdministration()
        }

      case msg @ VehicleStateMessage(
            vehicle_guid,
            unk1,
            pos,
            ang,
            vel,
            is_flying,
            unk6,
            unk7,
            wheels,
            is_decelerating,
            is_cloaked
          ) =>
        GetVehicleAndSeat() match {
          case (Some(obj), Some(0)) =>
            //we're driving the vehicle
            persist()
            turnCounterFunc(player.GUID)
            fallHeightTracker(pos.z)
            if (obj.MountedIn.isEmpty) {
              updateBlockMap(obj, continent, pos)
            }
            player.Position = pos //convenient
            if (obj.WeaponControlledFromSeat(0).isEmpty) {
              player.Orientation = Vector3.z(ang.z) //convenient
            }
            obj.Position = pos
            obj.Orientation = ang
            if (obj.MountedIn.isEmpty) {
              if (obj.DeploymentState != DriveState.Deployed) {
                obj.Velocity = vel
              } else {
                obj.Velocity = Some(Vector3.Zero)
              }
              if (obj.Definition.CanFly) {
                obj.Flying = is_flying //usually Some(7)
              }
              obj.Cloaked = obj.Definition.CanCloak && is_cloaked
            } else {
              obj.Velocity = None
              obj.Flying = None
            }
            continent.VehicleEvents ! VehicleServiceMessage(
              continent.id,
              VehicleAction.VehicleState(
                player.GUID,
                vehicle_guid,
                unk1,
                obj.Position,
                ang,
                obj.Velocity,
                if (obj.isFlying) {
                  is_flying
                } else {
                  None
                },
                unk6,
                unk7,
                wheels,
                is_decelerating,
                obj.Cloaked
              )
            )
            updateSquad()
            obj.zoneInteractions()
          case (None, _) =>
          //log.error(s"VehicleState: no vehicle $vehicle_guid found in zone")
          //TODO placing a "not driving" warning here may trigger as we are disembarking the vehicle
          case (_, Some(index)) =>
            log.error(
              s"VehicleState: ${player.Name} should not be dispatching this kind of packet from vehicle ${vehicle_guid.guid} when not the driver (actually, seat $index)"
            )
          case _ => ;
        }
        if (player.death_by == -1) {
          KickedByAdministration()
        }

      case msg @ VehicleSubStateMessage(vehicle_guid, _, pos, ang, vel, unk1, unk2) =>
        //log.info(s"msg")
        ValidObject(vehicle_guid, decorator = "VehicleSubState") match {
          case Some(obj: Vehicle) =>
            obj.Position = pos
            obj.Orientation = ang
            obj.Velocity = vel
            updateBlockMap(obj, continent, pos)
            obj.zoneInteractions()
            continent.VehicleEvents ! VehicleServiceMessage(
              continent.id,
              VehicleAction.VehicleState(
                player.GUID,
                vehicle_guid,
                unk1,
                pos,
                ang,
                obj.Velocity,
                obj.Flying,
                0,
                0,
                15,
                false,
                obj.Cloaked
              )
            )

          case _ => ;
        }

      case msg @ FrameVehicleStateMessage(
            vehicle_guid,
            unk1,
            pos,
            ang,
            vel,
            unk2,
            unk3,
            unk4,
            is_crouched,
            is_airborne,
            ascending_flight,
            flight_time,
            unk9,
            unkA
            ) =>
        //log.info(s"$msg")
        GetVehicleAndSeat() match {
          case (Some(obj), Some(0)) =>
            //we're driving the vehicle
            persist()
            turnCounterFunc(player.GUID)
            val (position, angle, velocity, notMountedState) = continent.GUID(obj.MountedIn) match {
              case Some(v: Vehicle) =>
                updateBlockMap(obj, continent, pos)
                (pos, v.Orientation - Vector3.z(value = 90f) * Vehicles.CargoOrientation(obj).toFloat, v.Velocity, false)
              case _ =>
                (pos, ang, vel, true)
            }
            player.Position = position //convenient
            if (obj.WeaponControlledFromSeat(seatNumber = 0).isEmpty) {
              player.Orientation = Vector3.z(ang.z) //convenient
            }
            obj.Position = position
            obj.Orientation = angle
            obj.Velocity = velocity
//            if (is_crouched && obj.DeploymentState != DriveState.Kneeling) {
//              //dev stuff goes here
//            }
//            else
//            if (!is_crouched && obj.DeploymentState == DriveState.Kneeling) {
//              //dev stuff goes here
//            }
            obj.DeploymentState = if (is_crouched || !notMountedState) DriveState.Kneeling else DriveState.Mobile
            if (notMountedState) {
              if (obj.DeploymentState != DriveState.Kneeling) {
                if (is_airborne) {
                  val flight = if (ascending_flight) flight_time else -flight_time
                  obj.Flying = Some(flight)
                  obj.Actor ! BfrFlight.Soaring(flight)
                } else if (obj.Flying.nonEmpty) {
                  obj.Flying = None
                  obj.Actor ! BfrFlight.Landed
                }
              } else {
                obj.Velocity = None
                obj.Flying = None
              }
              obj.zoneInteractions()
            } else {
              obj.Velocity = None
              obj.Flying = None
            }
            continent.VehicleEvents ! VehicleServiceMessage(
              continent.id,
              VehicleAction.FrameVehicleState(
                player.GUID,
                vehicle_guid,
                unk1,
                position,
                angle,
                velocity,
                unk2,
                unk3,
                unk4,
                is_crouched,
                is_airborne,
                ascending_flight,
                flight_time,
                unk9,
                unkA
              )
            )
            updateSquad()
          case (None, _) =>
          //log.error(s"VehicleState: no vehicle $vehicle_guid found in zone")
          //TODO placing a "not driving" warning here may trigger as we are disembarking the vehicle
          case (_, Some(index)) =>
            log.error(
              s"VehicleState: ${player.Name} should not be dispatching this kind of packet from vehicle ${vehicle_guid.guid} when not the driver (actually, seat $index)"
            )
          case _ => ;
        }
        if (player.death_by == -1) {
          KickedByAdministration()
        }

      case msg @ ProjectileStateMessage(projectile_guid, shot_pos, shot_vel, shot_orient, seq, end, target_guid) =>
        val index = projectile_guid.guid - Projectile.baseUID
        projectiles(index) match {
          case Some(projectile) if projectile.HasGUID =>
            val projectileGlobalUID = projectile.GUID
            projectile.Position = shot_pos
            projectile.Orientation = shot_orient
            projectile.Velocity = shot_vel
            continent.AvatarEvents ! AvatarServiceMessage(
              continent.id,
              AvatarAction.ProjectileState(
                player.GUID,
                projectileGlobalUID,
                shot_pos,
                shot_vel,
                shot_orient,
                seq,
                end,
                target_guid
              )
            )
          case _ if seq == 0 =>
          /* missing the first packet in the sequence is permissible */
          case _ =>
            log.warn(s"ProjectileState: constructed projectile ${projectile_guid.guid} can not be found")
        }

      case msg @ LongRangeProjectileInfoMessage(guid, _, _) =>
        //log.info(s"$msg")
        FindContainedWeapon match {
          case (Some(vehicle: Vehicle), weapons)
            if weapons.exists { _.GUID == guid } => ; //now what?
          case _ => ;
        }

      case msg @ ReleaseAvatarRequestMessage() =>
        log.info(s"${player.Name} on ${continent.id} has released")
        reviveTimer.cancel()
        GoToDeploymentMap()
        HandleReleaseAvatar(player, continent)

      case msg @ SpawnRequestMessage(u1, spawnGroup, u3, u4, zoneNumber) =>
        log.info(s"${player.Name} on ${continent.id} wants to respawn in zone #$zoneNumber")
        if (deadState != DeadState.RespawnTime) {
          deadState = DeadState.RespawnTime
          cluster ! ICS.GetNearbySpawnPoint(
            spawnGroup match {
              case SpawnGroup.Sanctuary =>
                Zones.sanctuaryZoneNumber(player.Faction)
              case _ =>
                zoneNumber
            },
            player,
            Seq(spawnGroup),
            context.self
          )
        } else {
          log.warn(s"SpawnRequestMessage: request consumed because ${player.Name} is already respawning ...")
        }

      case _: SetChatFilterMessage => //msg @ SetChatFilterMessage(send_channel, origin, whitelist) => ;

      case msg: ChatMsg =>
        chatActor ! ChatActor.Message(msg)

      case _: VoiceHostRequest =>
        log.trace(s"VoiceHostRequest: ${player.Name} requested in-game voice chat.")
        sendResponse(VoiceHostKill())
        sendResponse(
          ChatMsg(ChatMessageType.CMT_OPEN, false, "", "Try our Discord at https://discord.gg/0nRe5TNbTYoUruA4", None)
        )

      case _: VoiceHostInfo =>
        sendResponse(VoiceHostKill())

      case msg @ ChangeAmmoMessage(item_guid, unk1) =>
        val (thing, equipment) = FindContainedEquipment()
        if(equipment.isEmpty) {
          log.warn(s"ChangeAmmo: either can not find $item_guid or the object found was not Equipment")
        } else {
          equipment foreach {
            case obj : ConstructionItem =>
              if (Deployables.performConstructionItemAmmoChange(player.avatar.certifications, obj, obj.AmmoTypeIndex)) {
                log.info(
                  s"${player.Name} switched ${player.Sex.possessive} ${obj.Definition.Name} to construct ${obj.AmmoType} (option #${obj.FireModeIndex})"
                )
                sendResponse(ChangeAmmoMessage(obj.GUID, obj.AmmoTypeIndex))
              }
            case tool : Tool =>
              thing match {
                case Some(correctThing: PlanetSideServerObject with Container) =>
                  PerformToolAmmoChange(tool, correctThing)
                case _ =>
                  log.warn(s"ChangeAmmo: the ${thing.get.Definition.Name} in ${player.Name}'s is not the correct type")
              }
            case obj =>
              log.warn(s"ChangeAmmo: the ${obj.Definition.Name} in ${player.Name}'s hands does not contain ammunition")
          }
        }

      case msg @ ChangeFireModeMessage(item_guid, fire_mode) =>
        FindEquipment(item_guid) match {
          case Some(obj: PlanetSideGameObject with FireModeSwitch[_]) =>
            val originalModeIndex = obj.FireModeIndex
            if (obj match {
              case citem: ConstructionItem =>
                val modeChanged = Deployables.performConstructionItemFireModeChange(
                  player.avatar.certifications,
                  citem,
                  originalModeIndex
                )
                modeChanged
              case _ =>
                obj.NextFireMode == originalModeIndex
            }) {
              val modeIndex = obj.FireModeIndex
              obj match {
                case citem: ConstructionItem =>
                  log.info(s"${player.Name} switched ${player.Sex.possessive} ${obj.Definition.Name} to construct ${citem.AmmoType} (mode #$modeIndex)")
                case _ =>
                  log.info(s"${player.Name} changed ${player.Sex.possessive} her ${obj.Definition.Name}'s fire mode to #$modeIndex")
              }
              sendResponse(ChangeFireModeMessage(item_guid, modeIndex))
              continent.AvatarEvents ! AvatarServiceMessage(
                continent.id,
                AvatarAction.ChangeFireMode(player.GUID, item_guid, modeIndex)
              )
            }
          case Some(_) =>
            log.warn(s"ChangeFireMode: the object that was found for $item_guid does not possess fire modes")
          case None =>
            log.warn(s"ChangeFireMode: can not find $item_guid")
        }

      case msg @ ChangeFireStateMessage_Start(item_guid) =>
        if (shooting.isEmpty) {
          FindEquipment(item_guid) match {
            case Some(tool: Tool) =>
              if (tool.FireMode.RoundsPerShot == 0 || tool.Magazine > 0 || prefire.contains(item_guid)) {
                prefire -= item_guid
                shooting += item_guid
                shootingStart += item_guid -> System.currentTimeMillis()
                //special case - suppress the decimator's alternate fire mode, by projectile
                if (tool.Projectile != GlobalDefinitions.phoenix_missile_guided_projectile) {
                  continent.AvatarEvents ! AvatarServiceMessage(
                    continent.id,
                    AvatarAction.ChangeFireState_Start(player.GUID, item_guid)
                  )
                }
                //charge ammunition drain
                tool.FireMode match {
                  case mode: ChargeFireModeDefinition =>
                    progressBarValue = Some(0f)
                    progressBarUpdate = context.system.scheduler.scheduleOnce(
                      (mode.Time + mode.DrainInterval) milliseconds,
                      self,
                      ProgressEvent(1f, () => {}, Tools.ChargeFireMode(player, tool), mode.DrainInterval)
                    )
                  case _ => ;
                }
              } else {
                log.warn(
                  s"ChangeFireState_Start: ${player.Name}'s ${tool.Definition.Name} magazine was empty before trying to shoot"
                )
                EmptyMagazine(item_guid, tool)
              }
            case Some(_) => //permissible, for now
              prefire -= item_guid
              shooting += item_guid
              shootingStart += item_guid -> System.currentTimeMillis()
              continent.AvatarEvents ! AvatarServiceMessage(
                continent.id,
                AvatarAction.ChangeFireState_Start(player.GUID, item_guid)
              )
            case None =>
              log.warn(s"ChangeFireState_Start: can not find $item_guid")
          }
        }

      case msg @ ChangeFireStateMessage_Stop(item_guid) =>
        prefire -= item_guid
        shootingStop += item_guid -> System.currentTimeMillis()
        shooting -= item_guid
        val pguid = player.GUID
        FindEquipment(item_guid) match {
          case Some(tool: Tool) =>
            //the decimator does not send a ChangeFireState_Start on the last shot; heaven knows why
            if (
              tool.Definition == GlobalDefinitions.phoenix &&
              tool.Projectile != GlobalDefinitions.phoenix_missile_guided_projectile
            ) {
              //suppress the decimator's alternate fire mode, however
              continent.AvatarEvents ! AvatarServiceMessage(
                continent.id,
                AvatarAction.ChangeFireState_Start(pguid, item_guid)
              )
              shootingStart += item_guid -> (System.currentTimeMillis() - 1L)
            }
            tool.FireMode match {
              case mode: ChargeFireModeDefinition =>
                sendResponse(QuantityUpdateMessage(tool.AmmoSlot.Box.GUID, tool.Magazine))
              case _ => ;
            }
            if (tool.Magazine == 0) {
              FireCycleCleanup(tool)
            }
            continent.AvatarEvents ! AvatarServiceMessage(
              continent.id,
              AvatarAction.ChangeFireState_Stop(pguid, item_guid)
            )

          case Some(trigger: BoomerTrigger) =>
            continent.AvatarEvents ! AvatarServiceMessage(
              continent.id,
              AvatarAction.ChangeFireState_Start(pguid, item_guid)
            )
            continent.GUID(trigger.Companion) match {
              case Some(boomer: BoomerDeployable) =>
                boomer.Actor ! CommonMessages.Use(player, Some(trigger))
              case Some(_) | None => ;
            }

          case _ => ;
          //log.warn(s"ChangeFireState_Stop: ${player.Name} never started firing item ${item_guid.guid} in the first place?")
        }
        progressBarUpdate.cancel()
        progressBarValue = None

      case msg @ EmoteMsg(avatar_guid, emote) =>
        sendResponse(EmoteMsg(avatar_guid, emote))

      case msg @ DropItemMessage(item_guid) =>
        ValidObject(item_guid, decorator = "DropItem") match {
          case Some(anItem: Equipment) =>
            player.FreeHand.Equipment match {
              case Some(item) =>
                if (item.GUID == item_guid) {
                  CancelZoningProcessWithDescriptiveReason("cancel_use")
                  continent.GUID(player.VehicleSeated) match {
                    case Some(_) =>
                      RemoveOldEquipmentFromInventory(player)(item)
                    case None =>
                      DropEquipmentFromInventory(player)(item)
                  }
                }
              case None =>
                continent.GUID(player.VehicleSeated) match {
                  case Some(_) => ; //in a vehicle, suppress the warning message
                  case None =>
                    log.warn(s"DropItem: ${player.Name} wanted to drop a $anItem, but it wasn't at hand")
                }
            }
          case Some(obj) =>
            log.warn(s"DropItem: ${player.Name} wanted to drop a $obj, but that isn't possible")
          case None => ;
        }

      case msg @ PickupItemMessage(item_guid, player_guid, unk1, unk2) =>
        ValidObject(item_guid, decorator = "PickupItem") match {
          case Some(item: Equipment) =>
            player.Fit(item) match {
              case Some(_) =>
                CancelZoningProcessWithDescriptiveReason("cancel_use")
                PickUpEquipmentFromGround(player)(item)
              case None => //skip
                sendResponse(ActionResultMessage.Fail(16)) //error code?
            }
          case _ => ;
        }

      case msg @ ReloadMessage(item_guid, ammo_clip, unk1) =>
        FindContainedWeapon match {
          case (Some(obj: PlanetSideServerObject with Container), tools) =>
            tools.filter { _.GUID == item_guid }.foreach { tool =>
              val currentMagazine : Int = tool.Magazine
              val magazineSize : Int = tool.MaxMagazine
              val reloadValue : Int = magazineSize - currentMagazine
              if (magazineSize > 0 && reloadValue > 0) {
                FindEquipmentStock(obj, FindAmmoBoxThatUses(tool.AmmoType), reloadValue, CountAmmunition).reverse match {
                  case Nil => ;
                  case x :: xs =>
                    val (deleteFunc, modifyFunc) : (Equipment => Future[Any], (AmmoBox, Int) => Unit) = obj match {
                      case veh : Vehicle =>
                        (RemoveOldEquipmentFromInventory(veh), ModifyAmmunitionInVehicle(veh))
                      case _ =>
                        (RemoveOldEquipmentFromInventory(obj), ModifyAmmunition(obj))
                    }
                    xs.foreach { item => deleteFunc(item.obj) }
                    val box = x.obj.asInstanceOf[AmmoBox]
                    val tailReloadValue : Int = if (xs.isEmpty) {
                      0
                    }
                    else {
                      xs.map(_.obj.asInstanceOf[AmmoBox].Capacity).sum
                    }
                    val sumReloadValue : Int = box.Capacity + tailReloadValue
                    val actualReloadValue = if (sumReloadValue <= reloadValue) {
                      deleteFunc(box)
                      sumReloadValue
                    }
                    else {
                      modifyFunc(box, reloadValue - tailReloadValue)
                      reloadValue
                    }
                    val finalReloadValue = actualReloadValue + currentMagazine
                    log.info(
                      s"${player.Name} successfully reloaded $reloadValue ${tool.AmmoType} into ${tool.Definition.Name}"
                    )
                    tool.Magazine = finalReloadValue
                    sendResponse(ReloadMessage(item_guid, finalReloadValue, unk1))
                    continent.AvatarEvents ! AvatarServiceMessage(
                      continent.id,
                      AvatarAction.Reload(player.GUID, item_guid)
                    )
                }
              } else {
                //the weapon can not reload due to full magazine; the UI for the magazine is obvious bugged, so fix it
                sendResponse(QuantityUpdateMessage(tool.AmmoSlot.Box.GUID, magazineSize))
              }
            }
          case (_, _) =>
            log.warn(s"ReloadMessage: either can not find $item_guid or the object found was not a Tool")
        }

      case ObjectHeldMessage(_, held_holsters, _) =>
        player.Actor ! PlayerControl.ObjectHeld(held_holsters)

      case msg @ AvatarJumpMessage(state) =>
        avatarActor ! AvatarActor.ConsumeStamina(10)
        avatarActor ! AvatarActor.SuspendStaminaRegeneration(2.5 seconds)

      case msg @ ZipLineMessage(player_guid, forwards, action, path_id, pos) =>
        val (isTeleporter: Boolean, path: Option[ZipLinePath]) =
          continent.zipLinePaths.find(x => x.PathId == path_id) match {
            case Some(x) => (x.IsTeleporter, Some(x))
            case _ =>
              log.warn(s"${player.Name} couldn't find a zipline path $path_id in zone ${continent.id}")
              (false, None)
          }
        if (isTeleporter) {
          CancelZoningProcessWithDescriptiveReason("cancel")
          val endPoint = path.get.ZipLinePoints.last
          sendResponse(
            ZipLineMessage(PlanetSideGUID(0), forwards, 0, path_id, pos)
          ) // todo: send to zone to show teleport animation to all clients
          sendResponse(PlayerStateShiftMessage(ShiftState(0, endPoint, player.Orientation.z, None)))
        } else {
          CancelZoningProcessWithDescriptiveReason("cancel_motion")
          action match {
            case 0 =>
              // Travel along the zipline in the direction specified
              sendResponse(ZipLineMessage(player_guid, forwards, action, path_id, pos))
            case 1 =>
              //disembark from zipline at destination !
              sendResponse(ZipLineMessage(player_guid, forwards, action, 0, pos))
            case 2 =>
              //get off by force
              sendResponse(ZipLineMessage(player_guid, forwards, action, 0, pos))
            case _ =>
              log.warn(
                s"${player.Name} tried to do something with a zipline but can't handle it. forwards: $forwards action: $action path_id: $path_id zone: ${continent.Number} / ${continent.id}"
              )
          }
        }

      case msg @ RequestDestroyMessage(object_guid) =>
        // TODO: Make sure this is the correct response for all cases
        ValidObject(object_guid, decorator = "RequestDestroy") match {
          case Some(vehicle: Vehicle) =>
            /* line 1a: player is admin (and overrules other access requirements) */
            /* line 1b: vehicle and player (as the owner) acknowledge each other */
            /* line 1c: vehicle is the same faction as player, is ownable, and either the owner is absent or the vehicle is destroyed */
            /* line 2: vehicle is not mounted in anything or, if it is, its seats are empty */
            if (
              (session.account.gm ||
              (player.avatar.vehicle.contains(object_guid) && vehicle.Owner.contains(player.GUID)) ||
              (player.Faction == vehicle.Faction &&
              (vehicle.Definition.CanBeOwned.nonEmpty &&
              (vehicle.Owner.isEmpty || continent.GUID(vehicle.Owner.get).isEmpty) || vehicle.Destroyed))) &&
              (vehicle.MountedIn.isEmpty || !vehicle.Seats.values.exists(_.isOccupied))
            ) {
              vehicle.Actor ! Vehicle.Deconstruct()
              //log.info(s"RequestDestroy: vehicle $vehicle")
            } else {
              log.warn(s"RequestDestroy: ${player.Name} must own vehicle in order to deconstruct it")
            }

          case Some(obj: Projectile) =>
            if (!obj.isResolved) {
              obj.Miss()
            }
            continent.Projectile ! ZoneProjectile.Remove(object_guid)

          case Some(obj: BoomerTrigger) =>
            if (FindEquipmentToDelete(object_guid, obj)) {
              continent.GUID(obj.Companion) match {
                case Some(boomer: BoomerDeployable) =>
                  boomer.Trigger = None
                  boomer.Actor ! Deployable.Deconstruct()
                case Some(thing) =>
                  log.warn(s"RequestDestroy: BoomerTrigger object connected to wrong object - $thing")
                case None => ;
              }
            }

          case Some(obj: Deployable) =>
            if (session.account.gm || obj.Owner.isEmpty || obj.Owner.contains(player.GUID) || obj.Destroyed) {
              obj.Actor ! Deployable.Deconstruct()
            } else {
              log.warn(s"RequestDestroy: ${player.Name} must own the deployable in order to deconstruct it")
            }

          case Some(obj: Equipment) =>
            FindEquipmentToDelete(object_guid, obj)

          case Some(thing) =>
            log.warn(s"RequestDestroy: not allowed to delete this ${thing.Definition.Name}")

          case None => ;
        }

      case msg @ ObjectDeleteMessage(object_guid, unk1) =>
        sendResponse(ObjectDeleteMessage(object_guid, 0))

      case msg @ MoveItemMessage(item_guid, source_guid, destination_guid, dest, _) =>
        (
          continent.GUID(source_guid),
          continent.GUID(destination_guid),
          ValidObject(item_guid, decorator = "MoveItem")
        ) match {
          case (
            Some(source: PlanetSideServerObject with Container),
            Some(destination: PlanetSideServerObject with Container),
            Some(item: Equipment)
            ) =>
            ContainableMoveItem(player.Name, source, destination, item, destination.SlotMapResolution(dest))
          case (None, _, _) =>
            log.error(
              s"MoveItem: ${player.Name} wanted to move $item_guid from $source_guid, but could not find source object"
            )
          case (_, None, _) =>
            log.error(
              s"MoveItem: ${player.Name} wanted to move $item_guid to $destination_guid, but could not find destination object"
            )
          case (_, _, None) => ;
          case _ =>
            log.error(
              s"MoveItem: ${player.Name} wanted to move $item_guid from $source_guid to $destination_guid, but multiple problems were encountered"
            )
        }

      case msg @ LootItemMessage(item_guid, target_guid) =>
        (ValidObject(item_guid, decorator = "LootItem"), continent.GUID(target_guid)) match {
          case (Some(item: Equipment), Some(destination: PlanetSideServerObject with Container)) =>
            //figure out the source
            (
              {
                val findFunc: PlanetSideServerObject with Container => Option[
                  (PlanetSideServerObject with Container, Option[Int])
                ] = FindInLocalContainer(item_guid)
                findFunc(player.avatar.locker)
                  .orElse(findFunc(player))
                  .orElse(accessedContainer match {
                    case Some(parent: PlanetSideServerObject) =>
                      findFunc(parent)
                    case _ =>
                      None
                  })
              },
              destination.Fit(item)
            ) match {
              case (Some((source, Some(_))), Some(dest)) =>
                ContainableMoveItem(player.Name, source, destination, item, dest)
              case (None, _) =>
                log.error(s"LootItem: ${player.Name} can not find where $item is put currently")
              case (_, None) =>
                log.error(s"LootItem: ${player.Name} can not find anywhere to put $item in $destination")
              case _ =>
                log.error(
                  s"LootItem: ${player.Name}wanted to move $item_guid to $target_guid, but multiple problems were encountered"
                )
            }
          case (Some(obj), _) =>
            log.error(s"LootItem: item $obj is (probably) not lootable to ${player.Name}")
          case (None, _) => ;
          case (_, None) =>
            log.error(s"LootItem: ${player.Name} can not find where to put $item_guid")
        }

      case msg @ AvatarImplantMessage(player_guid, action, slot, status) =>
        if (action == ImplantAction.Activation) {
          CancelZoningProcessWithDescriptiveReason("cancel_implant")
          avatar.implants(slot) match {
            case Some(implant) =>
              if (status == 1) {
                avatarActor ! AvatarActor.ActivateImplant(implant.definition.implantType)
              } else {
                avatarActor ! AvatarActor.DeactivateImplant(implant.definition.implantType)
              }
            case _ => log.error(s"AvatarImplantMessage: ${player.Name} has an unknown implant in $slot")
          }
        }

      case msg @ UseItemMessage(
            avatar_guid,
            item_used_guid,
            object_guid,
            unk2,
            unk3,
            unk4,
            unk5,
            unk6,
            unk7,
            unk8,
            itemType
          ) =>
        // TODO: Not all fields in the response are identical to source in real packet logs (but seems to be ok)
        val equipment = FindContainedEquipment(item_used_guid) match {
          case (o @ Some(_), a)
            if a.exists(_.isInstanceOf[Tool]) =>
            FindEnabledWeaponsToHandleWeaponFireAccountability(o, a.collect { case w: Tool => w })._2.headOption
          case (Some(_), a) =>
            a.headOption
          case _ =>
            None
        }
        ValidObject(object_guid, decorator = "UseItem") match {
          case Some(door: Door) =>
            door.Actor ! CommonMessages.Use(player)

          case Some(resourceSilo: ResourceSilo) =>
            CancelZoningProcessWithDescriptiveReason("cancel_use")
            (continent.GUID(player.VehicleSeated), equipment) match {
              case (Some(vehicle: Vehicle), Some(item))
                if GlobalDefinitions.isBattleFrameVehicle(vehicle.Definition) &&
                   GlobalDefinitions.isBattleFrameNTUSiphon(item.Definition) =>
                resourceSilo.Actor ! CommonMessages.Use(player, equipment)
              case _ =>
                resourceSilo.Actor ! CommonMessages.Use(player)
            }

          case Some(panel: IFFLock) =>
            equipment match {
              case Some(item) =>
                CancelZoningProcessWithDescriptiveReason("cancel_use")
                panel.Actor ! CommonMessages.Use(player, Some(item))
              case _ => ;
            }

          case Some(obj: Player) =>
            CancelZoningProcessWithDescriptiveReason("cancel_use")
            if (obj.isBackpack) {
              if (equipment.isEmpty) {
                log.info(s"${player.Name} is looting the corpse of ${obj.Name}")
                sendResponse(
                  UseItemMessage(
                    avatar_guid,
                    item_used_guid,
                    object_guid,
                    unk2,
                    unk3,
                    unk4,
                    unk5,
                    unk6,
                    unk7,
                    unk8,
                    itemType
                  )
                )
                AccessContainer(obj)
              }
            } else if (!unk3 && player.isAlive) { //potential kit use
              (continent.GUID(item_used_guid), kitToBeUsed) match {
                case (Some(kit: Kit), None) =>
                  kitToBeUsed = Some(item_used_guid)
                  player.Actor ! CommonMessages.Use(player, Some(kit))
                case (Some(_: Kit), Some(_)) | (None, Some(_)) =>
                  //a kit is already queued to be used; ignore this request
                  sendResponse(ChatMsg(ChatMessageType.UNK_225, false, "", "Please wait ...", None))
                case (Some(item), _) =>
                  log.error(s"UseItem: ${player.Name} looking for Kit to use, but found $item instead")
                case (None, None) =>
                  log.warn(s"UseItem: anticipated a Kit $item_used_guid for ${player.Name}, but can't find it")              }
            } else if (itemType == ObjectClass.avatar && unk3) {
              equipment match {
                case Some(tool: Tool) if tool.Definition == GlobalDefinitions.bank =>
                  obj.Actor ! CommonMessages.Use(player, equipment)

                case Some(tool: Tool) if tool.Definition == GlobalDefinitions.medicalapplicator =>
                  obj.Actor ! CommonMessages.Use(player, equipment)
                case _ => ;
              }
            }

          case Some(locker: Locker) =>
            equipment match {
              case Some(item) =>
                CancelZoningProcessWithDescriptiveReason("cancel_use")
                locker.Actor ! CommonMessages.Use(player, Some(item))
              case None if locker.Faction == player.Faction || locker.HackedBy.nonEmpty =>
                log.info(s"${player.Name} is accessing a locker")
                CancelZoningProcessWithDescriptiveReason("cancel_use")
                val playerLocker = player.avatar.locker
                sendResponse(
                  UseItemMessage(
                    avatar_guid,
                    item_used_guid,
                    playerLocker.GUID,
                    unk2,
                    unk3,
                    unk4,
                    unk5,
                    unk6,
                    unk7,
                    unk8,
                    456
                  )
                )
                AccessContainer(playerLocker)
              case _ => ;
            }

          case Some(gen: Generator) =>
            equipment match {
              case Some(item) =>
                CancelZoningProcessWithDescriptiveReason("cancel_use")
                gen.Actor ! CommonMessages.Use(player, Some(item))
              case None => ;
            }

          case Some(mech: ImplantTerminalMech) =>
            equipment match {
              case Some(item) =>
                CancelZoningProcessWithDescriptiveReason("cancel_use")
                mech.Actor ! CommonMessages.Use(player, Some(item))
              case None => ;
            }

          case Some(captureTerminal: CaptureTerminal) =>
            equipment match {
              case Some(item) =>
                CancelZoningProcessWithDescriptiveReason("cancel_use")
                captureTerminal.Actor ! CommonMessages.Use(player, Some(item))
              case _ if specialItemSlotGuid.nonEmpty =>
                continent.GUID(specialItemSlotGuid) match {
                  case Some(llu: CaptureFlag) =>
                    if (llu.Target.GUID == captureTerminal.Owner.GUID) {
                      continent.LocalEvents ! LocalServiceMessage(continent.id, LocalAction.LluCaptured(llu))
                    } else {
                      log.info(
                        s"LLU target is not this base. Target GUID: ${llu.Target.GUID} This base: ${captureTerminal.Owner.GUID}"
                      )
                    }
                  case _ => log.warn("Item in specialItemSlotGuid is not registered with continent or is not a LLU")
                }
              case _ => ;
            }

          case Some(obj: FacilityTurret) =>
            equipment match {
              case Some(item) =>
                CancelZoningProcessWithDescriptiveReason("cancel_use")
                obj.Actor ! CommonMessages.Use(player, Some(item))               //try generic
                obj.Actor ! CommonMessages.Use(player, Some((item, unk2.toInt))) //try upgrade path
              case _ => ;
            }

          case Some(obj: Vehicle) =>
            equipment match {
              case Some(item) =>
                CancelZoningProcessWithDescriptiveReason("cancel_use")
                obj.Actor ! CommonMessages.Use(player, Some(item))

              case None if player.Faction == obj.Faction =>
                //access to trunk
                if (
                  obj.AccessingTrunk.isEmpty &&
                  (!obj.PermissionGroup(AccessPermissionGroup.Trunk.id).contains(VehicleLockState.Locked) || obj.Owner
                    .contains(player.GUID))
                ) {
                  log.info(s"${player.Name} is looking in the ${obj.Definition.Name}'s trunk")
                  CancelZoningProcessWithDescriptiveReason("cancel_use")
                  obj.AccessingTrunk = player.GUID
                  AccessContainer(obj)
                  sendResponse(
                    UseItemMessage(
                      avatar_guid,
                      item_used_guid,
                      object_guid,
                      unk2,
                      unk3,
                      unk4,
                      unk5,
                      unk6,
                      unk7,
                      unk8,
                      itemType
                    )
                  )
                }
              case _ => ;
            }

          case Some(terminal: Terminal) =>
            equipment match {
              case Some(item) =>
                CancelZoningProcessWithDescriptiveReason("cancel_use")
                terminal.Actor ! CommonMessages.Use(player, Some(item))

              case None
                  if terminal.Owner == Building.NoBuilding || terminal.Faction == player.Faction || terminal.HackedBy.nonEmpty =>
                val tdef = terminal.Definition
                if (tdef.isInstanceOf[MatrixTerminalDefinition]) {
                  //TODO matrix spawn point; for now, just blindly bind to show work (and hope nothing breaks)
                  CancelZoningProcessWithDescriptiveReason("cancel_use")
                  sendResponse(
                    BindPlayerMessage(BindStatus.Bind, "", true, true, SpawnGroup.Sanctuary, 0, 0, terminal.Position)
                  )
                } else if (
                  tdef == GlobalDefinitions.multivehicle_rearm_terminal || tdef == GlobalDefinitions.bfr_rearm_terminal ||
                  tdef == GlobalDefinitions.air_rearm_terminal || tdef == GlobalDefinitions.ground_rearm_terminal
                ) {
                  FindLocalVehicle match {
                    case Some(vehicle) =>
                      log.info(
                        s"${player.Name} is accessing a ${terminal.Definition.Name} for ${player.Sex.possessive} ${vehicle.Definition.Name}"
                      )
                      sendResponse(
                        UseItemMessage(
                          avatar_guid,
                          item_used_guid,
                          object_guid,
                          unk2,
                          unk3,
                          unk4,
                          unk5,
                          unk6,
                          unk7,
                          unk8,
                          itemType
                        )
                      )
                      sendResponse(
                        UseItemMessage(
                          avatar_guid,
                          item_used_guid,
                          vehicle.GUID,
                          unk2,
                          unk3,
                          unk4,
                          unk5,
                          unk6,
                          unk7,
                          unk8,
                          vehicle.Definition.ObjectId
                        )
                      )
                    case None =>
                      log.error(s"UseItem: Expecting a seated vehicle, ${player.Name} found none")
                  }
                } else if (tdef == GlobalDefinitions.teleportpad_terminal) {
                  //explicit request
                  log.info(s"${player.Name} is purchasing a router telepad")
                  CancelZoningProcessWithDescriptiveReason("cancel_use")
                  terminal.Actor ! Terminal.Request(
                    player,
                    ItemTransactionMessage(object_guid, TransactionType.Buy, 0, "router_telepad", 0, PlanetSideGUID(0))
                  )
                } else if (tdef == GlobalDefinitions.targeting_laser_dispenser) {
                  //explicit request
                  log.info(s"${player.Name} is purchasing a targeting laser")
                  CancelZoningProcessWithDescriptiveReason("cancel_use")
                  terminal.Actor ! Terminal.Request(
                    player,
                    ItemTransactionMessage(object_guid, TransactionType.Buy, 0, "flail_targeting_laser", 0, PlanetSideGUID(0))
                  )
                } else {
                  log.info(s"${player.Name} is accessing a ${terminal.Definition.Name}")
                  CancelZoningProcessWithDescriptiveReason("cancel_use")
                  sendResponse(
                    UseItemMessage(
                      avatar_guid,
                      item_used_guid,
                      object_guid,
                      unk2,
                      unk3,
                      unk4,
                      unk5,
                      unk6,
                      unk7,
                      unk8,
                      itemType
                    )
                  )
                }

              case _ => ;
            }

          case Some(obj: SpawnTube) =>
            equipment match {
              case Some(item) =>
                CancelZoningProcessWithDescriptiveReason("cancel_use")
                obj.Actor ! CommonMessages.Use(player, Some(item))
              case None if player.Faction == obj.Faction =>
                //deconstruction
                log.info(s"${player.Name} is deconstructing at the ${obj.Owner.Definition.Name}'s spawns")
                CancelZoningProcessWithDescriptiveReason("cancel_use")
                PlayerActionsToCancel()
                CancelAllProximityUnits()
                GoToDeploymentMap()
              case _ => ;
            }

          case Some(obj: SensorDeployable) =>
            equipment match {
              case Some(item) =>
                CancelZoningProcessWithDescriptiveReason("cancel_use")
                obj.Actor ! CommonMessages.Use(player, Some(item))
              case _ => ;
            }

          case Some(obj: TurretDeployable) =>
            equipment match {
              case Some(item) =>
                CancelZoningProcessWithDescriptiveReason("cancel_use")
                obj.Actor ! CommonMessages.Use(player, Some(item))
              case _ => ;
            }

          case Some(obj: TrapDeployable) =>
            equipment match {
              case Some(item) =>
                CancelZoningProcessWithDescriptiveReason("cancel_use")
                obj.Actor ! CommonMessages.Use(player, Some(item))
              case _ => ;
            }

          case Some(obj: ShieldGeneratorDeployable) =>
            equipment match {
              case Some(item) =>
                CancelZoningProcessWithDescriptiveReason("cancel_use")
                obj.Actor ! CommonMessages.Use(player, Some(item))
              case _ => ;
            }

          case Some(obj: TelepadDeployable) =>
            if (equipment.isEmpty) {
              continent.GUID(obj.Router) match {
                case Some(vehicle: Vehicle) =>
                  vehicle.Utility(UtilityType.internal_router_telepad_deployable) match {
                    case Some(util: Utility.InternalTelepad) =>
                      CancelZoningProcessWithDescriptiveReason("cancel")
                      UseRouterTelepadSystem(
                        router = vehicle,
                        internalTelepad = util,
                        remoteTelepad = obj,
                        src = obj,
                        dest = util
                      )
                    case _ =>
                      log.error(
                        s"telepad@${object_guid.guid} is not linked to a router - ${vehicle.Definition.Name}, ${obj.Router}"
                      )
                  }
                case Some(o) =>
                  log.error(
                    s"telepad@${object_guid.guid} is linked to wrong kind of object - ${o.Definition.Name}, ${obj.Router}"
                  )
                  obj.Actor ! Deployable.Deconstruct()
                case None => ;
              }
            }

          case Some(obj: Utility.InternalTelepad) =>
            continent.GUID(obj.Telepad) match {
              case Some(pad: TelepadDeployable) =>
                CancelZoningProcessWithDescriptiveReason("cancel")
                UseRouterTelepadSystem(
                  router = obj.Owner.asInstanceOf[Vehicle],
                  internalTelepad = obj,
                  remoteTelepad = pad,
                  src = obj,
                  dest = pad
                )
              case Some(o) =>
                log.error(
                  s"internal telepad@${object_guid.guid} is not linked to a remote telepad - ${o.Definition.Name}@${o.GUID.guid}"
                )
              case None => ;
            }

          case Some(obj: CaptureFlag) =>
            // LLU can normally only be picked up the faction that owns it
            if (specialItemSlotGuid.isEmpty) {
              if (obj.Faction == player.Faction) {
                specialItemSlotGuid = Some(obj.GUID)
                player.Carrying = SpecialCarry.CaptureFlag
                continent.LocalEvents ! CaptureFlagManager.PickupFlag(obj, player)
              } else {
                log.warn(
                  s"Player ${player.toString} tried to pick up LLU ${obj.GUID} - ${obj.Faction} that doesn't belong to their faction"
                )
              }
            } else if (specialItemSlotGuid.get != obj.GUID) { // Ignore duplicate pickup requests
              log.warn(
                s"Player ${player.toString} tried to pick up LLU ${obj.GUID} - ${obj.Faction} but their special slot already contains $specialItemSlotGuid"
              )
            }

          case Some(gate: WarpGate) =>
            CancelZoningProcessWithDescriptiveReason("cancel_use")
            (continent.GUID(player.VehicleSeated), equipment) match {
              case (Some(vehicle: Vehicle), Some(item))
                if GlobalDefinitions.isBattleFrameVehicle(vehicle.Definition) &&
                   GlobalDefinitions.isBattleFrameNTUSiphon(item.Definition) =>
                vehicle.Actor ! CommonMessages.Use(player, equipment)
              case _ => ;
            }

          case Some(obj) =>
            CancelZoningProcessWithDescriptiveReason("cancel_use")
            equipment match {
              case Some(item)
                if GlobalDefinitions.isBattleFrameArmorSiphon(item.Definition) ||
                   GlobalDefinitions.isBattleFrameNTUSiphon(item.Definition) => ;

              case _ =>
                log.warn(s"UseItem: ${player.Name} does not know how to handle $obj")

            }

          case None => ;
        }

      case msg @ ProximityTerminalUseMessage(player_guid, object_guid, _) =>
        continent.GUID(object_guid) match {
          case Some(obj: Terminal with ProximityUnit) =>
            HandleProximityTerminalUse(obj)
          case Some(obj) =>
            log.warn(s"ProximityTerminalUse: $obj does not have proximity effects for ${player.Name}")
          case None =>
            log.error(s"ProximityTerminalUse: ${player.Name} can not find an object with guid $object_guid")
        }

      case msg @ UnuseItemMessage(player_guid, object_guid) =>
        ValidObject(object_guid, decorator = "UnuseItem") match {
          case Some(obj: Player) =>
            UnaccessContainer(obj)
            TryDisposeOfLootedCorpse(obj)

          case Some(obj: Container) =>
            // Make sure we don't unload the contents of the vehicle the player is seated in
            // An example scenario of this would be closing the trunk contents when rearming at a landing pad
            if (player.VehicleSeated.isEmpty || player.VehicleSeated.get != obj.GUID) {
              UnaccessContainer(obj)
            }

          case _ => ;
        }

      case msg @ DeployObjectMessage(guid, _, pos, orient, _) =>
        (player.Holsters().find(slot => slot.Equipment.nonEmpty && slot.Equipment.get.GUID == guid) match {
          case Some(slot) => slot.Equipment
          case None       => None
        }) match {
          case Some(obj: ConstructionItem) =>
            val ammoType = obj.AmmoType match {
              case DeployedItem.portable_manned_turret => GlobalDefinitions.PortableMannedTurret(player.Faction).Item
              case dtype                               => dtype
            }
            log.info(s"${player.Name} is constructing a $ammoType deployable")
            CancelZoningProcessWithDescriptiveReason("cancel_use")
            val dObj: Deployable = Deployables.Make(ammoType)()
            dObj.Position = pos
            dObj.Orientation = orient
            dObj.Faction = player.Faction
            dObj.AssignOwnership(player)
            val tasking: TaskBundle = dObj match {
              case turret: TurretDeployable =>
                GUIDTask.registerDeployableTurret(continent.GUID, turret)
              case _ =>
                GUIDTask.registerObject(continent.GUID, dObj)
            }
            TaskWorkflow.execute(CallBackForTask(tasking, continent.Deployables, Zone.Deployable.BuildByOwner(dObj, player, obj)))

          case Some(obj) =>
            log.warn(s"DeployObject: what is $obj, ${player.Name}?  It's not a construction tool!")
          case None =>
            log.error(s"DeployObject: nothing, ${player.Name}?  It's not a construction tool!")
        }

      case msg @ GenericObjectActionMessage(object_guid, code) =>
        //log.info(s"$msg")
        ValidObject(object_guid, decorator = "GenericObjectAction") match {
          case Some(vehicle: Vehicle)
            if vehicle.OwnerName.contains(player.Name) =>
            vehicle.Actor ! ServerObject.GenericObjectAction(object_guid, code, Some(player.GUID))

          case Some(tool: Tool) =>
            if (code == 35 &&
                (tool.Definition == GlobalDefinitions.maelstrom || tool.Definition.Name.startsWith("aphelion_laser"))
            ) {
              //maelstrom primary fire mode discharge (no target)
              //aphelion_laser discharge (no target)
              HandleWeaponFireAccountability(object_guid, PlanetSideGUID(Projectile.baseUID))
            } else {
              ValidObject(player.VehicleSeated, decorator = "GenericObjectAction/Vehicle") match {
                case Some(vehicle: Vehicle)
                  if vehicle.OwnerName.contains(player.Name) =>
                  vehicle.Actor ! ServerObject.GenericObjectAction(object_guid, code, Some(tool))
                case _ => ;
              }
            }
          case _ => ;
        }

      case msg @ GenericObjectActionAtPositionMessage(object_guid, _, _) =>
        ValidObject(object_guid, decorator = "GenericObjectActionAtPosition") match {
          case Some(tool: Tool) if GlobalDefinitions.isBattleFrameNTUSiphon(tool.Definition) =>
            FindContainedWeapon match {
              case (Some(vehicle: Vehicle), weps) if weps.exists(_.GUID == object_guid) =>
                vehicle.Actor ! SpecialEmp.Burst()
              case _ => ;
            }
          case _ =>
            log.info(s"$msg")
        }

      case msg @ GenericObjectStateMsg(object_guid, unk1) =>
        log.debug(s"$msg")

      case msg @ GenericActionMessage(action) =>
        if (player == null) {
          if (action == 29) {
            log.debug("GenericObjectState: AFK state reported during login")
          }
        } else {
          val (toolOpt, definition) = player.Slot(0).Equipment match {
            case Some(tool: Tool) =>
              (Some(tool), tool.Definition)
            case _ =>
              (None, GlobalDefinitions.bullet_9mm)
          }
          if (action == 29) {
            log.info(s"${player.Name} is AFK")
            AvatarActor.savePlayerLocation(player)
            displayCharSavedMsgThenRenewTimer(fixedLen=1800L, varLen=0L) //~30min
            player.AwayFromKeyboard = true
          } else if (action == 30) {
            log.info(s"${player.Name} is back")
            player.AwayFromKeyboard = false
<<<<<<< HEAD
          } else if (action == GenericActionEnum.DropSpecialItem.id) {
=======
            renewCharSavedTimer(
              Config.app.game.savedMsg.renewal.fixed,
              Config.app.game.savedMsg.renewal.variable
            )
          }
          if (action == GenericActionEnum.DropSpecialItem.id) {
>>>>>>> 3bd50dc8
            DropSpecialSlotItem()
          } else if (action == 15) { //max deployment
            log.info(s"${player.Name} has anchored ${player.Sex.pronounObject}self to the ground")
            player.UsingSpecial = SpecialExoSuitDefinition.Mode.Anchored
            continent.AvatarEvents ! AvatarServiceMessage(
              continent.id,
              AvatarAction.PlanetsideAttribute(player.GUID, 19, 1)
            )
            definition match {
              case GlobalDefinitions.trhev_dualcycler | GlobalDefinitions.trhev_burster =>
                val tool = toolOpt.get
                tool.ToFireMode = 1
                sendResponse(ChangeFireModeMessage(tool.GUID, 1))
              case GlobalDefinitions.trhev_pounder =>
                val tool = toolOpt.get
                val convertFireModeIndex = if (tool.FireModeIndex == 0) { 1 }
                else { 4 }
                tool.ToFireMode = convertFireModeIndex
                sendResponse(ChangeFireModeMessage(tool.GUID, convertFireModeIndex))
              case _ =>
                log.warn(s"GenericObject: ${player.Name} is a MAX with an unexpected attachment - ${definition.Name}")
            }
          } else if (action == 16) { //max deployment
            log.info(s"${player.Name} has released the anchors")
            player.UsingSpecial = SpecialExoSuitDefinition.Mode.Normal
            continent.AvatarEvents ! AvatarServiceMessage(
              continent.id,
              AvatarAction.PlanetsideAttribute(player.GUID, 19, 0)
            )
            definition match {
              case GlobalDefinitions.trhev_dualcycler | GlobalDefinitions.trhev_burster =>
                val tool = toolOpt.get
                tool.ToFireMode = 0
                sendResponse(ChangeFireModeMessage(tool.GUID, 0))
              case GlobalDefinitions.trhev_pounder =>
                val tool = toolOpt.get
                val convertFireModeIndex = if (tool.FireModeIndex == 1) { 0 }
                else { 3 }
                tool.ToFireMode = convertFireModeIndex
                sendResponse(ChangeFireModeMessage(tool.GUID, convertFireModeIndex))
              case _ =>
                log.warn(s"GenericObject: $player is MAX with an unexpected attachment - ${definition.Name}")
            }
          } else if (action == 20) {
            if (player.ExoSuit == ExoSuitType.MAX) {
              ToggleMaxSpecialState(enable = true)
            } else {
              log.warn(s"GenericActionMessage: ${player.Name} can't handle action code 20")
            }
          } else if (action == 21) {
            if (player.ExoSuit == ExoSuitType.MAX) {
              player.Faction match {
                case PlanetSideEmpire.NC =>
                  ToggleMaxSpecialState(enable = false)
                case _ =>
                  log.warn(s"GenericActionMessage: ${player.Name} tried to cancel an uncancellable MAX special ability")
              }
            } else {
              log.warn(s"GenericActionMessage: ${player.Name} can't handle action code 21")
            }
          } else if (action == 36 || action == 37) { //Looking For Squad (Members) (on/off)
            val state = if (action == 36) { true } else { false }
            squadUI.get(player.CharId) match {
              case Some(elem) if elem.index == 0 =>
                lfsm = state
                AvatarActor.displayLookingForSquad(session, boolToInt(state))
              case _ =>
                avatarActor ! AvatarActor.SetLookingForSquad(state)
            }
          } else {
            log.warn(s"GenericActionMessage: ${player.Name} can't handle $msg")
          }
        }

      case msg @ ItemTransactionMessage(terminal_guid, transaction_type, _, _, _, _) =>
        continent.GUID(terminal_guid) match {
          case Some(term: Terminal) =>
            if (lastTerminalOrderFulfillment) {
              log.trace(s"ItemTransactionMessage: ${player.Name} is submitting an order")
              lastTerminalOrderFulfillment = false
              CancelZoningProcessWithDescriptiveReason("cancel_use")
              term.Actor ! Terminal.Request(player, msg)
            }
          case Some(obj: PlanetSideGameObject) =>
            log.error(s"ItemTransaction: $obj is not a terminal, ${player.Name}")
          case _ =>
            log.error(s"ItemTransaction: $terminal_guid does not exist, ${player.Name}")
        }

      case msg @ FavoritesRequest(player_guid, loadoutType, action, line, label) =>
        CancelZoningProcessWithDescriptiveReason("cancel_use")
        action match {
          case FavoritesAction.Save   =>
            avatarActor ! AvatarActor.SaveLoadout(player, loadoutType, label, line)
          case FavoritesAction.Delete =>
            avatarActor ! AvatarActor.DeleteLoadout(player, loadoutType, line)
          case FavoritesAction.Unknown =>
            log.warn(s"FavoritesRequest: ${player.Name} requested an unknown favorites action")
        }

      case msg @ WeaponDelayFireMessage(seq_time, weapon_guid) =>
        log.info(s"$msg")

      case msg @ WeaponDryFireMessage(weapon_guid) =>
        FindWeapon
          .find { _.GUID == weapon_guid }
          .orElse { continent.GUID(weapon_guid) } match {
          case Some(_: Equipment) =>
            continent.AvatarEvents ! AvatarServiceMessage(
              continent.id,
              AvatarAction.WeaponDryFire(player.GUID, weapon_guid)
            )
          case _ =>
            log.warn(
              s"WeaponDryFire: ${player.Name}'s weapon ${weapon_guid.guid} is either not a weapon or does not exist"
            )
        }

      case msg @ WeaponFireMessage(
        _,
        weapon_guid,
        projectile_guid,
        shot_origin,
        _,
        _,
        _,
        _, //max_distance,
        _,
        _, //projectile_type,
        thrown_projectile_vel
      ) =>
        log.info(s"$msg")
        HandleWeaponFire(weapon_guid, projectile_guid, shot_origin, thrown_projectile_vel.flatten)

      case WeaponLazeTargetPositionMessage(_, _, _) => ;
        //do not need to handle the progress bar animation/state on the server
        //laze waypoint is requested by client upon completion (see SquadWaypointRequest)
        val purpose = if (squad_supplement_id > 0) {
          s" for ${player.Sex.possessive} squad (#${squad_supplement_id -1})"
        } else {
          " ..."
        }
        log.info(s"${player.Name} is lazing a position$purpose")

      case msg @ ObjectDetectedMessage(guid1, guid2, unk, targets) =>
        FindWeapon.foreach {
          case weapon if weapon.Projectile.AutoLock =>
            //projectile with auto-lock instigates a warning on the target
            val detectedTargets = FindDetectedProjectileTargets(targets)
            if (detectedTargets.nonEmpty) {
              val mode = 7 + (weapon.Projectile == GlobalDefinitions.wasp_rocket_projectile)
              detectedTargets.foreach { target =>
                continent.AvatarEvents ! AvatarServiceMessage(target, AvatarAction.ProjectileAutoLockAwareness(mode))
              }
            }
          case _ => ;
        }

      case msg @ HitMessage(
            seq_time,
            projectile_guid,
            unk1,
            hit_info,
            unk2,
            unk3,
            unk4
          ) =>
        log.trace(s"${player.Name} lands a hit - $msg")
        //find defined projectile
        FindProjectileEntry(projectile_guid) match {
          case Some(projectile) =>
            //find target(s)
            (hit_info match {
              case Some(hitInfo) =>
                val hitPos     = hitInfo.hit_pos
                ValidObject(hitInfo.hitobject_guid, decorator = "Hit/hitInfo") match {
                  case _ if projectile.profile == GlobalDefinitions.flail_projectile =>
                    val radius  = projectile.profile.DamageRadius * projectile.profile.DamageRadius
                    val targets = Zone.findAllTargets(hitPos)(continent, player, projectile.profile)
                      .filter { target =>
                        Vector3.DistanceSquared(target.Position, hitPos) <= radius
                      }
                    targets.map { target =>
                      CheckForHitPositionDiscrepancy(projectile_guid, hitPos, target)
                      (target, projectile, hitPos, target.Position)
                    }

                  case Some(target: PlanetSideGameObject with FactionAffinity with Vitality) =>
                    CheckForHitPositionDiscrepancy(projectile_guid, hitPos, target)
                    List((target, projectile, hitInfo.shot_origin, hitPos))

                  case None =>
                    HandleDamageProxy(projectile, projectile_guid, hitPos)

                  case _ =>
                    Nil
                }
              case None =>
                Nil
            })
              .foreach({
                case (
                      target: PlanetSideGameObject with FactionAffinity with Vitality,
                      proj: Projectile,
                      shotOrigin: Vector3,
                      hitPos: Vector3
                    ) =>
                  ResolveProjectileInteraction(proj, DamageResolution.Hit, target, hitPos) match {
                    case Some(resprojectile) =>
                      HandleDealingDamage(target, resprojectile)
                    case None => ;
                  }
                case _ => ;
              })
          case None =>
            log.warn(s"ResolveProjectile: expected projectile, but ${projectile_guid.guid} not found")
        }

      case msg @ SplashHitMessage(
            seq_time,
            projectile_guid,
            explosion_pos,
            direct_victim_uid,
            unk3,
            projectile_vel,
            unk4,
            targets
          ) =>
        log.trace(s"${player.Name} splashes some targets - $msg")
        FindProjectileEntry(projectile_guid) match {
          case Some(projectile) =>
            val profile = projectile.profile
            projectile.Position = explosion_pos
            projectile.Velocity = projectile_vel
            val (resolution1, resolution2) = profile.Aggravated match {
              case Some(_) if profile.ProjectileDamageTypes.contains(DamageType.Aggravated) =>
                (DamageResolution.AggravatedDirect, DamageResolution.AggravatedSplash)
              case _ =>
                (DamageResolution.Splash, DamageResolution.Splash)
            }
            //direct_victim_uid
            ValidObject(direct_victim_uid, decorator = "SplashHit/direct_victim") match {
              case Some(target: PlanetSideGameObject with FactionAffinity with Vitality) =>
                CheckForHitPositionDiscrepancy(projectile_guid, target.Position, target)
                ResolveProjectileInteraction(projectile, resolution1, target, target.Position) match {
                  case Some(_projectile) =>
                    HandleDealingDamage(target, _projectile)
                  case None => ;
                }
              case _ => ;
            }
            //other victims
            targets.foreach(elem => {
              ValidObject(elem.uid, decorator = "SplashHit/other_victims") match {
                case Some(target: PlanetSideGameObject with FactionAffinity with Vitality) =>
                  CheckForHitPositionDiscrepancy(projectile_guid, explosion_pos, target)
                  ResolveProjectileInteraction(projectile, resolution2, target, explosion_pos) match {
                    case Some(_projectile) =>
                      HandleDealingDamage(target, _projectile)
                    case None => ;
                  }
                case _ => ;
              }
            })
            //...
            HandleDamageProxy(projectile, projectile_guid, explosion_pos)
            if (
              projectile.profile.HasJammedEffectDuration ||
              projectile.profile.JammerProjectile ||
              projectile.profile.SympatheticExplosion
            ) {
              //can also substitute 'projectile.profile' for 'SpecialEmp.emp'
              Zone.serverSideDamage(
                continent,
                player,
                SpecialEmp.emp,
                SpecialEmp.createEmpInteraction(SpecialEmp.emp, explosion_pos),
                SpecialEmp.prepareDistanceCheck(player, explosion_pos, player.Faction),
                SpecialEmp.findAllBoomers(profile.DamageRadius)
              )
            }
            if (profile.ExistsOnRemoteClients && projectile.HasGUID) {
              //cleanup
              val localIndex = projectile_guid.guid - Projectile.baseUID
              if (projectile.HasGUID) {
                continent.Projectile ! ZoneProjectile.Remove(projectile.GUID)
              }
            }
          case None => ;
        }

      case msg @ LashMessage(seq_time, killer_guid, victim_guid, projectile_guid, hit_pos, unk1) =>
        log.trace(s"${player.Name} lashes some targets - $msg")
        ValidObject(victim_guid, decorator = "Lash") match {
          case Some(target: PlanetSideGameObject with FactionAffinity with Vitality) =>
            CheckForHitPositionDiscrepancy(projectile_guid, hit_pos, target)
            ResolveProjectileInteraction(projectile_guid, DamageResolution.Lash, target, hit_pos) match {
              case Some(projectile) =>
                HandleDealingDamage(target, projectile)
              case None => ;
            }
          case _ => ;
        }

      case msg @ AvatarFirstTimeEventMessage(avatar_guid, object_guid, unk1, eventName) =>
        avatarActor ! AvatarActor.AddFirstTimeEvent(eventName)

      case msg @ WarpgateRequest(
            continent_guid,
            building_guid,
            destinationBuildingGuid,
            destinationZoneGuid,
            unk1,
            unk2
          ) =>
        CancelZoningProcessWithDescriptiveReason("cancel_use")
        if (deadState != DeadState.RespawnTime) {
          continent.Buildings.values.find(_.GUID == building_guid) match {
            case Some(wg: WarpGate) if wg.Active && (GetKnownVehicleAndSeat() match {
                  case (Some(vehicle), _) =>
                    wg.Definition.VehicleAllowance && !wg.Definition.NoWarp.contains(vehicle.Definition)
                  case _ =>
                    true
                }) =>
              deadState = DeadState.RespawnTime
              cluster ! ICS.GetSpawnPoint(
                destinationZoneGuid.guid,
                player,
                destinationBuildingGuid,
                continent.Number,
                building_guid,
                context.self
              )
              log.info(s"${player.Name} wants to use a warp gate")

            case Some(wg: WarpGate) if !wg.Active =>
              log.warn(s"WarpgateRequest: ${player.Name} is knocking on an inactive warp gate")

            case _ =>
              deadState = DeadState.RespawnTime
              RequestSanctuaryZoneSpawn(player, continent.Number)
          }
        } else {
          log.debug(s"WarpgateRequest: your request was already consumed, ${player.Name}; already working on it ...")
        }

      case msg @ MountVehicleMsg(player_guid, mountable_guid, entry_point) =>
        ValidObject(mountable_guid, decorator = "MountVehicle") match {
          case Some(obj: Mountable) =>
            obj.Actor ! Mountable.TryMount(player, entry_point)
          case Some(_) =>
            log.error(s"MountVehicleMsg: object ${mountable_guid.guid} not a mountable thing, ${player.Name}")
          case None => ;
        }

      case msg @ DismountVehicleMsg(player_guid, bailType, wasKickedByDriver) =>
        //TODO optimize this later
        //common warning for this section
        def dismountWarning(note: String): Unit = {
          log.error(s"$note; some vehicle might not know that ${player.Name} is no longer sitting in it")
        }
        if (player.GUID == player_guid) {
          //normally disembarking from a mount
          (interstellarFerry.orElse(continent.GUID(player.VehicleSeated)) match {
            case out @ Some(obj: Vehicle) =>
              continent.GUID(obj.MountedIn) match {
                case Some(_: Vehicle) => None //cargo vehicle
                case _                => out  //arrangement "may" be permissible
              }
            case out @ Some(_: Mountable) =>
              out
            case _ =>
              dismountWarning(
                s"DismountVehicleMsg: player ${player.Name}_guid not considered seated in a mountable entity"
              )
              sendResponse(DismountVehicleMsg(player_guid, bailType, wasKickedByDriver))
              None
          }) match {
            case Some(_) if serverVehicleControlVelocity.nonEmpty =>
              log.debug(
                s"DismountVehicleMsg: ${player.Name} can not dismount from vehicle while server has asserted control; please wait"
              )
            case Some(obj: Mountable) =>
              obj.PassengerInSeat(player) match {
               case Some(seat_num) =>
                  obj.Actor ! Mountable.TryDismount(player, seat_num, bailType)
                  if (interstellarFerry.isDefined) {
                    //short-circuit the temporary channel for transferring between zones, the player is no longer doing that
                    //see above in VehicleResponse.TransferPassenger case
                    interstellarFerry = None
                  }
                  // Deconstruct the vehicle if the driver has bailed out and the vehicle is capable of flight
                  //todo: implement auto landing procedure if the pilot bails but passengers are still present instead of deconstructing the vehicle
                  //todo: continue flight path until aircraft crashes if no passengers present (or no passenger seats), then deconstruct.
                  //todo: kick cargo passengers out. To be added after PR #216 is merged
                  obj match {
                    case v: Vehicle
                        if bailType == BailType.Bailed &&
                          v.SeatPermissionGroup(seat_num).contains(AccessPermissionGroup.Driver) &&
                          v.isFlying =>
                      v.Actor ! Vehicle.Deconstruct(None) //immediate deconstruction
                    case _ => ;
                  }

                case None =>
                  dismountWarning(
                    s"DismountVehicleMsg: can not find where player ${player.Name}_guid is seated in mountable ${player.VehicleSeated}"
                  )
              }
            case _ =>
              dismountWarning(s"DismountVehicleMsg: can not find mountable entity ${player.VehicleSeated}")
          }
        } else {
          //kicking someone else out of a mount; need to own that mount/mountable
          player.avatar.vehicle match {
            case Some(obj_guid) =>
              (
                (
                  ValidObject(obj_guid, decorator = "DismountVehicle/Vehicle"),
                  ValidObject(player_guid, decorator = "DismountVehicle/Player")
                ) match {
                case (vehicle @ Some(obj: Vehicle), tplayer) =>
                  if (obj.MountedIn.isEmpty) (vehicle, tplayer) else (None, None)
                case (mount @ Some(obj: Mountable), tplayer) =>
                  (mount, tplayer)
                case _ =>
                  (None, None)
              }) match {
                case (Some(obj: Mountable), Some(tplayer: Player)) =>
                  obj.PassengerInSeat(tplayer) match {
                    case Some(seat_num) =>
                      obj.Actor ! Mountable.TryDismount(tplayer, seat_num, bailType)
                    case None =>
                      dismountWarning(
                        s"DismountVehicleMsg: can not find where other player ${player.Name}_guid is seated in mountable $obj_guid"
                      )
                  }
                case (None, _) => ;
                  log.warn(s"DismountVehicleMsg: ${player.Name} can not find his vehicle")
                case (_, None) => ;
                  log.warn(s"DismountVehicleMsg: player $player_guid could not be found to kick, ${player.Name}")
                case _ =>
                  log.warn(s"DismountVehicleMsg: object is either not a Mountable or not a Player")
              }
            case None =>
              log.warn(s"DismountVehicleMsg: ${player.Name} does not own a vehicle")
          }
        }

      case msg @ DeployRequestMessage(player_guid, vehicle_guid, deploy_state, unk2, unk3, pos) =>
        val vehicle = player.avatar.vehicle
        if (vehicle.contains(vehicle_guid)) {
          if (vehicle == player.VehicleSeated) {
            continent.GUID(vehicle_guid) match {
              case Some(obj: Vehicle) =>
                log.info(s"${player.Name} is requesting a deployment change for ${obj.Definition.Name} - $deploy_state")
                obj.Actor ! Deployment.TryDeploymentChange(deploy_state)

              case _ =>
                log.error(s"DeployRequest: ${player.Name} can not find vehicle $vehicle_guid")
                avatarActor ! AvatarActor.SetVehicle(None)
            }
          } else {
            log.warn(s"${player.Name} must be mounted to request a deployment change")
          }
        } else {
          log.warn(s"DeployRequest: ${player.Name} does not own the deploying $vehicle_guid object")
        }

      case msg @ AvatarGrenadeStateMessage(player_guid, state) =>
        //TODO I thought I had this working?
        log.info(s"${player.Name} has $state ${player.Sex.possessive} grenade")

      case msg @ SquadDefinitionActionMessage(u1, u2, action) =>
        squadService ! SquadServiceMessage(player, continent, SquadServiceAction.Definition(u1, u2, action))

      case msg @ SquadMembershipRequest(request_type, char_id, unk3, player_name, unk5) =>
        squadService ! SquadServiceMessage(
          player,
          continent,
          SquadServiceAction.Membership(request_type, char_id, unk3, player_name, unk5)
        )

      case msg @ SquadWaypointRequest(request, _, wtype, unk, info) =>
        val time = System.currentTimeMillis()
        val subtype = wtype.subtype
        if(subtype == WaypointSubtype.Squad) {
          squadService ! SquadServiceMessage(player, continent, SquadServiceAction.Waypoint(request, wtype, unk, info))
        } else if (subtype == WaypointSubtype.Laze && time - waypointCooldown > 1000) {
          //guarding against duplicating laze waypoints
          waypointCooldown = time
          squadService ! SquadServiceMessage(player, continent, SquadServiceAction.Waypoint(request, wtype, unk, info))
        }

      case msg @ GenericCollisionMsg(ctype, p, php, ppos, pv, t, thp, tpos, tv, u1, u2, u3) =>
        //log.info(s"$msg")
        val fallHeight = {
          if (pv.z * pv.z >= (pv.x * pv.x + pv.y * pv.y) * 0.5f) {
            if (heightTrend) {
              val fall = heightLast - heightHistory
              heightHistory = heightLast
              fall
            }
            else {
              val fall = heightHistory - heightLast
              heightLast = heightHistory
              fall
            }
          } else {
            0f
          }
        }
        val (target1, target2, bailProtectStatus, velocity) = (ctype, ValidObject(p, decorator = "GenericCollision/Primary")) match {
          case (CollisionIs.OfInfantry, out @ Some(user: Player))
            if user == player =>
            val bailStatus = session.flying || player.spectator || session.speed > 1f || player.BailProtection
            player.BailProtection = false
            val v = if (player.avatar.implants.exists {
              case Some(implant) => implant.definition.implantType == ImplantType.Surge && implant.active
              case _             => false
            }) {
              Vector3.Zero
            } else {
              pv
            }
            (out, None, bailStatus, v)
          case (CollisionIs.OfGroundVehicle, out @ Some(v: Vehicle))
            if v.Seats(0).occupant.contains(player) =>
            val bailStatus = v.BailProtection
            v.BailProtection = false
            (out, ValidObject(t, decorator = "GenericCollision/GroundVehicle"), bailStatus, pv)
          case (CollisionIs.OfAircraft, out @ Some(v: Vehicle))
            if v.Definition.CanFly && v.Seats(0).occupant.contains(player) =>
            (out, ValidObject(t, decorator = "GenericCollision/Aircraft"), false, pv)
          case (CollisionIs.BetweenThings, o_) =>
            log.warn("GenericCollision: CollisionIs.BetweenThings detected - no handling case")
            (None, None, false, Vector3.Zero)
          case _ =>
            (None, None, false, Vector3.Zero)
        }
        val curr = System.currentTimeMillis()
        (target1, t, target2) match {
          case (None, _, _) => ;

          case (Some(us: PlanetSideServerObject with Vitality with FactionAffinity), PlanetSideGUID(0), _) =>
            if (collisionHistory.get(us.Actor) match {
              case Some(lastCollision) if curr - lastCollision <= 1000L =>
                false
              case _ =>
                collisionHistory.put(us.Actor, curr)
                true
            }) {
              if (!bailProtectStatus) {
                HandleDealingDamage(
                  us,
                  DamageInteraction(
                    SourceEntry(us),
                    CollisionReason(velocity, fallHeight, us.DamageModel),
                    ppos
                  )
                )
              }
            }

          case (
            Some(us: PlanetSideServerObject with Vitality with FactionAffinity), _,
            Some(victim: PlanetSideServerObject with Vitality with FactionAffinity)
            ) =>
            if (collisionHistory.get(victim.Actor) match {
              case Some(lastCollision) if curr - lastCollision <= 1000L =>
                false
              case _ =>
                collisionHistory.put(victim.Actor, curr)
                true
            }) {
              val usSource = SourceEntry(us)
              val victimSource = SourceEntry(victim)
              //we take damage from the collision
              if (!bailProtectStatus) {
                HandleDealingDamage(
                  us,
                  DamageInteraction(
                    usSource,
                    CollisionWithReason(CollisionReason(velocity - tv, fallHeight, us.DamageModel), victimSource),
                    ppos
                  )
                )
              }
              //get dealt damage from our own collision (no protection)
              collisionHistory.put(us.Actor, curr)
              HandleDealingDamage(
                victim,
                DamageInteraction(
                  victimSource,
                  CollisionWithReason(CollisionReason(tv - velocity, 0, victim.DamageModel), usSource),
                  tpos
                )
              )
            }

          case _ => ;
        }

      case msg @ BugReportMessage(
            version_major,
            version_minor,
            version_date,
            bug_type,
            repeatable,
            location,
            zone,
            pos,
            summary,
            desc
          ) =>
        log.warn(s"${player.Name} filed a bug report - it might be something important")
        log.debug(s"$msg")

      case msg @ BindPlayerMessage(action, bindDesc, unk1, logging, unk2, unk3, unk4, pos) =>
      //log.info("BindPlayerMessage: " + msg)

      case msg @ PlanetsideAttributeMessage(object_guid, attribute_type, attribute_value) =>
        ValidObject(object_guid, decorator = "PlanetsideAttribute") match {
          case Some(vehicle: Vehicle) if player.avatar.vehicle.contains(vehicle.GUID) =>
            vehicle.Actor ! ServerObject.AttributeMsg(attribute_type, attribute_value)
          case Some(vehicle: Vehicle) =>
            log.warn(
              s"PlanetsideAttribute: ${player.Name} does not own vehicle ${vehicle.GUID} and can not change it"
            )
          // Cosmetics options
          case Some(player: Player) if attribute_type == 106 =>
            avatarActor ! AvatarActor.SetCosmetics(Cosmetic.valuesFromAttributeValue(attribute_value))

          case Some(obj) =>
            log.trace(s"PlanetsideAttribute: ${player.Name} does not know how to apply unknown attributes behavior $attribute_type to ${obj.Definition.Name}")

          case _ => ;
        }

      case msg @ FacilityBenefitShieldChargeRequestMessage(guid) =>
        player.VehicleSeated match {
          case Some(vehicleGUID) =>
            continent.GUID(vehicleGUID) match {
              case Some(obj: Vehicle) =>
                if (!obj.Destroyed) { //vehicle will try to charge even if destroyed
                  obj.Actor ! Vehicle.ChargeShields(15)
                }
              case _ =>
                log.warn(
                  s"FacilityBenefitShieldChargeRequest: ${player.Name} can not find vehicle ${vehicleGUID.guid} in zone ${continent.id}"
                )
            }
          case None =>
            log.warn(s"FacilityBenefitShieldChargeRequest: ${player.Name} is not seated in a vehicle")
        }

      case msg @ BattleplanMessage(char_id, player_name, zone_id, diagrams) =>
        val lament: String = s"${player.Name} has a brilliant idea that no one will ever see"
        log.info(lament)
        log.debug(s"Battleplan: $lament - $msg")

      case CreateShortcutMessage(_, slot, Some(shortcut)) =>
        avatarActor ! AvatarActor.AddShortcut(slot - 1, shortcut)

      case CreateShortcutMessage(_, slot, None) =>
        avatarActor ! AvatarActor.RemoveShortcut(slot - 1)

      case ChangeShortcutBankMessage(_, bank) =>
        log.info(s"${player.Name} referencing hotbar bank $bank")

      case FriendsRequest(action, name) =>
        avatarActor ! AvatarActor.MemberListRequest(action, name)

      case msg @ HitHint(source_guid, player_guid) => ; //HitHint is manually distributed for proper operation

      case msg @ TargetingImplantRequest(list) =>
        val targetInfo: List[TargetInfo] = list.flatMap(x => {
          continent.GUID(x.target_guid) match {
            case Some(player: Player) =>
              val health = player.Health.toFloat / player.MaxHealth
              val armor = if (player.MaxArmor > 0) {
                player.Armor.toFloat / player.MaxArmor
              } else {
                0
              }

              Some(TargetInfo(player.GUID, health, armor))
            case _ =>
              log.warn(
                s"TargetingImplantRequest: the info that ${player.Name} requested for target ${x.target_guid} is not for a player"
              )
              None
          }
        })
        sendResponse(TargetingInfoMessage(targetInfo))

      case msg @ DroppodLaunchRequestMessage(info, _) =>
        //log.info(s"Droppod request: $msg")
        cluster ! ICS.DroppodLaunchRequest(
          info.zone_number,
          info.xypos,
          player.Faction,
          self.toTyped[ICS.DroppodLaunchExchange]
        )

      case msg @ InvalidTerrainMessage(_, vehicle_guid, alert, _) =>
        //log.info(s"$msg")
        (continent.GUID(vehicle_guid), continent.GUID(player.VehicleSeated)) match {
          case (Some(packetVehicle: Vehicle), Some(playerVehicle: Vehicle)) if packetVehicle eq playerVehicle =>
            if (alert == TerrainCondition.Unsafe) {
              log.info(s"${player.Name}'s ${packetVehicle.Definition.Name} is approaching terrain unsuitable for idling")
            }
          case (Some(packetVehicle: Vehicle), Some(playerVehicle: Vehicle)) =>
            if (alert == TerrainCondition.Unsafe) {
              log.info(s"${packetVehicle.Definition.Name}@${packetVehicle.GUID} is approaching terrain unsuitable for idling, but is not ${player.Name}'s vehicle")
            }
          case (Some(_: Vehicle), _) =>
            log.warn(s"InvalidTerrain: ${player.Name} is not seated in a(ny) vehicle near unsuitable terrain")
          case (Some(packetThing), _) =>
            log.warn(s"InvalidTerrain: ${player.Name} thinks that ${packetThing.Definition.Name}@${packetThing.GUID} is near unsuitable terrain")
          case _ =>
            log.error(s"InvalidTerrain: ${player.Name} is complaining about a thing@$vehicle_guid that can not be found")
        }

      case ActionCancelMessage(_, _, _) =>
        progressBarUpdate.cancel()
        progressBarValue = None

      case TradeMessage(trade) =>
        log.trace(s"${player.Name} wants to trade for some reason - $trade")

      case DisplayedAwardMessage(_, ribbon, bar) =>
        log.trace(s"${player.Name} changed the $bar displayed award ribbon to $ribbon")
        avatarActor ! AvatarActor.SetRibbon(ribbon, bar)

      case _ =>
        log.warn(s"Unhandled GamePacket $pkt")
    }

  /**
    * Construct tasking that registers all aspects of a `Player` avatar
    * as if that player is only just being introduced.
    * `Players` are complex objects that contain a variety of other register-able objects and each of these objects much be handled.
    * @param tplayer the avatar `Player`
    * @return a `TaskBundle` message
    */
  private def registerNewAvatar(tplayer: Player): TaskBundle = {
    TaskBundle(
      new StraightforwardTask() {
        private val localPlayer   = tplayer
        private val localAnnounce = self

        override def description(): String = s"register new player avatar ${localPlayer.Name}"

        def action(): Future[Any] = {
          localAnnounce ! NewPlayerLoaded(localPlayer)
          Future(true)
        }
      },
      List(GUIDTask.registerAvatar(continent.GUID, tplayer))
    )
  }

  /**
    * Construct tasking that registers all aspects of a `Player` avatar
    * as if that player was already introduced and is just being renewed.
    * `Players` are complex objects that contain a variety of other register-able objects and each of these objects much be handled.
    * @param tplayer the avatar `Player`
    * @return a `TaskBundle` message
    */
  private def registerAvatar(tplayer: Player): TaskBundle = {
    TaskBundle(
      new StraightforwardTask() {
        private val localPlayer   = tplayer
        private val localAnnounce = self

        override def description(): String = s"register player avatar ${localPlayer.Name}"

        def action(): Future[Any] = {
          localAnnounce ! PlayerLoaded(localPlayer)
          Future(true)
        }
      },
      List(GUIDTask.registerPlayer(continent.GUID, tplayer))
    )
  }

  /**
    * Construct tasking that adds a completed and registered vehicle into the scene.
    * Use this function to renew the globally unique identifiers on a vehicle that has already been added to the scene once.
    * @param vehicle the `Vehicle` object
    * @see `RegisterVehicleFromSpawnPad`
    * @return a `TaskBundle` message
    */
  private def registerVehicle(vehicle: Vehicle): TaskBundle = {
    TaskBundle(
      new StraightforwardTask() {
        private val localVehicle = vehicle
        private val localAnnounce = self

        override def description(): String = s"register a ${localVehicle.Definition.Name}"

        def action(): Future[Any] = {
          Future(true)
        }
      },
      List(GUIDTask.registerVehicle(continent.GUID, vehicle))
    )
  }

  /**
    * Use this function to facilitate registering a droppod for a globally unique identifier
    * in the event that the user has instigated an instant action event to a destination within the current zone.<br>
    * <br>
    * If going to another zone instead,
    * this is uneccessary as the normal vehicle gating protocol is partially intersected for droppod operation,
    * and will properly register the droppod before introducing it into the new zone without additional concern.
    * The droppod should actually not be completely unregistered.
    * If inquired, it will act like a GUID had already been assigned to it, but it was invalidated.
    * This condition is artificial, but it necessary to pass certain operations related to vehicle gating.
    * Additionally, the driver is only partially associated with the vehicle at this time.
    * `interstellarFerry` is properly keeping track of the vehicle during the transition
    * and the user who is the driver (second param) is properly seated
    * but the said driver does not know about the vehicle through his usual convention - `VehicleSeated` - yet.
    * @see `GlobalDefinitions.droppod`
    * @see `GUIDTask.registerObject`
    * @see `interstellarFerry`
    * @see `Player.VehicleSeated`
    * @see `PlayerLoaded`
    * @see `TaskBundle`
    * @see `Vehicles.Own`
    * @param vehicle the unregistered droppod
    * @param tplayer the player using the droppod for instant action;
    *                should already be the driver of the droppod
    * @return a `TaskBundle` message
    */
  private def registerDroppod(vehicle: Vehicle, tplayer: Player): TaskBundle = {
    TaskBundle(
      new StraightforwardTask() {
        private val localDriver   = tplayer
        private val localVehicle  = vehicle
        private val localAnnounce = self

        override def description(): String = s"register a ${localVehicle.Definition.Name} manned by ${localDriver.Name}"

        def action(): Future[Any] = {
          localDriver.VehicleSeated = localVehicle.GUID
          Vehicles.Own(localVehicle, localDriver)
          localAnnounce ! PlayerLoaded(localDriver)
          Future(true)
        }
      },
      List(GUIDTask.registerObject(continent.GUID, vehicle))
    )
  }

  /**
    * Construct tasking that adds a completed and registered vehicle into the scene.
    * The major difference between `RegisterVehicle` and `RegisterVehicleFromSpawnPad` is the assumption that this vehicle lacks an internal `Actor`.
    * Before being finished, that vehicle is supplied an `Actor` such that it may function properly.
    * This function wraps around `RegisterVehicle` and is used in case, prior to this event,
    * the vehicle is being brought into existence from scratch and was never a member of any `Zone`.
    * @param obj the `Vehicle` object
    * @see `RegisterVehicle`
    * @return a `TaskBundle` message
    */
  private def registerVehicleFromSpawnPad(vehicle: Vehicle, pad: VehicleSpawnPad, terminal: Terminal): TaskBundle = {
    TaskBundle(
      new StraightforwardTask() {
        private val localVehicle  = vehicle
        private val localPad      = pad.Actor
        private val localTerminal = terminal
        private val localPlayer   = player

        override def description(): String = s"register a ${localVehicle.Definition.Name} for spawn pad"

        def action(): Future[Any] = {
          localPad ! VehicleSpawnPad.VehicleOrder(localPlayer, localVehicle, localTerminal)
          Future(true)
        }
      },
      List(registerVehicle(vehicle))
    )
  }

  private def registerDrivenVehicle(vehicle: Vehicle, driver: Player): TaskBundle = {
    TaskBundle(
      new StraightforwardTask() {
        private val localVehicle  = vehicle
        private val localDriver   = driver
        private val localAnnounce = self

        override def description(): String = s"register a ${localVehicle.Definition.Name} driven by ${localDriver.Name}"

        def action(): Future[Any] = {
          localDriver.VehicleSeated = localVehicle.GUID
          Vehicles.Own(localVehicle, localDriver)
          localAnnounce ! NewPlayerLoaded(localDriver)
          Future(true)
        }
      },
      List(GUIDTask.registerAvatar(continent.GUID, driver), GUIDTask.registerVehicle(continent.GUID, vehicle))
    )
  }

  private def unregisterDrivenVehicle(vehicle: Vehicle, driver: Player): TaskBundle = {
    TaskBundle(
      new StraightforwardTask() {
        private val localVehicle  = vehicle
        private val localDriver   = driver
        private val localAnnounce = self

        override def description(): String = s"unregister a ${localVehicle.Definition.Name} driven by ${localDriver.Name}"

        def action(): Future[Any] = {
          Future(true)
        }
      },
      List(GUIDTask.unregisterAvatar(continent.GUID, driver), GUIDTask.unregisterVehicle(continent.GUID, vehicle))
    )
  }

  def AccessContainer(container: Container): Unit = {
    container match {
      case v: Vehicle =>
        AccessVehicleContents(v)
      case o: LockerContainer =>
        AccessGenericContainer(o)
      case p: Player if p.isBackpack =>
        AccessCorpseContents(p)
      case p: PlanetSideServerObject with Container =>
        accessedContainer = Some(p)
      case _ => ;
    }
  }

  def AccessGenericContainer(container: PlanetSideServerObject with Container): Unit = {
    accessedContainer = Some(container)
    DisplayContainerContents(container.GUID, container.Inventory.Items)
  }

  /**
    * Common preparation for interfacing with a vehicle trunk.
    * Join a vehicle-specific group for shared updates.
    * Construct every object in the vehicle's inventory for shared manipulation updates.
    * @see `Container.Inventory`
    * @see `GridInventory.Items`
    * @param vehicle the vehicle
    */
  def AccessVehicleContents(vehicle: Vehicle): Unit = {
    accessedContainer = Some(vehicle)
    AccessContainerChannel(continent.VehicleEvents, vehicle.Actor.toString)
    DisplayContainerContents(vehicle.GUID, vehicle.Inventory.Items)
  }

  /**
    * Common preparation for interfacing with a corpse (former player's backpack).
    * Join a corpse-specific group for shared updates.
    * Construct every object in the player's hands and inventory for shared manipulation updates.
    * @see `Container.Inventory`
    * @see `GridInventory.Items`
    * @see `Player.HolsterItems`
    * @param tplayer the corpse
    */
  def AccessCorpseContents(tplayer: Player): Unit = {
    accessedContainer = Some(tplayer)
    AccessContainerChannel(continent.AvatarEvents, tplayer.Actor.toString)
    DisplayContainerContents(tplayer.GUID, tplayer.HolsterItems())
    DisplayContainerContents(tplayer.GUID, tplayer.Inventory.Items)
  }

  /**
    * Join an entity-specific group for shared updates.
    * @param events the event system bus to which to subscribe
    * @param channel the channel name
    */
  def AccessContainerChannel(events: ActorRef, channel: String): Unit = {
    events ! Service.Join(channel)
  }

  /**
    * Depict the contents of a container by building them in the local client
    * in their container as a group of detailed entities.
    * @see `ObjectCreateDetailedMessage`
    * @see `ObjectCreateMessageParent`
    * @see `PacketConverter.DetailedConstructorData`
    * @param containerId the container's unique identifier
    * @param items a list of the entities to be depicted
    */
  def DisplayContainerContents(containerId: PlanetSideGUID, items: Iterable[InventoryItem]): Unit = {
    items.foreach(entry => {
      val obj    = entry.obj
      val objDef = obj.Definition
      sendResponse(
        ObjectCreateDetailedMessage(
          objDef.ObjectId,
          obj.GUID,
          ObjectCreateMessageParent(containerId, entry.start),
          objDef.Packet.DetailedConstructorData(obj).get
        )
      )
    })
  }

  /**
    * For whatever conatiner the character considers itself accessing,
    * initiate protocol to release it from "access".
    */
  def UnaccessContainer(): Unit = {
    accessedContainer match {
      case Some(container) => UnaccessContainer(container)
      case _               => ;
    }
  }

  /**
    * For the target container, initiate protocol to release it from "access".
    */
  def UnaccessContainer(container: Container): Unit = {
    container match {
      case v: Vehicle =>
        UnaccessVehicleContainer(v)
      case o: LockerContainer =>
        UnaccessGenericContainer(o)
        avatarActor ! AvatarActor.SaveLocker()
      case p: Player if p.isBackpack =>
        UnaccessCorpseContainer(p)
      case _: PlanetSideServerObject with Container =>
        accessedContainer = None
      case _ => ;
    }
  }

  def UnaccessGenericContainer(container: Container): Unit = {
    accessedContainer = None
    HideContainerContents(container.Inventory.Items)
  }

  /**
    * Common preparation for disengaging from a vehicle.
    * Leave the vehicle-specific group that was used for shared updates.
    * Deconstruct every object in the vehicle's inventory.
    * @param vehicle the vehicle
    */
  def UnaccessVehicleContainer(vehicle: Vehicle): Unit = {
    accessedContainer = None
    if (vehicle.AccessingTrunk.contains(player.GUID)) {
      vehicle.AccessingTrunk = None
    }
    UnaccessContainerChannel(continent.VehicleEvents, vehicle.Actor.toString)
    HideContainerContents(vehicle.Inventory.Items)
  }

  /**
    * Common preparation for disengaging from a corpse.
    * Leave the corpse-specific group that was used for shared updates.
    * Deconstruct every object in the backpack's inventory.
    * @param tplayer the corpse
    */
  def UnaccessCorpseContainer(tplayer: Player): Unit = {
    accessedContainer = None
    UnaccessContainerChannel(continent.AvatarEvents, tplayer.Actor.toString)
    HideContainerContents(tplayer.HolsterItems())
    HideContainerContents(tplayer.Inventory.Items)
  }

  /**
    * Leave an entity-specific group for shared updates.
    * @param events the event system bus to which to subscribe
    * @param channel the channel name
    */
  def UnaccessContainerChannel(events: ActorRef, channel: String): Unit = {
    events ! Service.Leave(Some(channel))
  }

  /**
    * Forget the contents of a container by deleting that content from the local client.
    * @see `InventoryItem`
    * @see `ObjectDeleteMessage`
    * @param items a list of the entities to be depicted
    */
  def HideContainerContents(items: List[InventoryItem]): Unit = {
    items.foreach { entry =>
      sendResponse(ObjectDeleteMessage(entry.obj.GUID, 0))
    }
  }

  /**
    * Check two locations for a controlled piece of equipment that is associated with the `player`.<br>
    * <br>
    * The first location is dependent on whether the avatar is in a vehicle.
    * Some vehicle seats may have a "controlled weapon" which counts as the first location to be checked.
    * The second location is dependent on whether the avatar has a raised hand.
    * That is only possible if the player has something in their hand at the moment, hence the second location.
    * Players do have a concept called a "last drawn slot" (hand) but that former location is not eligible.<br>
    * <br>
    * Along with any discovered item, a containing object such that the statement:<br>
    *   `container.Find(object) = Some(slot)`<br>
    * ... will return a proper result.
    * For a mount controlled weapon, the vehicle is returned.
    * For the player's hand, the player is returned.
    * @return a `Tuple` of the returned values;
    *         the first value is a `Container` object;
    *         the second value is an `Equipment` object in the former
    */
  def FindContainedEquipment(): (Option[PlanetSideGameObject with Container], Set[Equipment]) = {
    continent.GUID(player.VehicleSeated) match {
      case Some(vehicle: Mountable with MountableWeapons with Container) =>
        vehicle.PassengerInSeat(player) match {
          case Some(seat_num) =>
            (Some(vehicle), vehicle.WeaponControlledFromSeat(seat_num))
          case None =>
            (None, Set.empty)
        }
      case _ =>
        player.Slot(player.DrawnSlot).Equipment match {
          case Some(a) =>
            (Some(player), Set(a))
          case _ =>
            (None, Set.empty)
        }
    }
  }

/**
  * Check two locations for a controlled piece of equipment that is associated with the `player`
  * and has the specified global unique identifier number.
  */
  def FindContainedEquipment(
                              guid: PlanetSideGUID
                            ): (Option[PlanetSideGameObject with Container], Set[Equipment]) = {
    val (o, equipment) = FindContainedEquipment()
    equipment.find { _.GUID == guid } match {
      case Some(equip) => (o, Set(equip))
      case None        => (None, Set.empty)
    }
  }

  /**
    * Runs `FindContainedEquipment` but ignores the `Container` object output.
    * @return an `Equipment` object
    */
  def FindEquipment(): Set[Equipment] = FindContainedEquipment()._2

  /**
    * Runs `FindContainedEquipment` but ignores the `Container` object output
    * and only discovers `Equipment` with the specified global unique identifier number.
    * @return an `Equipment` object
    */
  def FindEquipment(guid: PlanetSideGUID): Option[Equipment] = FindEquipment().find { _.GUID == guid }

  /**
    * Check two locations for a controlled piece of equipment that is associated with the `player`.
    * Filter for discovered `Tool`-type `Equipment`.
    * @return a `Tuple` of the returned values;
    *         the first value is a `Container` object;
    *         the second value is an `Tool` object in the former
    */
  def FindContainedWeapon: (Option[PlanetSideGameObject with Container], Set[Tool]) = {
    FindContainedEquipment() match {
      case (container, equipment) =>
        (container, equipment collect { case t: Tool => t })
      case _ =>
        (None, Set.empty)
    }
  }

  /**
    * Check two locations for a controlled piece of equipment that is associated with the `player`.
    * Filter for discovered `Tool`-type `Equipment` with a specific global unique identifier number.
    * @return a `Tuple` of the returned values;
    *         the first value is a `Container` object;
    *         the second value is an `Tool` object in the former
    */
  def FindContainedWeapon(
                           guid: PlanetSideGUID
                         ): (Option[PlanetSideGameObject with Container], Set[Tool]) = {
    val (o, equipment) = FindContainedWeapon
    equipment.find { _.GUID == guid } match {
      case Some(equip) => (o, Set(equip))
      case None        => (None, Set.empty)
    }
  }

  /**
    * Runs `FindContainedWeapon` but ignores the `Container` object output.
    * @return a `Tool` object
    */
  def FindWeapon: Set[Tool] = FindContainedWeapon._2

  /**
    * Get the current `Vehicle` object that the player is riding/driving.
    * The vehicle must be found solely through use of `player.VehicleSeated`.
    * @return the vehicle
    */
  def FindLocalVehicle: Option[Vehicle] = {
    player.VehicleSeated match {
      case Some(vehicle_guid) =>
        continent.GUID(vehicle_guid) match {
          case Some(obj: Vehicle) =>
            Some(obj)
          case _ =>
            None
        }
      case None =>
        None
    }
  }

  /**
    * Given an object that contains a box of amunition in its `Inventory` at a certain location,
    * change the amount of ammunition within that box.
    * @param obj the `Container`
    * @param box an `AmmoBox` to modify
    * @param reloadValue the value to modify the `AmmoBox`;
    *                    subtracted from the current `Capacity` of `Box`
    */
  private def ModifyAmmunition(obj: PlanetSideGameObject with Container)(box: AmmoBox, reloadValue: Int): Unit = {
    val capacity = box.Capacity - reloadValue
    box.Capacity = capacity
    sendResponse(InventoryStateMessage(box.GUID, obj.GUID, capacity))
  }

  /**
    * Given a vehicle that contains a box of amunition in its `Trunk` at a certain location,
    * change the amount of ammunition within that box.
    * @param obj the `Container`
    * @param box an `AmmoBox` to modify
    * @param reloadValue the value to modify the `AmmoBox`;
    *                    subtracted from the current `Capacity` of `Box`
    */
  private def ModifyAmmunitionInVehicle(obj: Vehicle)(box: AmmoBox, reloadValue: Int): Unit = {
    val capacity = ModifyAmmunition(obj)(box, reloadValue)
    obj.Find(box) match {
      case Some(index) =>
        continent.VehicleEvents ! VehicleServiceMessage(
          s"${obj.Actor}",
          VehicleAction.InventoryState(
            player.GUID,
            box,
            obj.GUID,
            index,
            box.Definition.Packet.DetailedConstructorData(box).get
          )
        )
      case None => ;
    }
  }

  /**
    * na
    * @param tool na
    * @param obj na
    */
  def PerformToolAmmoChange(tool: Tool, obj: PlanetSideServerObject with Container): Unit = {
    val originalAmmoType = tool.AmmoType
    do {
      val requestedAmmoType = tool.NextAmmoType
      val fullMagazine      = tool.MaxMagazine
      if (requestedAmmoType != tool.AmmoSlot.Box.AmmoType) {
        FindEquipmentStock(obj, FindAmmoBoxThatUses(requestedAmmoType), fullMagazine, CountAmmunition).reverse match {
          case Nil => ;
          case x :: xs =>
            val modifyFunc: (AmmoBox, Int) => Unit = obj match {
              case veh: Vehicle => ModifyAmmunitionInVehicle(veh)
              case _ =>            ModifyAmmunition(obj)
            }
            val stowNewFunc: Equipment => TaskBundle = PutNewEquipmentInInventoryOrDrop(obj)
            val stowFunc: Equipment => Future[Any]   = PutEquipmentInInventoryOrDrop(obj)

            xs.foreach(item => {
              obj.Inventory -= item.start
              sendResponse(ObjectDeleteMessage(item.obj.GUID, 0))
              TaskWorkflow.execute(GUIDTask.unregisterObject(continent.GUID, item.obj))
            })

            //box will be the replacement ammo; give it the discovered magazine and load it into the weapon
            val box                 = x.obj.asInstanceOf[AmmoBox]
            //previousBox is the current magazine in tool; it will be removed from the weapon
            val previousBox         = tool.AmmoSlot.Box
            val originalBoxCapacity = box.Capacity
            val tailReloadValue: Int = if (xs.isEmpty) {
              0
            } else {
              xs.map(_.obj.asInstanceOf[AmmoBox].Capacity).sum
            }
            val sumReloadValue: Int = originalBoxCapacity + tailReloadValue
            val ammoSlotIndex       = tool.FireMode.AmmoSlotIndex
            val box_guid            = box.GUID
            val tool_guid           = tool.GUID
            obj.Inventory -= x.start //remove replacement ammo from inventory
            tool.AmmoSlots(ammoSlotIndex).Box = box //put replacement ammo in tool
            sendResponse(ObjectDetachMessage(tool_guid, previousBox.GUID, Vector3.Zero, 0f))
            sendResponse(ObjectDetachMessage(obj.GUID, box_guid, Vector3.Zero, 0f))
            sendResponse(ObjectAttachMessage(tool_guid, box_guid, ammoSlotIndex))

            //announce swapped ammunition box in weapon
            val previous_box_guid = previousBox.GUID
            val boxDef            = box.Definition
            sendResponse(ChangeAmmoMessage(tool_guid, box.Capacity))
            continent.AvatarEvents ! AvatarServiceMessage(
              continent.id,
              AvatarAction.ChangeAmmo(
                player.GUID,
                tool_guid,
                ammoSlotIndex,
                previous_box_guid,
                boxDef.ObjectId,
                box.GUID,
                boxDef.Packet.ConstructorData(box).get
              )
            )

            //handle inventory contents
            box.Capacity = if (sumReloadValue <= fullMagazine) {
              sumReloadValue
            } else {
              val splitReloadAmmo: Int = sumReloadValue - fullMagazine
              log.trace(
                s"PerformToolAmmoChange: ${player.Name} takes ${originalBoxCapacity - splitReloadAmmo} from a box of $originalBoxCapacity $requestedAmmoType ammo"
              )
              val boxForInventory = AmmoBox(box.Definition, splitReloadAmmo)
              TaskWorkflow.execute(stowNewFunc(boxForInventory))
              fullMagazine
            }
            sendResponse(
              InventoryStateMessage(box.GUID, tool.GUID, box.Capacity)
            ) //should work for both players and vehicles
            log.info(s"${player.Name} loads ${box.Capacity} $requestedAmmoType into the ${tool.Definition.Name}")
            if (previousBox.Capacity > 0) {
              //divide capacity across other existing and not full boxes of that ammo type
              var capacity = previousBox.Capacity
              val iter = obj.Inventory.Items
                .filter(entry => {
                  entry.obj match {
                    case item: AmmoBox =>
                      item.AmmoType == originalAmmoType && item.FullCapacity != item.Capacity
                    case _ =>
                      false
                  }
                })
                .toList
                .sortBy(_.start)
                .iterator
              while (capacity > 0 && iter.hasNext) {
                val entry         = iter.next()
                val item: AmmoBox = entry.obj.asInstanceOf[AmmoBox]
                val ammoAllocated = math.min(item.FullCapacity - item.Capacity, capacity)
                log.info(s"${player.Name} put $ammoAllocated back into a box of ${item.Capacity} $originalAmmoType")
                capacity -= ammoAllocated
                modifyFunc(item, -ammoAllocated)
              }
              previousBox.Capacity = capacity
            }

            if (previousBox.Capacity > 0) {
              //split previousBox into AmmoBox objects of appropriate max capacity, e.g., 100 9mm -> 2 x 50 9mm
              obj.Inventory.Fit(previousBox) match {
                case Some(_) =>
                  stowFunc(previousBox)
                case None =>
                  NormalItemDrop(player, continent)(previousBox)
              }
              AmmoBox.Split(previousBox) match {
                case Nil | List(_) => ; //done (the former case is technically not possible)
                case _ :: toUpdate =>
                  modifyFunc(previousBox, 0) //update to changed capacity value
                  toUpdate.foreach(box => { TaskWorkflow.execute(stowNewFunc(box)) })
              }
            } else {
              TaskWorkflow.execute(GUIDTask.unregisterObject(continent.GUID, previousBox))
            }
        }
      }
    } while (tool.AmmoType != originalAmmoType && tool.AmmoType != tool.AmmoSlot.Box.AmmoType)
  }

  /**
    * Drop an `Equipment` item onto the ground.
    * Specifically, instruct the item where it will appear,
    * add it to the list of items that are visible to multiple users,
    * and then inform others that the item has been dropped.
    * @param obj a `Container` object that represents where the item will be dropped;
    *            curried for callback
    * @param zone the continent in which the item is being dropped;
    *             curried for callback
    * @param item the item
    */
  def NormalItemDrop(obj: PlanetSideServerObject with Container, zone: Zone)(item: Equipment): Unit = {
    zone.Ground.tell(Zone.Ground.DropItem(item, obj.Position, Vector3.z(obj.Orientation.z)), obj.Actor)
  }

  /**
    * After a weapon has finished shooting, determine if it needs to be sorted in a special way.
    * @param tool a weapon
    */
  def FireCycleCleanup(tool: Tool): Unit = {
    //TODO replaced by more appropriate functionality in the future
    val tdef = tool.Definition
    if (GlobalDefinitions.isGrenade(tdef)) {
      val ammoType = tool.AmmoType
      FindEquipmentStock(player, FindToolThatUses(ammoType), 3, CountGrenades).reverse match { //do not search sidearm holsters
        case Nil =>
          log.info(s"${player.Name} has no more $ammoType grenades to throw")
          RemoveOldEquipmentFromInventory(player)(tool)

        case x :: xs => //this is similar to ReloadMessage
          val box = x.obj.asInstanceOf[Tool]
          val tailReloadValue: Int = if (xs.isEmpty) { 0 }
          else { xs.map(_.obj.asInstanceOf[Tool].Magazine).sum }
          val sumReloadValue: Int = box.Magazine + tailReloadValue
          val actualReloadValue = if (sumReloadValue <= 3) {
            RemoveOldEquipmentFromInventory(player)(x.obj)
            sumReloadValue
          } else {
            ModifyAmmunition(player)(box.AmmoSlot.Box, 3 - tailReloadValue)
            3
          }
          log.info(s"${player.Name} found $actualReloadValue more $ammoType grenades to throw")
          ModifyAmmunition(player)(
            tool.AmmoSlot.Box,
            -actualReloadValue
          ) //grenade item already in holster (negative because empty)
          xs.foreach(item => { RemoveOldEquipmentFromInventory(player)(item.obj) })
      }
    } else if (tdef == GlobalDefinitions.phoenix) {
      RemoveOldEquipmentFromInventory(player)(tool)
    }
  }

  /**
    * Given an object globally unique identifier, search in a given location for it.
    * @param object_guid the object
    * @param parent a `Container` object wherein to search
    * @return an optional tuple that contains two values;
    *         the first value is the container that matched correctly with the object's GUID;
    *         the second value is the slot position of the object
    */
  def FindInLocalContainer(
      object_guid: PlanetSideGUID
  )(parent: PlanetSideServerObject with Container): Option[(PlanetSideServerObject with Container, Option[Int])] = {
    val slot: Option[Int] = parent.Find(object_guid)
    slot match {
      case place @ Some(_) =>
        Some(parent, slot)
      case None =>
        None
    }
  }

  /**
    * Common reporting behavior when a `Deployment` object fails to properly transition between states.
    * @param obj the game object that could not
    * @param state the `DriveState` that could not be promoted
    * @param reason a string explaining why the state can not or will not change
    */
  def CanNotChangeDeployment(
      obj: PlanetSideServerObject with Deployment,
      state: DriveState.Value,
      reason: String
  ): Unit = {
    val mobileShift: String = if (obj.DeploymentState != DriveState.Mobile) {
      obj.DeploymentState = DriveState.Mobile
      sendResponse(DeployRequestMessage(player.GUID, obj.GUID, DriveState.Mobile, 0, false, Vector3.Zero))
      continent.VehicleEvents ! VehicleServiceMessage(
        continent.id,
        VehicleAction.DeployRequest(player.GUID, obj.GUID, DriveState.Mobile, 0, false, Vector3.Zero)
      )
      "; enforcing Mobile deployment state"
    } else {
      ""
    }
    log.error(s"DeployRequest: ${player.Name} can not transition $obj to $state - $reason$mobileShift")
  }

  /**
    * For a given continental structure, determine the method of generating server-join client configuration packets.
    * @param continentNumber the zone id
    * @param buildingNumber the building id
    * @param building the building object
    */
  def initBuilding(continentNumber: Int, buildingNumber: Int, building: Building): Unit = {
    building.BuildingType match {
      case StructureType.WarpGate =>
        initGate(continentNumber, buildingNumber, building)
      case _ =>
        initFacility(continentNumber, buildingNumber, building)
    }
  }

  /**
    * For a given facility structure, configure a client by dispatching the appropriate packets.
    * @see `BuildingInfoUpdateMessage`
    * @see `DensityLevelUpdateMessage`
    * @param continentNumber the zone id
    * @param buildingNumber the building id
    * @param building the building object
    */
  def initFacility(continentNumber: Int, buildingNumber: Int, building: Building): Unit = {
    sendResponse(building.infoUpdateMessage())
    sendResponse(DensityLevelUpdateMessage(continentNumber, buildingNumber, List(0, 0, 0, 0, 0, 0, 0, 0)))
  }

  /**
    * For a given lattice warp gate structure, configure a client by dispatching the appropriate packets.
    * Unlike other facilities, gates do not have complicated `BuildingInfoUpdateMessage` packets.
    * Also unlike facilities, gates have an additional packet.
    * @see `BuildingInfoUpdateMessage`
    * @see `DensityLevelUpdateMessage`
    * @see `BroadcastWarpgateUpdateMessage`
    * @param continentNumber the zone id
    * @param buildingNumber the building id
    * @param building the building object
    */
  def initGate(continentNumber: Int, buildingNumber: Int, building: Building): Unit = {
    building match {
      case wg: WarpGate =>
        sendResponse(building.infoUpdateMessage())
        sendResponse(DensityLevelUpdateMessage(continentNumber, buildingNumber, List(0, 0, 0, 0, 0, 0, 0, 0)))
        if (wg.Broadcast(player.Faction)) {
          sendResponse(
            BroadcastWarpgateUpdateMessage(
              continentNumber,
              buildingNumber,
              player.Faction
            )
          )
        }
      case _ => ;
    }
  }

  /**
    * Configure the buildings and each specific amenity for that building in a given zone by sending the client packets.
    * These actions are performed during the loading of a zone.
    * @see `SetEmpireMessage`<br>
    *     `PlanetsideAttributeMessage`<br>
    *     `HackMessage`
    * @param zone the zone being loaded
    */
  def configZone(zone: Zone): Unit = {
    zone.Buildings.values.foreach(building => {
      val guid = building.GUID
      sendResponse(SetEmpireMessage(guid, building.Faction))
      // power
      building.Generator match {
        case Some(obj) if obj.Condition == PlanetSideGeneratorState.Destroyed || building.NtuLevel == 0 =>
          sendResponse(PlanetsideAttributeMessage(guid, 48, 1)) //amenities disabled; red warning lights
          sendResponse(PlanetsideAttributeMessage(guid, 38, 0)) //disable spawn target on deployment map
        case _ => ;
      }
      // capitol force dome state
      if (building.IsCapitol && building.ForceDomeActive) {
        sendResponse(GenericObjectActionMessage(guid, 13))
      }
      // amenities
      building.Amenities.collect {
        case obj if obj.Destroyed => configAmenityAsDestroyed(obj)
        case obj                  => configAmenityAsWorking(obj)
      }
    })
  }

  /**
    * Configure the specific working amenity by sending the client packets.
    * Amenities that are not `Damageable` are also included.
    * These actions are performed during the loading of a zone.
    * @see `Door`
    * @see `GenericObjectStateMsg`
    * @see `Hackable`
    * @see `HackObject`
    * @see `PlanetsideAttributeMessage`
    * @see `ResourceSilo`
    * @see `SetEmpireMessage`
    * @see `VitalityDefinition.Damageable`
    * @param amenity the facility object
    */
  def configAmenityAsWorking(amenity: Amenity): Unit = {
    val amenityId = amenity.GUID
    //sync model access state
    sendResponse(PlanetsideAttributeMessage(amenityId, 50, 0))
    sendResponse(PlanetsideAttributeMessage(amenityId, 51, 0))

    //sync damageable, if
    val health = amenity.Health
    if (amenity.Definition.Damageable && health < amenity.MaxHealth) {
      sendResponse(PlanetsideAttributeMessage(amenityId, 0, health))
    }

    //sync special object type cases
    amenity match {
      case silo: ResourceSilo =>
        //silo capacity
        sendResponse(PlanetsideAttributeMessage(amenityId, 45, silo.CapacitorDisplay))
        //warning lights
        sendResponse(PlanetsideAttributeMessage(silo.Owner.GUID, 47, silo.LowNtuWarningOn))
        if (silo.NtuCapacitor == 0) {
          sendResponse(PlanetsideAttributeMessage(silo.Owner.GUID, 48, 1))
        }
      case door: Door if door.isOpen =>
        sendResponse(GenericObjectStateMsg(amenityId, 16))

      case obj: Hackable if obj.HackedBy.nonEmpty =>
        //sync hack state
        amenity.Definition match {
          case GlobalDefinitions.capture_terminal =>
            SendPlanetsideAttributeMessage(
              amenity.GUID,
              PlanetsideAttributeEnum.ControlConsoleHackUpdate,
              HackCaptureActor.GetHackUpdateAttributeValue(amenity.asInstanceOf[CaptureTerminal], isResecured = false)
            )
          case _ =>
            HackObject(amenity.GUID, 1114636288L, 8L) //generic hackable object
        }

      // sync capture flags
      case llu: CaptureFlag =>
        // Create LLU
        sendResponse(
          ObjectCreateMessage(
            llu.Definition.ObjectId,
            llu.GUID,
            llu.Definition.Packet.ConstructorData(llu).get
          )
        )

        // Attach it to a player if it has a carrier
        if (llu.Carrier.nonEmpty) {
          continent.LocalEvents ! LocalServiceMessage(
            continent.id,
            LocalAction.SendPacket(ObjectAttachMessage(llu.Carrier.get.GUID, llu.GUID, 252))
          )
        }
      case _ => ;
    }
  }

  /**
    * Configure the specific destroyed amenity by sending the client packets.
    * These actions are performed during the loading of a zone.
    * @see `Generator`
    * @see `ImplantTerminalMech`
    * @see `PlanetsideAttributeMessage`
    * @see `PlanetSideGameObject.Destroyed`
    * @param amenity the facility object
    */
  def configAmenityAsDestroyed(amenity: Amenity): Unit = {
    val amenityId = amenity.GUID
    val configValue = amenity match {
      case _: ImplantTerminalMech => 0
      case _: Generator           => 0
      case _                      => 1
    }
    //sync model access state
    sendResponse(PlanetsideAttributeMessage(amenityId, 50, configValue))
    sendResponse(PlanetsideAttributeMessage(amenityId, 51, configValue))
    //sync damageable, if
    if (amenity.Definition.Damageable) {
      sendResponse(PlanetsideAttributeMessage(amenityId, 0, 0))
    }
  }

  /**
    * na
    * @param target_guid na
    * @param unk1 na
    * @param unk2 na
    */
  def HackObject(target_guid: PlanetSideGUID, unk1: Long, unk2: Long): Unit = {
    sendResponse(HackMessage(0, target_guid, PlanetSideGUID(0), 100, unk1, HackState.Hacked, unk2))
  }

  /**
    * Send a PlanetsideAttributeMessage packet to the client
    * @param target_guid The target of the attribute
    * @param attribute_number The attribute number
    * @param attribute_value The attribute value
    */
  def SendPlanetsideAttributeMessage(
      target_guid: PlanetSideGUID,
      attribute_number: PlanetsideAttributeEnum,
      attribute_value: Long
  ): Unit = {
    sendResponse(PlanetsideAttributeMessage(target_guid, attribute_number, attribute_value))
  }

  /**
    * The player has lost the will to live and must be killed.
    * @see `Vitality`<br>
    *       `PlayerSuicide`
    * @param tplayer the player to be killed
    */
  def suicide(tplayer: Player): Unit = {
    tplayer.History(PlayerSuicide(PlayerSource(tplayer)))
    tplayer.Actor ! Player.Die()
  }

  /**
    * An event has occurred that would cause the player character to stop certain stateful activities.
    * These activities include shooting, the weapon being drawn, hacking, accessing (a container), flying, and running.
    * Other players in the same zone must be made aware that the player has stopped as well.<br>
    * <br>
    * Things whose configuration should not be changed:<br>
    * - if the player is seated<br>
    * - if the player is anchored<br>
    * This is not a complete list but, for the purpose of enforcement, some pointers will be documented here.
    */
  def PlayerActionsToCancel(): Unit = {
    shootingStart.clear()
    shootingStop.clear()
    progressBarUpdate.cancel()
    progressBarValue = None
    lastTerminalOrderFulfillment = true
    kitToBeUsed = None
    collisionHistory.clear()
    accessedContainer match {
      case Some(v: Vehicle) =>
        val vguid = v.GUID
        ConditionalDriverVehicleControl(v)
        if (v.AccessingTrunk.contains(player.GUID)) {
          if (player.VehicleSeated.contains(vguid)) {
            v.AccessingTrunk = None //player is seated; just stop accessing trunk
            if (player.isAlive) {
              sendResponse(UnuseItemMessage(player.GUID, vguid))
            }
          } else {
            UnaccessContainer(v)
          }
        }

      case Some(o) =>
        UnaccessContainer(o)
        if (player.isAlive) {
          sendResponse(UnuseItemMessage(player.GUID, o.GUID))
        }

      case None => ;
    }
    val currTime = System.currentTimeMillis()
    (prefire ++ shooting).foreach { guid =>
      sendResponse(ChangeFireStateMessage_Stop(guid))
      continent.AvatarEvents ! AvatarServiceMessage(
        continent.id,
        AvatarAction.ChangeFireState_Stop(player.GUID, guid)
      )
    }
    prefire.clear()
    shooting.clear()
    if (session.flying) {
      chatActor ! ChatActor.Message(ChatMsg(ChatMessageType.CMT_FLY, false, "", "off", None))
    }
    if (session.speed > 1) {
      chatActor ! ChatActor.Message(ChatMsg(ChatMessageType.CMT_SPEED, false, "", "1.000", None))
    }
  }

  /**
    * A part of the process of spawning the player into the game world.
    * The function should work regardless of whether the player is alive or dead - it will make them alive.
    * It adds the `WorldSessionActor`-current `Player` to the current zone and sends out the expected packets.<br>
    * <br>
    * If that player is in a vehicle, it will construct that vehicle.
    * If the player is the driver of the vehicle,
    * they must temporarily be removed from the driver mount in order for the vehicle to be constructed properly.
    * These two previous statements operate through similar though distinct mechanisms and imply different conditions.
    * In reality, they produce the same output but enforce different relationships between the components.
    * The vehicle without a rendered player will always be created if that vehicle exists.
    * The vehicle should only be constructed once.
    */
  def AvatarCreate(): Unit = {
    val health = player.Health
    val armor  = player.Armor
    val events = continent.VehicleEvents
    val zoneid = continent.id
    avatarActor ! AvatarActor.ResetImplants()
    player.Spawn()
    if (health != 0) {
      player.Health = health
      player.Armor = armor
    }
    GetKnownVehicleAndSeat() match {
      case (Some(vehicle: Vehicle), Some(seat: Int)) =>
        //if the vehicle is the cargo of another vehicle in this zone
        val carrierInfo = continent.GUID(vehicle.MountedIn) match {
          case Some(carrier: Vehicle) =>
            (Some(carrier), carrier.CargoHolds.find({ case (index, hold) => hold.occupant.contains(vehicle) }))
          case _ =>
            (None, None)
        }
        //vehicle and driver/passenger
        interstellarFerry = None
        val vdef  = vehicle.Definition
        val vguid = vehicle.GUID
        vehicle.Position = shiftPosition.getOrElse(vehicle.Position)
        vehicle.Orientation = shiftOrientation.getOrElse(vehicle.Orientation)
        val vdata = if (seat == 0) {
          //driver
          if (vehicle.Zone ne continent) {
            continent.Transport ! Zone.Vehicle.Spawn(vehicle)
          }
          //as the driver, we must temporarily exclude ourselves from being in the vehicle during its creation
          val mount = vehicle.Seats(0)
          mount.unmount(player)
          player.VehicleSeated = None
          val data = vdef.Packet.ConstructorData(vehicle).get
          sendResponse(ObjectCreateMessage(vehicle.Definition.ObjectId, vguid, data))
          mount.mount(player)
          player.VehicleSeated = vguid
          Vehicles.Own(vehicle, player)
          vehicle.CargoHolds.values
            .collect { case hold if hold.isOccupied => hold.occupant.get }
            .foreach { _.MountedIn = vguid }
          events ! VehicleServiceMessage(
            zoneid,
            VehicleAction.LoadVehicle(player.GUID, vehicle, vdef.ObjectId, vguid, data)
          )
          carrierInfo match {
            case (Some(carrier), Some((index, _))) =>
              CarrierBehavior.CargoMountBehaviorForOthers(carrier, vehicle, index, player.GUID)
            case _ =>
              vehicle.MountedIn = None
          }
          vehicle.allowInteraction = true
          data
        } else {
          //passenger
          //non-drivers are not rendered in the vehicle at this time
          val data = vdef.Packet.ConstructorData(vehicle).get
          sendResponse(ObjectCreateMessage(vehicle.Definition.ObjectId, vguid, data))
          carrierInfo match {
            case (Some(carrier), Some((index, _))) =>
              CargoMountBehaviorForUs(carrier, vehicle, index)
            case _ => ;
          }
          data
        }
        val originalSeated = player.VehicleSeated
        player.VehicleSeated = vguid
        if (Vehicles.AllGatedOccupantsInSameZone(vehicle)) {
          //do not dispatch delete action if any hierarchical occupant has not gotten this far through the summoning process
          val vehicleToDelete = interstellarFerryTopLevelGUID.orElse(originalSeated).getOrElse(PlanetSideGUID(0))
          val zone            = vehicle.PreviousGatingManifest().get.origin
          zone.VehicleEvents ! VehicleServiceMessage(
            zone.id,
            VehicleAction.UnloadVehicle(player.GUID, vehicle, vehicleToDelete)
          )
          log.debug(
            s"AvatarCreate: cleaning up ghost of transitioning vehicle ${vehicle.Definition.Name}@${vehicleToDelete.guid} in zone ${zone.id}"
          )
        }
        Vehicles.ReloadAccessPermissions(vehicle, player.Name)
        log.debug(s"AvatarCreate (vehicle): ${player.Name}'s ${vehicle.Definition.Name}")
        log.trace(s"AvatarCreate (vehicle): ${player.Name}'s ${vehicle.Definition.Name} - $vguid -> $vdata")
        AvatarCreateInVehicle(player, vehicle, seat)

      case _ =>
        player.VehicleSeated = None
        val packet = player.avatar.definition.Packet
        val data   = packet.DetailedConstructorData(player).get
        val guid   = player.GUID
        sendResponse(ObjectCreateDetailedMessage(ObjectClass.avatar, guid, data))
        continent.AvatarEvents ! AvatarServiceMessage(
          zoneid,
          AvatarAction.LoadPlayer(guid, ObjectClass.avatar, guid, packet.ConstructorData(player).get, None)
        )
        log.debug(s"AvatarCreate: ${player.Name}")
        log.trace(s"AvatarCreate: ${player.Name} - $guid -> $data")
    }
    continent.Population ! Zone.Population.Spawn(avatar, player, avatarActor)
    avatarActor ! AvatarActor.RefreshPurchaseTimes()
    //begin looking for conditions to set the avatar
    context.system.scheduler.scheduleOnce(delay = 250 millisecond, self, SetCurrentAvatar(player, 200))
  }

  /**
    * If the player is mounted in some entity, find that entity and get the mount index number at which the player is sat.
    * The priority of object confirmation is `direct` then `occupant.VehicleSeated`.
    * Once an object is found, the remainder are ignored.
    * @param direct a game object in which the player may be sat
    * @param occupant the player who is sat and may have specified the game object in which mounted
    * @return a tuple consisting of a vehicle reference and a mount index
    *         if and only if the vehicle is known to this client and the `WorldSessioNActor`-global `player` occupies it;
    *         `(None, None)`, otherwise (even if the vehicle can be determined)
    */
  def GetMountableAndSeat(
      direct: Option[PlanetSideGameObject with Mountable],
      occupant: Player,
      zone: Zone
  ): (Option[PlanetSideGameObject with Mountable], Option[Int]) =
    direct.orElse(zone.GUID(occupant.VehicleSeated)) match {
      case Some(obj: PlanetSideGameObject with Mountable) =>
        obj.PassengerInSeat(occupant) match {
          case index @ Some(_) =>
            (Some(obj), index)
          case None =>
            (None, None)
        }
      case _ =>
        (None, None)
    }

  /**
    * If the player is seated in a vehicle, find that vehicle and get the mount index number at which the player is sat.<br>
    * <br>
    * For special purposes involved in zone transfers,
    * where the vehicle may or may not exist in either of the zones (yet),
    * the value of `interstellarFerry` is also polled.
    * Making certain this field is blanked after the transfer is completed is important
    * to avoid inspecting the wrong vehicle and failing simple vehicle checks where this function may be employed.
    * @see `GetMountableAndSeat`
    * @see `interstellarFerry`
    * @return a tuple consisting of a vehicle reference and a mount index
    *         if and only if the vehicle is known to this client and the `WorldSessioNActor`-global `player` occupies it;
    *         `(None, None)`, otherwise (even if the vehicle can be determined)
    */
  def GetKnownVehicleAndSeat(): (Option[Vehicle], Option[Int]) =
    GetMountableAndSeat(interstellarFerry, player, continent) match {
      case (Some(v: Vehicle), Some(seat)) => (Some(v), Some(seat))
      case _                              => (None, None)
    }

  /**
    * If the player is seated in a vehicle, find that vehicle and get the mount index number at which the player is sat.
    * @see `GetMountableAndSeat`
    * @return a tuple consisting of a vehicle reference and a mount index
    *         if and only if the vehicle is known to this client and the `WorldSessioNActor`-global `player` occupies it;
    *         `(None, None)`, otherwise (even if the vehicle can be determined)
    */
  def GetVehicleAndSeat(): (Option[Vehicle], Option[Int]) =
    GetMountableAndSeat(None, player, continent) match {
      case (Some(v: Vehicle), Some(seat)) => (Some(v), Some(seat))
      case _                              => (None, None)
    }

  /**
    * Create an avatar character so that avatar's player is mounted in a vehicle's mount.
    * A part of the process of spawning the player into the game world.<br>
    * <br>
    * This is a very specific configuration of the player character that is not visited very often.
    * The value of `player.VehicleSeated` should be set to accommodate `Packet.DetailedConstructorData` and,
    * though not explicitly checked,
    * should be the same as the globally unique identifier that is assigned to the `vehicle` parameter for the current zone.
    * The priority of this function is consider "initial" so it introduces the avatar to the game world in this state
    * and is permitted to introduce the avatar to the vehicle's internal settings in a similar way.
    * Neither the player avatar nor the vehicle should be reconstructed before the next zone load operation
    * to avoid damaging the critical setup of this function.
    * @see `AccessContainer`
    * @see `UpdateWeaponAtSeatPosition`
    * @param tplayer the player avatar seated in the vehicle's mount
    * @param vehicle the vehicle the player is riding
    * @param seat the mount index
    */
  def AvatarCreateInVehicle(tplayer: Player, vehicle: Vehicle, seat: Int): Unit = {
    val pdef  = tplayer.avatar.definition
    val pguid = tplayer.GUID
    val vguid = vehicle.GUID
    tplayer.VehicleSeated = None
    val pdata = pdef.Packet.DetailedConstructorData(tplayer).get
    tplayer.VehicleSeated = vguid
    log.debug(s"AvatarCreateInVehicle: ${player.Name}")
    log.trace(s"AvatarCreateInVehicle: ${player.Name} - $pguid -> $pdata")
    sendResponse(ObjectCreateDetailedMessage(pdef.ObjectId, pguid, pdata))
    if (seat == 0 || vehicle.WeaponControlledFromSeat(seat).nonEmpty) {
      sendResponse(ObjectAttachMessage(vguid, pguid, seat))
      AccessContainer(vehicle)
      UpdateWeaponAtSeatPosition(vehicle, seat)
    } else {
      interimUngunnedVehicle = Some(vguid)
      interimUngunnedVehicleSeat = Some(seat)
    }
    continent.AvatarEvents ! AvatarServiceMessage(
      continent.id,
      AvatarAction.LoadPlayer(
        pguid,
        pdef.ObjectId,
        pguid,
        pdef.Packet.ConstructorData(tplayer).get,
        Some(ObjectCreateMessageParent(vguid, seat))
      )
    )
  }

  /**
    * A part of the process of spawning the player into the game world
    * in the case of a restored game connection (relogging).<br>
    * <br>
    * A login protocol that substitutes the first call to `avatarSetupFunc` (replacing `AvatarCreate`)
    * in consideration of a user re-logging into the game
    * before the period of time where an avatar/player instance would decay and be cleaned-up.
    * Large portions of this function operate as a combination of the mechanics
    * for normal `AvatarCreate` and for `AvatarCreateInVehicle`.
    * Unlike either of the previous, this functionlality is disinterested in updating other clients
    * as the target player and potential vehicle already exist as far as other clients are concerned.<br>
    * <br>
    * If that player is in a vehicle, it will construct that vehicle.
    * If the player is the driver of the vehicle,
    * they must temporarily be removed from the driver mount in order for the vehicle to be constructed properly.
    * These two previous statements operate through similar though distinct mechanisms and imply different conditions.
    * In reality, they produce the same output but enforce different relationships between the components.
    * The vehicle without a rendered player will always be created if that vehicle exists.<br>
    * <br>
    * The value of `player.VehicleSeated` should be set to accommodate `Packet.DetailedConstructorData` and,
    * though not explicitly checked,
    * should be the same as the globally unique identifier that is assigned to the `vehicle` parameter for the current zone.
    * The priority of this function is consider "initial" so it introduces the avatar to the game world in this state
    * and is permitted to introduce the avatar to the vehicle's internal settings in a similar way.
    * Neither the player avatar nor the vehicle should be reconstructed before the next zone load operation
    * to avoid damaging the critical setup of this function.
    */
  def AvatarRejoin(): Unit = {
    GetKnownVehicleAndSeat() match {
      case (Some(vehicle: Vehicle), Some(seat: Int)) =>
        //vehicle and driver/passenger
        val vdef  = vehicle.Definition
        val vguid = vehicle.GUID
        val vdata = if (seat == 0) {
          val seat = vehicle.Seats(0)
          seat.unmount(player)
          val _vdata = vdef.Packet.ConstructorData(vehicle).get
          sendResponse(ObjectCreateMessage(vehicle.Definition.ObjectId, vguid, _vdata))
          seat.mount(player)
          _vdata
        } else {
          val _vdata = vdef.Packet.ConstructorData(vehicle).get
          sendResponse(ObjectCreateMessage(vehicle.Definition.ObjectId, vguid, _vdata))
          _vdata
        }
        Vehicles.ReloadAccessPermissions(vehicle, continent.id)
        log.debug(s"AvatarCreate (vehicle): ${player.Name}'s ${vehicle.Definition.Name}")
        log.trace(s"AvatarCreate (vehicle): ${player.Name}'s ${vehicle.Definition.Name} - $vguid -> $vdata")
        val pdef   = player.avatar.definition
        val pguid  = player.GUID
        val parent = ObjectCreateMessageParent(vguid, seat)
        player.VehicleSeated = None
        val pdata = pdef.Packet.DetailedConstructorData(player).get
        player.VehicleSeated = vguid
        sendResponse(ObjectCreateDetailedMessage(pdef.ObjectId, pguid, pdata))
        log.debug(s"AvatarRejoin: ${player.Name} - $pguid -> $pdata")
        if (seat == 0 || vehicle.WeaponControlledFromSeat(seat).nonEmpty) {
          sendResponse(ObjectAttachMessage(vguid, pguid, seat))
          AccessContainer(vehicle)
          UpdateWeaponAtSeatPosition(vehicle, seat)
        } else {
          interimUngunnedVehicle = Some(vguid)
          interimUngunnedVehicleSeat = Some(seat)
        }

      case _ =>
        player.VehicleSeated = None
        val packet = player.avatar.definition.Packet
        val data   = packet.DetailedConstructorData(player).get
        val guid   = player.GUID
        sendResponse(ObjectCreateDetailedMessage(ObjectClass.avatar, guid, data))
        log.debug(s"AvatarRejoin: ${player.Name} - $guid -> $data")
    }
    avatarActor ! AvatarActor.RefreshPurchaseTimes()
    setupAvatarFunc = AvatarCreate
    //begin looking for conditions to set the avatar
    context.system.scheduler.scheduleOnce(delay = 750 millisecond, self, SetCurrentAvatar(player, 200))
  }

  /**
    * Produce a clone of the player that is equipped with the default infantry loadout.
    * The loadout is hardcoded.
    * The player is expected to be in a Standard Exo-Suit.
    * @param tplayer the original player
    * @return the duplication of the player, in Standard Exo-Suit and with default equipment loadout
    */
  def RespawnClone(tplayer: Player): Player = {
    // workaround to make sure player is spawned with full stamina
    player.avatar = player.avatar.copy(stamina = avatar.maxStamina)
    avatarActor ! AvatarActor.RestoreStamina(avatar.maxStamina)
    avatarActor ! AvatarActor.ResetImplants()
    val obj = Player.Respawn(tplayer)
    DefinitionUtil.applyDefaultLoadout(obj)
    obj.death_by = tplayer.death_by
    obj.silenced = tplayer.silenced
    obj
  }

  /**
    * Remove items from a deceased player that are not expected to be found on a corpse.
    * Most all players have their melee slot knife (which can not be un-equipped normally) removed.
    * MAX's have their primary weapon in the designated slot removed.
    * @param obj the player to be turned into a corpse
    */
  def FriskDeadBody(obj: Player): Unit = {
    if (!obj.isAlive) {
      obj.Slot(4).Equipment match {
        case None => ;
        case Some(knife) =>
          RemoveOldEquipmentFromInventory(obj)(knife)
      }
      obj.Slot(0).Equipment match {
        case Some(arms: Tool) =>
          if (GlobalDefinitions.isMaxArms(arms.Definition)) {
            RemoveOldEquipmentFromInventory(obj)(arms)
          }
        case _ => ;
      }
      //disown boomers and drop triggers
      val boomers = avatar.deployables.ClearDeployable(DeployedItem.boomer)
      boomers.foreach(boomer => {
        continent.GUID(boomer) match {
          case Some(obj: BoomerDeployable) =>
            obj.Actor ! Deployable.Ownership(None)
          case Some(_) | None => ;
        }
      })
      RemoveBoomerTriggersFromInventory()foreach(trigger => { NormalItemDrop(obj, continent)(trigger) })
    }
  }

  /**
    * Creates a player that has the characteristics of a corpse
    * so long as the player has items in their knapsack or their holsters.
    * If the player has no items stored, the clean solution is to remove the player from the game.
    * To the game, that is a backpack (or some pastry, festive graphical modification allowing).
    * @see `AvatarAction.ObjectDelete`
    * @see `AvatarAction.Release`
    * @see `AvatarServiceMessage`
    * @see `FriskDeadBody`
    * @see `GUIDTask.unregisterPlayer`
    * @see `ObjectDeleteMessage`
    * @see `WellLootedDeadBody`
    * @see `Zone.Corpse.Add`
    * @param tplayer the player
    */
  def PrepareToTurnPlayerIntoCorpse(tplayer: Player, zone: Zone): Unit = {
    tplayer.Release
    FriskDeadBody(tplayer)
    if (!WellLootedDeadBody(tplayer)) {
      TurnPlayerIntoCorpse(tplayer, zone)
    } else {
      //no items in inventory; leave no corpse
      val pguid = tplayer.GUID
      zone.Population ! Zone.Population.Release(avatar)
      sendResponse(ObjectDeleteMessage(pguid, 0))
      zone.AvatarEvents ! AvatarServiceMessage(zone.id, AvatarAction.ObjectDelete(pguid, pguid, 0))
      TaskWorkflow.execute(GUIDTask.unregisterPlayer(zone.GUID, tplayer))
    }
  }

  /**
    * Creates a player that has the characteristics of a corpse.
    * To the game, that is a backpack (or some pastry, festive graphical modification allowing).
    * A player who has been kicked may not turn into a corpse.
    * @see `AvatarAction.Release`
    * @see `AvatarServiceMessage`
    * @see `CorpseConverter.converter`
    * @see `DepictPlayerAsCorpse`
    * @see `Player.Release`
    * @see `Zone.AvatarEvents`
    * @see `Zone.Corpse.Add`
    * @see `Zone.Population`
    * @param tplayer the player
    */
  def TurnPlayerIntoCorpse(tplayer: Player, zone: Zone): Unit = {
    tplayer.Release
    DepictPlayerAsCorpse(tplayer)
    zone.Population ! Zone.Corpse.Add(tplayer)
    zone.AvatarEvents ! AvatarServiceMessage(zone.id, AvatarAction.Release(tplayer, zone))
  }

  /**
    * Creates a player that has the characteristics of a corpse.
    * To the game, that is a backpack (or some pastry, festive graphical modification allowing).
    * @see `CorpseConverter.converter`
    * @param tplayer the player
    */
  def DepictPlayerAsCorpse(tplayer: Player): Unit = {
    val guid = tplayer.GUID
    //the corpse as a receptacle
    sendResponse(
      ObjectCreateDetailedMessage(
        ObjectClass.avatar,
        guid,
        CorpseConverter.converter.DetailedConstructorData(tplayer).get
      )
    )
  }

  /**
    * If the corpse has been well-looted, it has no items in its primary holsters nor any items in its inventory.
    * @param obj the corpse
    * @return `true`, if the `obj` is actually a corpse and has no objects in its holsters or backpack;
    *        `false`, otherwise
    */
  def WellLootedDeadBody(obj: Player): Boolean = {
    !obj.isAlive && obj.Holsters().count(_.Equipment.nonEmpty) == 0 && obj.Inventory.Size == 0
  }

  /**
    * If the corpse has been well-looted, remove it from the ground.
    * @param obj the corpse
    * @return `true`, if the `obj` is actually a corpse and has no objects in its holsters or backpack;
    *        `false`, otherwise
    */
  def TryDisposeOfLootedCorpse(obj: Player): Boolean = {
    if (obj.isBackpack && WellLootedDeadBody(obj)) {
      obj.Zone.AvatarEvents ! AvatarServiceMessage.Corpse(RemoverActor.HurrySpecific(List(obj), obj.Zone))
      true
    } else {
      false
    }
  }

  /**
    * Attempt to tranfer to the player's faction-specific sanctuary continent.
    * If the server thinks the player is already on his sanctuary continent, and dead,
    * it will disconnect the player under the assumption that an error has occurred.
    * Eventually, this functionality should support better error-handling before it jumps to the conclusion:
    * "Disconnecting the client is the safest option."
    * @see `Zones.SanctuaryZoneNumber`
    * @param tplayer the player
    * @param currentZone the current zone number
    */
  def RequestSanctuaryZoneSpawn(tplayer: Player, currentZone: Int): Unit = {
    if (currentZone == Zones.sanctuaryZoneNumber(tplayer.Faction)) {
      log.error(s"RequestSanctuaryZoneSpawn: ${player.Name} is already in faction sanctuary zone.")
      sendResponse(DisconnectMessage("RequestSanctuaryZoneSpawn: player is already in sanctuary."))
      ImmediateDisconnect()
    } else {
      continent.GUID(player.VehicleSeated) match {
        case Some(obj: Vehicle) if !obj.Destroyed =>
          cluster ! ICS.GetRandomSpawnPoint(
            Zones.sanctuaryZoneNumber(player.Faction),
            player.Faction,
            Seq(SpawnGroup.WarpGate),
            context.self
          )
        case _ =>
          cluster ! ICS.GetRandomSpawnPoint(
            Zones.sanctuaryZoneNumber(player.Faction),
            player.Faction,
            Seq(SpawnGroup.Sanctuary),
            context.self
          )
      }
    }
  }

  /**
    * na
    * @param terminal na
    */
  def HandleProximityTerminalUse(terminal: Terminal with ProximityUnit): Unit = {
    val term_guid      = terminal.GUID
    val targets        = FindProximityUnitTargetsInScope(terminal)
    val currentTargets = terminal.Targets
    targets.foreach(target => {
      if (!currentTargets.contains(target)) {
        StartUsingProximityUnit(terminal, target)
      } else if (targets.isEmpty) {
        log.warn(
          s"HandleProximityTerminalUse: ${player.Name} could not find valid targets to give to proximity unit ${terminal.Definition.Name}@${term_guid.guid}"
        )
      }
    })
  }

  /**
    * na
    * @param terminal na
    * @return na
    */
  def FindProximityUnitTargetsInScope(terminal: Terminal with ProximityUnit): Seq[PlanetSideGameObject] = {
    terminal.Definition.asInstanceOf[ProximityDefinition].TargetValidation.keySet collect {
      case EffectTarget.Category.Player                                   => Some(player)
      case EffectTarget.Category.Vehicle | EffectTarget.Category.Aircraft => continent.GUID(player.VehicleSeated)
    } collect {
      case Some(a) => a
    } toSeq
  }

  /**
    * Queue a proximity-based service.
    * @param terminal the proximity-based unit
    * @param target the entity that is being considered for terminal operation
    */
  def StartUsingProximityUnit(terminal: Terminal with ProximityUnit, target: PlanetSideGameObject): Unit = {
    val term_guid = terminal.GUID
    //log.trace(s"StartUsingProximityUnit: ${player.Name} wants to use ${terminal.Definition.Name}@${term_guid.guid} on $target")
    if (player.isAlive) {
      target match {
        case _: Player =>
          terminal.Actor ! CommonMessages.Use(player, Some(target))
        case _: Vehicle =>
          terminal.Actor ! CommonMessages.Use(player, Some(target))
        case _ =>
          log.error(
            s"StartUsingProximityUnit: ${player.Name}, this ${terminal.Definition.Name} can not deal with target $target"
          )
      }
      terminal.Definition match {
        case GlobalDefinitions.adv_med_terminal | GlobalDefinitions.medical_terminal =>
          usingMedicalTerminal = Some(term_guid)
        case _ => ;
      }
    }
  }

  /**
    * Stop using a proximity-base service.
    * If the suggested terminal detects our player or our player's vehicle as a valid target for its effect,
    * inform it that we wish it stop affecting the discovered target(s).
    * @param terminal the proximity-based unit
    */
  def StopUsingProximityUnit(terminal: Terminal with ProximityUnit): Unit = {
    FindProximityUnitTargetsInScope(terminal).foreach { target =>
      LocalStopUsingProximityUnit(terminal, target)
      terminal.Actor ! CommonMessages.Unuse(player, Some(target))
    }
  }

  /**
    * Stop using a proximity-base service.
    * Callback to handle flags specific to `SessionActor`.
    * Special note is warranted when determining the identity of the proximity terminal.
    * Medical terminals of both varieties can be cancelled by movement.
    * Other sorts of proximity-based units are put on a timer.
    * @param terminal the proximity-based unit
    */
  def LocalStopUsingProximityUnit(terminal: Terminal with ProximityUnit, target: PlanetSideGameObject): Unit = {
    val term_guid = terminal.GUID
    if (usingMedicalTerminal.contains(term_guid)) {
      usingMedicalTerminal = None
    }
  }

  /**
    * na
    */
  def ForgetAllProximityTerminals(term_guid: PlanetSideGUID): Unit = {
    if (usingMedicalTerminal.contains(term_guid)) {
      usingMedicalTerminal = None
    }
  }

  /**
    * Cease all current interactions with proximity-based units.
    * Pair with `PlayerActionsToCancel`, except when logging out (stopping).
    * This operations may invoke callback messages.
    * @see `postStop`
    */
  def CancelAllProximityUnits(): Unit = {
    continent.GUID(usingMedicalTerminal) match {
      case Some(terminal: Terminal with ProximityUnit) =>
        FindProximityUnitTargetsInScope(terminal).foreach(target =>
          terminal.Actor ! CommonMessages.Unuse(player, Some(target))
        )
        ForgetAllProximityTerminals(usingMedicalTerminal.get)
      case _ => ;
    }
  }

  /**
    * This function is applied to vehicles that are leaving a cargo vehicle's cargo hold to auto reverse them out
    * Lock all applicable controls of the current vehicle
    * Set the vehicle to move in reverse
    */
  def ServerVehicleLockReverse(): Unit = {
    serverVehicleControlVelocity = Some(-1)
    sendResponse(
      ServerVehicleOverrideMsg(
        lock_accelerator = true,
        lock_wheel = true,
        reverse = true,
        unk4 = true,
        lock_vthrust = 0,
        lock_strafe = 1,
        movement_speed = 2,
        unk8 = Some(0)
      )
    )
  }

  /**
    * This function is applied to vehicles that are leaving a cargo vehicle's cargo hold to strafe right out of the cargo hold for vehicles that are mounted sideways e.g. router/BFR
    * Lock all applicable controls of the current vehicle
    * Set the vehicle to strafe right
    */
  def ServerVehicleLockStrafeRight(): Unit = {
    serverVehicleControlVelocity = Some(-1)
    sendResponse(
      ServerVehicleOverrideMsg(
        lock_accelerator = true,
        lock_wheel = true,
        reverse = false,
        unk4 = true,
        lock_vthrust = 0,
        lock_strafe = 3,
        movement_speed = 0,
        unk8 = Some(0)
      )
    )
  }

  /**
    * This function is applied to vehicles that are leaving a cargo vehicle's cargo hold to strafe left out of the cargo hold for vehicles that are mounted sideways e.g. router/BFR
    * Lock all applicable controls of the current vehicle
    * Set the vehicle to strafe left
    */
  def ServerVehicleLockStrafeLeft(): Unit = {
    serverVehicleControlVelocity = Some(-1)
    sendResponse(
      ServerVehicleOverrideMsg(
        lock_accelerator = true,
        lock_wheel = true,
        reverse = false,
        unk4 = true,
        lock_vthrust = 0,
        lock_strafe = 2,
        movement_speed = 0,
        unk8 = Some(0)
      )
    )
  }

  /**
    * Lock all applicable controls of the current vehicle.
    * This includes forward motion, turning, and, if applicable, strafing.
    * @param vehicle the vehicle being controlled
    */
  def ServerVehicleLock(vehicle: Vehicle): Unit = {
    serverVehicleControlVelocity = Some(-1)
    sendResponse(ServerVehicleOverrideMsg(true, true, false, false, 0, 1, 0, Some(0)))
  }

  /**
    * Place the current vehicle under the control of the server's commands.
    * @param vehicle the vehicle
    * @param speed how fast the vehicle is moving forward
    * @param flight whether the vehicle is ascending or not, if the vehicle is an applicable type
    */
  def ServerVehicleOverride(vehicle: Vehicle, speed: Int = 0, flight: Int = 0): Unit = {
    serverVehicleControlVelocity = Some(speed)
    sendResponse(ServerVehicleOverrideMsg(true, true, false, false, flight, 0, speed, Some(0)))
  }

  /**
    * Place the current vehicle under the control of the driver's commands,
    * but leave it in a cancellable auto-drive.
    * @param vehicle the vehicle
    * @param speed how fast the vehicle is moving forward
    * @param flight whether the vehicle is ascending or not, if the vehicle is an applicable type
    */
  def DriverVehicleControl(vehicle: Vehicle, speed: Int = 0, flight: Int = 0): Unit = {
    if (serverVehicleControlVelocity.nonEmpty) {
      serverVehicleControlVelocity = None
      sendResponse(ServerVehicleOverrideMsg(false, false, false, true, flight, 0, speed, None))
    }
  }

  /**
    * Place the current vehicle under the control of the driver's commands,
    * but leave it in a cancellable auto-drive.
    * Stop all movement entirely.
    * @param vehicle the vehicle
    */
  def ConditionalDriverVehicleControl(vehicle: Vehicle): Unit = {
    if (serverVehicleControlVelocity.nonEmpty && !serverVehicleControlVelocity.contains(0)) {
      TotalDriverVehicleControl(vehicle)
    }
  }

  def TotalDriverVehicleControl(vehicle: Vehicle): Unit = {
    serverVehicleControlVelocity = None
    sendResponse(ServerVehicleOverrideMsg(false, false, false, false, 0, 0, 0, None))
  }

  /**
    * Given a globally unique identifier in the 40100 to 40124 range
    * (with an optional 25 as buffer),
    * find a projectile.
    * @param projectile_guid the projectile's GUID
    * @return the discovered projectile
    */
  def FindProjectileEntry(projectile_guid: PlanetSideGUID): Option[Projectile] = {
    val index = projectile_guid.guid - Projectile.baseUID
    if (0 <= index && index < projectiles.length) {
      projectiles(index)
    } else {
      log.trace(s"ResolveProjectile: ${player.Name} expected projectile, but ${projectile_guid.guid} not found")
      None
    }
  }

  /**
    * Find a projectile with the given globally unique identifier and mark it as a resolved shot.
    * A `Resolved` shot has either encountered an obstacle or is being cleaned up for not finding an obstacle.
    * @param projectile_guid the projectile GUID
    * @param resolution the resolution status to promote the projectile
    * @return the projectile
    */
  def ResolveProjectileInteraction(
      projectile_guid: PlanetSideGUID,
      resolution: DamageResolution.Value,
      target: PlanetSideGameObject with FactionAffinity with Vitality,
      pos: Vector3
  ): Option[DamageInteraction] = {
    FindProjectileEntry(projectile_guid) match {
      case Some(projectile) =>
        ResolveProjectileInteraction(projectile, resolution, target, pos)
      case None =>
        log.trace(s"ResolveProjectile: ${player.Name} expected projectile, but ${projectile_guid.guid} not found")
        None
    }
  }

  /**
    * Find a projectile with the given globally unique identifier and mark it as a resolved shot.
    * @param projectile the projectile object
    * @param index where the projectile was found
    * @param resolution the resolution status to promote the projectile
    * @return a copy of the projectile
    */
  def ResolveProjectileInteraction(
      projectile: Projectile,
      index: Int,
      resolution: DamageResolution.Value,
      target: PlanetSideGameObject with FactionAffinity with Vitality,
      pos: Vector3
  ): Option[DamageInteraction] = {
    if (!projectiles(index).contains(projectile)) {
      log.error(s"expected projectile could not be found at $index; can not resolve")
      None
    } else {
      ResolveProjectileInteraction(projectile, resolution, target, pos)
    }
  }

  /**
    * na
    * @param projectile the projectile object
    * @param resolution the resolution status to promote the projectile
    * @return a copy of the projectile
    */
  def ResolveProjectileInteraction(
      projectile: Projectile,
      resolution: DamageResolution.Value,
      target: PlanetSideGameObject with FactionAffinity with Vitality,
      pos: Vector3
  ): Option[DamageInteraction] = {
    if (projectile.isMiss) {
      log.warn("expected projectile was already counted as a missed shot; can not resolve any further")
      None
    } else {
      val outProjectile = ProjectileQuality.modifiers(projectile, resolution, target, pos, Some(player))
      if (projectile.tool_def.Size == EquipmentSize.Melee && outProjectile.quality == ProjectileQuality.Modified(25)) {
        avatarActor ! AvatarActor.ConsumeStamina(10)
      }
      Some(DamageInteraction(SourceEntry(target), ProjectileReason(resolution, outProjectile, target.DamageModel), pos))
    }
  }

  /**
    * Common activities/procedure when a player mounts a valid object.
    * @param tplayer the player
    * @param obj the mountable object
    * @param seatNum the mount into which the player is mounting
    */
  def MountingAction(tplayer: Player, obj: PlanetSideGameObject with Mountable, seatNum: Int): Unit = {
    val player_guid: PlanetSideGUID = tplayer.GUID
    val obj_guid: PlanetSideGUID    = obj.GUID
    PlayerActionsToCancel()
    avatarActor ! AvatarActor.DeactivateActiveImplants()
    avatarActor ! AvatarActor.SuspendStaminaRegeneration(3 seconds)
    sendResponse(ObjectAttachMessage(obj_guid, player_guid, seatNum))
    continent.VehicleEvents ! VehicleServiceMessage(
      continent.id,
      VehicleAction.MountVehicle(player_guid, obj_guid, seatNum)
    )
  }

  /**
    * Common activities/procedure when a player dismounts a valid mountable object.
    * @param tplayer the player
    * @param obj the mountable object
    * @param seatNum the mount out of which which the player is disembarking
    */
  def DismountAction(tplayer: Player, obj: PlanetSideGameObject with Mountable, seatNum: Int): Unit = {
    val player_guid: PlanetSideGUID = tplayer.GUID
    keepAliveFunc = NormalKeepAlive
    val bailType = if (tplayer.BailProtection) {
      BailType.Bailed
    } else {
      BailType.Normal
    }
    sendResponse(DismountVehicleMsg(player_guid, bailType, wasKickedByDriver = false))
    continent.VehicleEvents ! VehicleServiceMessage(
      continent.id,
      VehicleAction.DismountVehicle(player_guid, bailType, false)
    )
  }

  /**
    * Calculate the amount of damage to be dealt to an active `target`
    * using the information reconstructed from a `Resolvedprojectile`
    * and affect the `target` in a synchronized manner.
    * The active `target` and the target of the `DamageResult` do not have be the same.
    * While the "tell" for being able to sustain damage is an entity of type `Vitality`,
    * only specific `Vitality` entity types are being screened for sustaining damage.
    * @see `DamageResistanceModel`
    * @see `Vitality`
    * @param target a valid game object that is known to the server
    * @param data a projectile that will affect the target
    */
  def HandleDealingDamage(target: PlanetSideGameObject with Vitality, data: DamageInteraction): Unit = {
    val func = data.calculate()
    target match {
      case obj: Player if obj.CanDamage && obj.Actor != Default.Actor =>
        if (obj.CharId != player.CharId) {
          log.info(s"${player.Name} is attacking ${obj.Name}")
        } else {
          log.info(s"${player.Name} hurt ${player.Sex.pronounObject}self")
        }
        // auto kick players damaging spectators
        if (obj.spectator && obj != player) {
          AdministrativeKick(player)
        } else {
          obj.Actor ! Vitality.Damage(func)
        }

      case obj: Vehicle if obj.CanDamage =>
        val name = player.Name
        val ownerName = obj.OwnerName.getOrElse("someone")
        if (ownerName.equals(name)) {
          log.info(s"$name is damaging ${player.Sex.possessive} own ${obj.Definition.Name}")
        } else {
          log.info(s"$name is attacking $ownerName's ${obj.Definition.Name}")
        }
        obj.Actor ! Vitality.Damage(func)

      case obj: Amenity if obj.CanDamage =>
        obj.Actor ! Vitality.Damage(func)

      case obj: Deployable if obj.CanDamage =>
        val name = player.Name
        val ownerName = obj.OwnerName.getOrElse("someone")
        if (ownerName.equals(name)) {
          log.info(s"$name is damaging ${player.Sex.possessive} own ${obj.Definition.Name}")
        } else {
          log.info(s"$name is attacking $ownerName's ${obj.Definition.Name}")
        }
        obj.Actor ! Vitality.Damage(func)

      case _ => ;
    }
  }

  /**
    * Properly format a `DestroyDisplayMessage` packet
    * given sufficient information about a target (victim) and an actor (killer).
    * For the packet, the `charId` field is important for determining distinction between players.
    * @param killer the killer's entry
    * @param victim the victim's entry
    * @param method the manner of death
    * @param unk na;
    *            defaults to 121, the object id of `avatar`
    * @return a `DestroyDisplayMessage` packet that is properly formatted
    */
  def DestroyDisplayMessage(
      killer: SourceEntry,
      victim: SourceEntry,
      method: Int,
      unk: Int = 121
  ): DestroyDisplayMessage = {
    val killer_seated = killer match {
      case obj: PlayerSource => obj.Seated
      case _                 => false
    }
    val victim_seated = victim match {
      case obj: PlayerSource => obj.Seated
      case _                 => false
    }
    new DestroyDisplayMessage(
      killer.Name,
      killer.CharId,
      killer.Faction,
      killer_seated,
      unk,
      method,
      victim.Name,
      victim.CharId,
      victim.Faction,
      victim_seated
    )
  }

  /**
    * Initialize the deployables user interface elements.<br>
    * <br>
    * All element initializations require both the maximum deployable amount and the current deployables active counts.
    * Until initialized, all elements will be RED 0/0 as if the corresponding certification were not `learn`ed.
    * The respective element will become a pair of numbers, the second always being non-zero, when properly initialized.
    * The numbers will appear GREEN when more deployables of that type can be placed.
    * The numbers will appear RED if the player can not place any more of that type of deployable.
    * The numbers will appear YELLOW if the current deployable count is greater than the maximum count of that type
    * such as may be the case when a player `forget`s a certification.
    * @param list a tuple of each UI element with four numbers;
    *             even numbers are attribute ids;
    *             odd numbers are quantities;
    *             first pair is current quantity;
    *             second pair is maximum quantity
    */
  def UpdateDeployableUIElements(list: List[(Int, Int, Int, Int)]): Unit = {
    val guid = PlanetSideGUID(0)
    list.foreach({
      case (currElem, curr, maxElem, max) =>
        //fields must update in ordered pairs: max, curr
        sendResponse(PlanetsideAttributeMessage(guid, maxElem, max))
        sendResponse(PlanetsideAttributeMessage(guid, currElem, curr))
    })
  }

  /**
    * Draw the icon for this deployable object.<br>
    * <br>
    * When a client first joins a zone, all deployables are drawn on the continent map once.
    * Should the player place any deployables, those deployables belong to that player.
    * Ownership causes icon to be drawn in yellow to the player (as opposed to a white icon)
    * and that signifies a certain level of control over the deployable, at least the ability to quietly deconstruct it.
    * Under normal death/respawn cycles while the player is in a given zone,
    * the map icons for owned deployables ramin manipulable to that given user.
    * They do not havwe to be redrawn to stay accurate.
    * Upon leaving a zone, where the icons are erased, and returning back to the zone, where they are drawn again,
    * the deployables that a player owned should be restored in terms of their map icon visibility.
    * This control can not be recovered, however, until they are updated with the player's globally unique identifier.
    * Since the player does not need to redraw his own deployable icons each time he respawns,
    * but will not possess a valid GUID for that zone until he spawns in it at least once,
    * this function is swapped with another after the first spawn in any given zone.
    * This function is restored upon transferring zones.
    * @see `DontRedrawIcons`
    * @see `SetCurrentAvatar`
    * @param obj a `Deployable` object
    */
  def RedrawDeployableIcons(obj: Deployable): Unit = {
    val deployInfo = DeployableInfo(
      obj.GUID,
      Deployable.Icon(obj.Definition.Item),
      obj.Position,
      obj.Owner.getOrElse(PlanetSideGUID(0))
    )
    sendResponse(DeployableObjectsInfoMessage(DeploymentAction.Build, deployInfo))
  }

  /**
    * Do not draw any icon for this deployable object.<br>
    * <br>
    * When a client first joins a zone, all deployables are drawn on the continent map once.
    * Should the player place any deployables, those deployables belong to that player.
    * Ownership causes icon to be drawn in yellow to the player (as opposed to a white icon)
    * and that signifies a certain level of control over the deployable, at least the ability to quietly deconstruct it.
    * Under normal death/respawn cycles while the player is in a given zone,
    * the map icons for owned deployables remain manipulable by that given user.
    * They do not have to be redrawn to stay accurate.
    * Upon leaving a zone, where the icons are erased, and returning back to the zone, where they are drawn again,
    * the deployables that a player owned should be restored in terms of their map icon visibility.
    * This control can not be recovered, however, until they are updated with the player's globally unique identifier.
    * Since the player does not need to redraw his own deployable icons each time he respawns,
    * but will not possess a valid GUID for that zone until he spawns in it at least once,
    * this function swaps out with another after the first spawn in any given zone.
    * It stays swapped in until the player changes zones.
    * @see `RedrawDeployableIcons`
    * @see `SetCurrentAvatar`
    * @param obj a `Deployable` object
    */
  def DontRedrawIcons(obj: Deployable): Unit = {}

  /**
    * Common actions related to constructing a new `Deployable` object in the game environment.<br>
    * <br>
    * The map icon for the deployable just introduced is also created on the clients of all faction-affiliated players.
    * This icon is important as, short of destroying it,
    * the owner has no other means of controlling the created object that it is associated with.
    * @param obj the `Deployable` object to be built
    */
  def DeployableBuildActivity(obj: Deployable): Unit = {
    sendResponse(GenericObjectActionMessage(obj.GUID, 21)) //reset build cooldown
    UpdateDeployableUIElements(avatar.deployables.UpdateUIElement(obj.Definition.Item))
  }

  /**
    * A simple object searching algorithm that is limited to containers currently known and accessible by the player.
    * If all relatively local containers are checked and the object is not found,
    * the player's locker inventory will be checked, and then
    * the game environment (items on the ground) will be checked too.
    * If the target object is discovered, it is removed from its current location and is completely destroyed.
    * @see `RequestDestroyMessage`
    * @see `Zone.ItemIs.Where`
    * @param object_guid the target object's globally unique identifier;
    *                    it is not expected that the object will be unregistered, but it is also not gauranteed
    * @param obj the target object
    * @return `true`, if the target object was discovered and removed;
    *        `false`, otherwise
    */
  def FindEquipmentToDelete(object_guid: PlanetSideGUID, obj: Equipment): Boolean = {
    val findFunc
        : PlanetSideServerObject with Container => Option[(PlanetSideServerObject with Container, Option[Int])] =
      FindInLocalContainer(object_guid)

    findFunc(player)
      .orElse(accessedContainer match {
        case Some(parent: PlanetSideServerObject) =>
          findFunc(parent)
        case _ =>
          None
      })
      .orElse(FindLocalVehicle match {
        case Some(parent: PlanetSideServerObject) =>
          findFunc(parent)
        case _ =>
          None
      }) match {
      case Some((parent, Some(slot))) =>
        obj.Position = Vector3.Zero
        RemoveOldEquipmentFromInventory(parent)(obj)
        true

      case _ =>
        if (player.avatar.locker.Inventory.Remove(object_guid)) {
          sendResponse(ObjectDeleteMessage(object_guid, 0))
          true
        } else if (continent.EquipmentOnGround.contains(obj)) {
          obj.Position = Vector3.Zero
          continent.Ground ! Zone.Ground.RemoveItem(object_guid)
          continent.AvatarEvents ! AvatarServiceMessage.Ground(RemoverActor.ClearSpecific(List(obj), continent))
          true
        } else {
          Zone.EquipmentIs.Where(obj, object_guid, continent) match {
            case None =>
              true
            case Some(Zone.EquipmentIs.Orphaned()) =>
              if (obj.HasGUID) {
                TaskWorkflow.execute(GUIDTask.unregisterEquipment(continent.GUID, obj))
              }
              true
            case _ =>
              log.warn(s"RequestDestroy: equipment $obj exists, but ${player.Name} can not reach it to dispose of it")
              false
          }
        }
    }
  }

  /**
    * Common behavior for deconstructing deployables in the game environment.
    * @param obj the deployable
    * @param guid the globally unique identifier for the deployable
    * @param pos the previous position of the deployable
    * @param orient the previous orientation of the deployable
    * @param deletionType the value passed to `ObjectDeleteMessage` concerning the deconstruction animation
    */
  def DeconstructDeployable(
      obj: Deployable,
      guid: PlanetSideGUID,
      pos: Vector3,
      orient: Vector3,
      deletionType: Int
  ): Unit = {
    sendResponse(TriggerEffectMessage("spawn_object_failed_effect", pos, orient))
    sendResponse(PlanetsideAttributeMessage(guid, 29, 1)) //make deployable vanish
    sendResponse(ObjectDeleteMessage(guid, deletionType))
  }

  /**
    * Search through the player's holsters and their inventory space
    * and remove all `BoomerTrigger` objects, both functionally and visually.
    * @return all discovered `BoomTrigger` objects
    */
  def RemoveBoomerTriggersFromInventory(): List[BoomerTrigger] = {
    val events = continent.AvatarEvents
    val zoneId = continent.id
    (player.Inventory.Items ++ player.HolsterItems())
      .collect { case InventoryItem(obj: BoomerTrigger, index) =>
        player.Slot(index).Equipment = None
        continent.GUID(obj.Companion) match {
          case Some(mine: BoomerDeployable) => mine.Actor ! Deployable.Ownership(None)
          case _ => ;
        }
        if (player.VisibleSlots.contains(index)) {
          events ! AvatarServiceMessage(
            zoneId,
            AvatarAction.ObjectDelete(Service.defaultPlayerGUID, obj.GUID)
          )
        } else {
          sendResponse(ObjectDeleteMessage(obj.GUID, 0))
        }
        obj
      }
  }

  /**
    * The starting point of behavior for a player who:
    * is dead and is respawning;
    * is deconstructing at a spawn tube and is respawning;
    * is using a warp gate; or,
    * any or none of the previous conditions, but the final result involves changing what zone the player occupies.
    * This route is not taken when first spawning in the game world, unless special conditions need to be satisfied.
    * The visible result will be apparent by the respawn timer being displayed to the client over the deployment map.<br>
    * <br>
    * Two choices must be independently made to complete this part of the process.
    * The first choice ivolves the state of the player who is spawning
    * as the known entry state involve either being alive or being dead.
    * A dead player (technically, a "corpse" that can no longer be revived) is embodied
    * in a completely new player with a new globally unique identifier and a whole new inventory.
    * A player who is transferring continents also satisfies the requirements
    * for obtaining a completely new globally unique identifier,
    * though the new identifier belongs to the new zone rather than the previous (still current) one.
    * The second choice is satisfied by respawning in the same zone while still in a state of still being alive.
    * In this singular case, the player retains his previous globally unique identifier.
    * In all other cases, as indicated, a new globally unique identifier is selected.<br>
    * <br>
    * If the player is alive and mounted in a vehicle, a different can of worms is produced.
    * The ramifications of these conditions are not fully satisfied until the player loads into the new zone.
    * Even then, the conclusion becomes delayed while a slightly lagged mechanism hoists players between zones.
    * @param zoneId      the zone in which the player will be placed
    * @param pos         the game world coordinates where the player will be positioned
    * @param ori         the direction in which the player will be oriented
    * @param respawnTime the character downtime spent respawning, as clocked on the redeployment screen;
    *                    does not factor in any time required for loading zone or game objects
    */
  def LoadZonePhysicalSpawnPoint(
                                  zoneId: String,
                                  pos: Vector3,
                                  ori: Vector3,
                                  respawnTime: FiniteDuration,
                                  physSpawnPoint: Option[SpawnPoint]
                                ): Unit = {
    log.info(s"${player.Name} will load in zone $zoneId at position $pos in $respawnTime")
    respawnTimer.cancel()
    reviveTimer.cancel()
    deadState = DeadState.RespawnTime
    sendResponse(
      AvatarDeadStateMessage(
        DeadState.RespawnTime,
        respawnTime.toMillis,
        respawnTime.toMillis,
        Vector3.Zero,
        player.Faction,
        unk5 = true
      )
    )
    nextSpawnPoint = physSpawnPoint
    shiftPosition = Some(pos)
    shiftOrientation = Some(ori)

    respawnTimer = context.system.scheduler.scheduleOnce(respawnTime) {
      if (player.isBackpack) { // if the player is dead, he is handled as dead infantry, even if he died in a vehicle
        // new player is spawning
        val newPlayer = RespawnClone(player)
        newPlayer.Position = pos
        newPlayer.Orientation = ori
        LoadZoneAsPlayer(newPlayer, zoneId)
      } else {
        avatarActor ! AvatarActor.DeactivateActiveImplants()
        interstellarFerry.orElse(continent.GUID(player.VehicleSeated)) match {
          case Some(vehicle: Vehicle) => // driver or passenger in vehicle using a warp gate, or a droppod
            LoadZoneInVehicle(vehicle, pos, ori, zoneId)

          case _ if player.HasGUID => // player is deconstructing self or instant action
            val player_guid = player.GUID
            sendResponse(ObjectDeleteMessage(player_guid, 4))
            continent.AvatarEvents ! AvatarServiceMessage(
              continent.id,
              AvatarAction.ObjectDelete(player_guid, player_guid, 4)
            )
            player.Position = pos
            player.Orientation = ori
            LoadZoneAsPlayer(player, zoneId)

          case _ => //player is logging in
            player.Position = pos
            player.Orientation = ori
            LoadZoneAsPlayer(player, zoneId)
        }
      }
    }
  }

  /**
    * Deal with a target player as free-standing infantry in the course of a redeployment action to a target continent
    * whether that action is the result of a deconstruction (reconstruction), a death (respawning),
    * or other position shifting action handled directly by the server.
    *
    * The two important vectors are still whether the zone being transported to is the same or is different
    * and whether the target player is alive or released (note: not just "dead" ...).
    *
    * @param targetPlayer the target player being moved around;
    *                     not necessarily the same player as the `WorldSessionActor`-global `player`
    * @param zoneId       the zone in which the player will be placed
    */
  def LoadZoneAsPlayer(targetPlayer: Player, zoneId: String): Unit = {
    log.debug(s"LoadZoneAsPlayer: ${targetPlayer.avatar.name} loading into $zoneId")
    if (!zoneReload && zoneId == continent.id) {
      if (player.isBackpack) { // important! test the actor-wide player ref, not the parameter
        // respawning from unregistered player
        TaskWorkflow.execute(registerAvatar(targetPlayer))
      } else {
        // move existing player; this is the one case where the original GUID is retained by the player
        self ! PlayerLoaded(targetPlayer)
      }
    } else {
      LoadZoneCommonTransferActivity()
      val original = player
      if (player.isBackpack) {
        session = session.copy(player = targetPlayer)
        TaskWorkflow.execute(taskThenZoneChange(
          GUIDTask.unregisterObject(continent.GUID, original.avatar.locker),
          ICS.FindZone(_.id.equals(zoneId), context.self)
        ))
      } else if (player.HasGUID) {
        TaskWorkflow.execute(taskThenZoneChange(
          GUIDTask.unregisterAvatar(continent.GUID, original),
          ICS.FindZone(_.id.equals(zoneId), context.self)
        ))
      } else {
        cluster ! ICS.FindZone(_.id.equals(zoneId), context.self)
      }

    }
  }

  /**
    * Deal with a target player as a vehicle occupant in the course of a redeployment action to a target continent
    * whether that action is the result of a deconstruction (reconstruction)
    * or other position shifting action handled directly by the server.<br>
    * <br>
    * The original target player must be alive and the only consideration is in what position the player is mounted in the vehicle.
    * Any seated position that isn't the driver is a passenger.
    * The most important role performed in this function is to declare a reference to the vehicle itsself
    * since no other connection from the player to the vehicle is guaranteed to persist in a meaningful way during the transfer.
    *
    * @param vehicle the target vehicle being moved around;
    *                WILL necessarily be the same vehicles as is controlled by the `WorldSessionActor`-global `player`
    * @param pos     the game world coordinates where the vehicle will be positioned
    * @param ori     the direction in which the vehicle will be oriented
    * @param zone_id the zone in which the vehicle and driver will be placed,
    *                or in which the vehicle has already been placed
    * @return a tuple composed of an `ActorRef` destination and a message to send to that destination
    */
  def LoadZoneInVehicle(vehicle: Vehicle, pos: Vector3, ori: Vector3, zone_id: String): Unit = {
    interstellarFerry = Some(vehicle)
    if (vehicle.PassengerInSeat(player).contains(0)) {
      vehicle.Position = pos
      vehicle.Orientation = ori
      LoadZoneInVehicleAsDriver(vehicle, zone_id)
    } else {
      LoadZoneInVehicleAsPassenger(vehicle, zone_id)
    }
  }

  /**
    * Deal with a target player as a vehicle driver in the course of a redeployment action to a target continent
    * whether that action is the result of a deconstruction (reconstruction)
    * or other position shifting action handled directly by the server.<br>
    * <br>
    * During a vehicle transfer, whether to the same zone or to a different zone,
    * the driver has the important task of ensuring the certain safety of his passengers during transport.
    * The driver must modify the conditions of the vehicle's passengers common communication channel
    * originally determined entirely by the vehicle's soon-to-be blanked internal `Actor` object.
    * Any cargo vehicles under the control of the target vehicle must also be made aware of the current state of the process.
    * In the case of a series of ferrying vehicles and cargo vehicles,
    * the vehicle to be deleted might not be the one immediately mounted.
    * A reference to the top-level ferrying vehicle's former globally unique identifier has been retained for this purpose.
    * This vehicle can be deleted for everyone if no more work can be detected.
    *
    * @param vehicle the target vehicle being moved around;
    *                WILL necessarily be the same vehicles as is controlled by the `WorldSessionActor`-global `player`
    * @param zoneId  the zone in which the vehicle and driver will be placed,
    *                or in which the vehicle has already been placed
    * @return a tuple composed of an `ActorRef` destination and a message to send to that destination
    */
  def LoadZoneInVehicleAsDriver(vehicle: Vehicle, zoneId: String): Unit = {
    val msg: String = s"${player.Name} is driving a ${vehicle.Definition.Name}"
    log.info(msg)
    log.debug(s"LoadZoneInVehicleAsDriver: $msg")
    val manifest  = vehicle.PrepareGatingManifest()
    val pguid     = player.GUID
    val toChannel = manifest.file
    val topLevel  = interstellarFerryTopLevelGUID.getOrElse(vehicle.GUID)
    continent.VehicleEvents ! VehicleServiceMessage(
      s"${vehicle.Actor}",
      VehicleAction.TransferPassengerChannel(pguid, s"${vehicle.Actor}", toChannel, vehicle, topLevel)
    )
    manifest.cargo.foreach {
      case ManifestPassengerEntry("MISSING_DRIVER", index) =>
        val cargo = vehicle.CargoHolds(index).occupant.get
        log.warn(
          s"LoadZoneInVehicleAsDriver: ${player.Name} must eject cargo in hold $index; vehicle is missing driver"
        )
        cargo.Actor ! CargoBehavior.StartCargoDismounting(bailed = false)
      case entry =>
        val cargo = vehicle.CargoHolds(entry.mount).occupant.get
        continent.VehicleEvents ! VehicleServiceMessage(
          entry.name,
          VehicleAction.TransferPassengerChannel(pguid, s"${cargo.Actor}", toChannel, cargo, topLevel)
        )
    }
    //
    vehicle.allowInteraction = false
    if (!zoneReload && zoneId == continent.id) {
      if (vehicle.Definition == GlobalDefinitions.droppod) {
        //instant action droppod in the same zone
        TaskWorkflow.execute(registerDroppod(vehicle, player))
      } else {
        //transferring a vehicle between spawn points (warp gates) in the same zone
        self ! PlayerLoaded(player)
      }
    } else if (vehicle.Definition == GlobalDefinitions.droppod) {
      LoadZoneCommonTransferActivity()
      player.Continent = zoneId //forward-set the continent id to perform a test
      TaskWorkflow.execute(taskThenZoneChange(
        GUIDTask.unregisterAvatar(continent.GUID, player),
        ICS.FindZone(_.id == zoneId, context.self)
      ))
    } else {
      UnaccessContainer(vehicle)
      LoadZoneCommonTransferActivity()
      player.VehicleSeated = vehicle.GUID
      player.Continent = zoneId //forward-set the continent id to perform a test
      interstellarFerryTopLevelGUID =
        if (manifest.passengers.isEmpty && manifest.cargo.count { !_.name.equals("MISSING_DRIVER") } == 0) {
          //do not delete if vehicle has passengers or cargo
          continent.VehicleEvents ! VehicleServiceMessage(
            continent.id,
            VehicleAction.UnloadVehicle(pguid, vehicle, topLevel)
          )
          None
        } else {
          Some(topLevel)
        }
      //unregister vehicle and driver whole + GiveWorld
      continent.Transport ! Zone.Vehicle.Despawn(vehicle)
      TaskWorkflow.execute(taskThenZoneChange(
        unregisterDrivenVehicle(vehicle, player),
        ICS.FindZone(_.id == zoneId, context.self)
      ))
    }
  }

  /**
    * Deal with a target player as a vehicle passenger in the course of a redeployment action to a target continent
    * whether that action is the result of a deconstruction (reconstruction)
    * or other position shifting action handled directly by the server.<br>
    * <br>
    * The way a vehicle is handled in reference to being a passenger
    * is very similar to how an infantry player is handled in the same process.
    * If this player is the last person who requires a zone change
    * which is the concluding zone transfer of what might have been a long chain of vehicle and passengers
    * then that player is responsible for deleting the vehicle for other players of the previous zone.
    * In the case of a series of ferrying vehicles and cargo vehicles,
    * the vehicle to be deleted might not be the one immediately mounted.
    * A reference to the top-level ferrying vehicle's former globally unique identifier has been retained for this purpose.
    * This vehicle can be deleted for everyone if no more work can be detected.
    *
    * @see `GUIDTask.unregisterPlayer`
    * @see `LoadZoneCommonTransferActivity`
    * @see `Vehicles.AllGatedOccupantsInSameZone`
    * @see `PlayerLoaded`
    * @see `TaskBeforeZoneChange`
    * @see `UnaccessContainer`
    * @param vehicle the target vehicle being moved around
    * @param zoneId  the zone in which the vehicle and driver will be placed
    * @return a tuple composed of an `ActorRef` destination and a message to send to that destination
    */
  def LoadZoneInVehicleAsPassenger(vehicle: Vehicle, zoneId: String): Unit = {
    val msg: String = s"${player.Name} is the passenger of a ${vehicle.Definition.Name}"
    log.info(msg)
    log.debug(s"LoadZoneInVehicleAsPassenger: $msg")
    if (!zoneReload && zoneId == continent.id) {
      //transferring a vehicle between spawn points (warp gates) in the same zone
      self ! PlayerLoaded(player)
    } else {
      LoadZoneCommonTransferActivity()
      player.VehicleSeated = vehicle.GUID
      player.Continent = zoneId //forward-set the continent id to perform a test
      val continentId = continent.id
      interstellarFerryTopLevelGUID = None

      TaskWorkflow.execute(taskThenZoneChange(
        GUIDTask.unregisterAvatar(continent.GUID, player),
        ICS.FindZone(_.id == zoneId, context.self)
      ))
    }
  }

  /**
    * Dispatch messages to all target players in immediate passenger and gunner seats
    * and to the driver of all vehicles in cargo holds
    * that their current ferrying vehicle is being transported from one zone to the next
    * and that they should follow after it.
    * The messages address the avatar of their recipient `WorldSessionActor` objects.
    * @param player_guid the driver of the target vehicle
    * @param toZoneId the zone where the target vehicle will be moved
    * @param vehicle the vehicle (object)
    */
  def LoadZoneTransferPassengerMessages(player_guid: PlanetSideGUID, toZoneId: String, vehicle: Vehicle): Unit = {
    vehicle.PublishGatingManifest() match {
      case Some(manifest) =>
        val toChannel = manifest.file
        val topLevel  = interstellarFerryTopLevelGUID.getOrElse(vehicle.GUID)
        galaxyService ! GalaxyServiceMessage(
          toChannel,
          GalaxyAction.TransferPassenger(player_guid, toChannel, vehicle, topLevel, manifest)
        )
        vehicle.CargoHolds.values
          .collect {
            case hold if hold.isOccupied =>
              val cargo = hold.occupant.get
              cargo.Continent = toZoneId
            //point to the cargo vehicle to instigate cargo vehicle driver transportation
//              galaxyService ! GalaxyServiceMessage(
//                toChannel,
//                GalaxyAction.TransferPassenger(player_guid, toChannel, vehicle, topLevel, manifest)
//              )
          }
      case None =>
        log.error(
          s"LoadZoneTransferPassengerMessages: ${player.Name} expected a manifest for zone transfer; got nothing"
        )
    }
  }

  /** Before changing zones, perform the following task (which can be a nesting of subtasks). */
  def taskThenZoneChange(
                          task: TaskBundle,
                          zoneMessage: ICS.FindZone
                        ): TaskBundle = {
    TaskBundle(
      new StraightforwardTask() {
        val localAvatar = avatar
        val localZone = continent
        val localCluster = cluster

        override def description() : String = s"doing ${task.description()} before transferring zones"

        def action(): Future[Any] = {
          continent.Population ! Zone.Population.Leave(localAvatar)
          cluster ! zoneMessage
          Future(true)
        }
      },
      task
    )
  }

  /**
    * Common behavior when transferring between zones
    * encompassing actions that disassociate the player with entities they left (will leave) in the previous zone.
    * It also sets up actions for the new zone loading process.
    */
  def LoadZoneCommonTransferActivity(): Unit = {
    zoneLoaded = None
    zoneReload = false
    if (player.avatar.vehicle.nonEmpty && player.VehicleSeated != player.avatar.vehicle) {
      continent.GUID(player.avatar.vehicle) match {
        case Some(vehicle: Vehicle) if vehicle.Actor != Default.Actor =>
          TotalDriverVehicleControl(vehicle)
          vehicle.Actor ! Vehicle.Ownership(None)
        case _ => ;
      }
      avatarActor ! AvatarActor.SetVehicle(None)
    }
    RemoveBoomerTriggersFromInventory().foreach(obj => {
      TaskWorkflow.execute(GUIDTask.unregisterObject(continent.GUID, obj))
    })
    Deployables.Disown(continent, avatar, self)
    drawDeloyableIcon = RedrawDeployableIcons //important for when SetCurrentAvatar initializes the UI next zone
    squadSetup = ZoneChangeSquadSetup
  }

  /**
    * Attempt to link the router teleport system using the provided terminal information.
    * Although additional states are necessary to properly use the teleportation system,
    * e.g., deployment state, active state of the endpoints, etc.,
    * this decision is not made factoring those other conditions.
    * @param router the vehicle that houses one end of the teleportation system (the `InternalTelepad` object)
    * @param systemPlan specific object identification of the two endpoints of the teleportation system;
    *                   if absent, the knowable endpoint is deleted from the client reflexively
    */
  def ToggleTeleportSystem(router: Vehicle, systemPlan: Option[(Utility.InternalTelepad, TelepadDeployable)]): Unit = {
    systemPlan match {
      case Some((internalTelepad, remoteTelepad)) =>
        internalTelepad.Telepad = remoteTelepad.GUID //necessary; backwards link to the (new) telepad
        TelepadLike.StartRouterInternalTelepad(continent, router.GUID, internalTelepad)
        TelepadLike.LinkTelepad(continent, remoteTelepad.GUID)
      case _ =>
        router.Utility(UtilityType.internal_router_telepad_deployable) match {
          case Some(util: Utility.InternalTelepad) =>
            sendResponse(ObjectDeleteMessage(util.GUID, 0))
          case _ => ;
        }
    }
  }

  /**
    * A player uses a fully-linked Router teleportation system.
    * @param router the Router vehicle
    * @param internalTelepad the internal telepad within the Router vehicle
    * @param remoteTelepad the remote telepad that is currently associated with this Router
    * @param src the origin of the teleportation (where the player starts)
    * @param dest the destination of the teleportation (where the player is going)
    */
  def UseRouterTelepadSystem(
      router: Vehicle,
      internalTelepad: InternalTelepad,
      remoteTelepad: TelepadDeployable,
      src: PlanetSideGameObject with TelepadLike,
      dest: PlanetSideGameObject with TelepadLike
  ) = {
    val time = System.nanoTime
    if (
      time - recentTeleportAttempt > (2 seconds).toNanos && router.DeploymentState == DriveState.Deployed && internalTelepad.Active && remoteTelepad.Active
    ) {
      val pguid = player.GUID
      val sguid = src.GUID
      val dguid = dest.GUID
      sendResponse(PlayerStateShiftMessage(ShiftState(0, dest.Position, player.Orientation.z)))
      UseRouterTelepadEffect(pguid, sguid, dguid)
      continent.LocalEvents ! LocalServiceMessage(
        continent.id,
        LocalAction.RouterTelepadTransport(pguid, pguid, sguid, dguid)
      )
    } else {
      log.warn(s"UseRouterTelepadSystem: ${player.Name} can not teleport")
    }
    recentTeleportAttempt = time
  }

  /**
    * Animate(?) a player using a fully-linked Router teleportation system.
    * In reality, this seems to do nothing visually?
    * @param playerGUID the player being teleported
    * @param srcGUID the origin of the teleportation
    * @param destGUID the destination of the teleportation
    */
  def UseRouterTelepadEffect(playerGUID: PlanetSideGUID, srcGUID: PlanetSideGUID, destGUID: PlanetSideGUID): Unit = {
    sendResponse(PlanetsideAttributeMessage(playerGUID, 64, 1)) //what does this do?
    sendResponse(GenericObjectActionMessage(srcGUID, 31))
    sendResponse(GenericObjectActionMessage(destGUID, 32))
  }

  /**
    * For a certain weapon that cna load ammunition, enforce that its magazine is empty.
    * @param weapon_guid the weapon
    */
  def EmptyMagazine(weapon_guid: PlanetSideGUID): Unit = {
    continent.GUID(weapon_guid) match {
      case Some(tool: Tool) =>
        EmptyMagazine(weapon_guid, tool)
      case _ => ;
    }
  }

  /**
    * For a certain weapon that can load ammunition, enforce that its magazine is empty.
    * Punctuate that emptiness with a ceasation of weapons fire and a dry fire sound effect.
    * @param weapon_guid the weapon (GUID)
    * @param tool the weapon (object)
    */
  def EmptyMagazine(weapon_guid: PlanetSideGUID, tool: Tool): Unit = {
    tool.Magazine = 0
    sendResponse(InventoryStateMessage(tool.AmmoSlot.Box.GUID, weapon_guid, 0))
    sendResponse(ChangeFireStateMessage_Stop(weapon_guid))
    continent.AvatarEvents ! AvatarServiceMessage(
      continent.id,
      AvatarAction.ChangeFireState_Stop(player.GUID, weapon_guid)
    )
    sendResponse(WeaponDryFireMessage(weapon_guid))
    continent.AvatarEvents ! AvatarServiceMessage(continent.id, AvatarAction.WeaponDryFire(player.GUID, weapon_guid))
  }

  /**
    * Make this client display the deployment map, and all its available destination spawn points.
    * @see `AvatarDeadStateMessage`
    * @see `DeadState.Release`
    * @see `Player.Release`
    */
  def GoToDeploymentMap(): Unit = {
    deadState = DeadState.Release //we may be alive or dead, may or may not be a corpse
    sendResponse(AvatarDeadStateMessage(DeadState.Release, 0, 0, player.Position, player.Faction, true))
    DrawCurrentAmsSpawnPoint()
  }

  /**
    * From a mount, find the weapon controlled from it, and update the ammunition counts for that weapon's magazines.
    * @param objWithSeat the object that owns seats (and weaponry)
    * @param seatNum the mount
    */
  def UpdateWeaponAtSeatPosition(objWithSeat: MountableWeapons, seatNum: Int): Unit = {
    objWithSeat.WeaponControlledFromSeat(seatNum) foreach {
      case weapon: Tool =>
        //update mounted weapon belonging to mount
        weapon.AmmoSlots.foreach(slot => {
          //update the magazine(s) in the weapon, specifically
          val magazine = slot.Box
          sendResponse(InventoryStateMessage(magazine.GUID, weapon.GUID, magazine.Capacity.toLong))
        })
      case _ => ; //no weapons to update
    }
  }

  /**
    * Given an origin and a destination, determine how long the process of traveling should take in reconstruction time.
    * For most destinations, the unit of receiving ("spawn point") determines the reconstruction time.
    * Possession of a lattice-linked friendly Bio Laboratory halves the time of spawning at facilities.
    * In a special consideration, travel to any sanctuary or sanctuary-special zone should be as immediate as zone loading.
    *
    * @param toZoneId     the zone where the target is headed
    * @param toSpawnPoint the unit the target is using as a destination
    * @param fromZoneId   the zone where the target current is located
    * @return how long the spawning process will take
    */
  def CountSpawnDelay(toZoneId: String, toSpawnPoint: SpawnPoint, fromZoneId: String): FiniteDuration = {
    val sanctuaryZoneId = Zones.sanctuaryZoneId(player.Faction)
    if (fromZoneId.equals("Nowhere") || sanctuaryZoneId.equals(toZoneId) || !isAcceptableNextSpawnPoint()) {
      //first login, to sanctuary, resolution of invalid spawn point
      0 seconds
    } else {
      //for other zones ...
      //biolabs have/grant benefits
      val cryoBenefit: Float = toSpawnPoint.Owner match {
        case b: Building if b.hasLatticeBenefit(LatticeBenefit.BioLaboratory) => 0.5f
        case _                                                                => 1f
      }
      //TODO cumulative death penalty
      toSpawnPoint.Definition.Delay.toFloat * cryoBenefit seconds
    }
  }

  /**
    * In the background, a list of advanced mobile spawn vehicles that are deployed in the zone is being updated constantly.
    * Select, from this list, the AMS that is closest to the player's current or last position
    * and draw its spawn selection icon onto the deployment map.
    * @see `BindPlayerMessage`
    * @see `DeadState.Release`
    */
  def DrawCurrentAmsSpawnPoint(): Unit = {
    if (deadState == DeadState.Release) {
      amsSpawnPoints
        .sortBy(tube => Vector3.DistanceSquared(tube.Position, player.Position))
        .headOption match {
        case Some(tube) =>
          sendResponse(
            BindPlayerMessage(
              BindStatus.Available,
              "@ams",
              true,
              false,
              SpawnGroup.AMS,
              continent.Number,
              5,
              tube.Position
            )
          )
        case None =>
          sendResponse(
            BindPlayerMessage(
              BindStatus.Unavailable,
              "@ams",
              false,
              false,
              SpawnGroup.AMS,
              continent.Number,
              0,
              Vector3.Zero
            )
          )
      }
    }
  }

  /**
    * Swap the squad UI elements along the top of the screen
    * (colloquially referred to as "cards")
    * to match recently updated positions of the members in a squad.<br>
    * <br>
    * The squad membership structure should have already updated to the correct positions of the members.
    * By referencing one of the indices in this structure,
    * obtain the character identification number,
    * use the character identification number to locate that member's card,
    * and update the card index to match the squad position in which that member is discovered.
    * @see `PlanetsideAttributeMessage`
    * @see `Squad`
    * @see `SquadMemberEvent.Add`
    * @see `SquadMemberEvent.Remove`
    * @see `SquadState`
    * @see `SquadStateInfo`
    * @param squad the squad that supports the membership structure
    * @param firstIndex the index of a player in the squad's membership;
    *                   the member position must be occupied
    * @param secondIndex the optional index of a player in the squad's membership;
    *                    if the member position is occupied,
    *                    the member at the first index swaps with the member at this second index
    */
  def SwapSquadUIElements(squad: Squad, firstIndex: Int, secondIndex: Int): Unit = {
    //the players should have already been swapped in the backend object
    val firstMember = squad.Membership(firstIndex)
    val firstCharId = firstMember.CharId
    if (squadUI.nonEmpty && firstCharId > 0) {
      //the firstIndex should always point to a valid player in the squad
      val sguid         = squad.GUID
      val id            = squad_supplement_id
      val isFirstMoving = firstCharId == player.CharId
      val secondMember  = squad.Membership(secondIndex)
      val secondCharId  = secondMember.CharId
      if (secondCharId > 0 && firstCharId != secondCharId) {
        //secondMember and firstMember swap places
        val newFirstElem  = squadUI(firstCharId).copy(index = firstIndex)
        val newSecondElem = squadUI(secondCharId).copy(index = secondIndex)
        squadUI.put(firstCharId, newFirstElem)
        squadUI.put(secondCharId, newSecondElem)
//        sendResponse(SquadMemberEvent.Remove(id, secondCharId, firstIndex))
//        sendResponse(SquadMemberEvent.Remove(id, firstCharId, secondIndex))
        sendResponse(SquadMemberEvent.Add(id, firstCharId, firstIndex, newFirstElem.name, newFirstElem.zone, outfit_id = 0))
        sendResponse(SquadMemberEvent.Add(id, secondCharId, secondIndex, newSecondElem.name, newSecondElem.zone, outfit_id = 0))
        if (isFirstMoving) {
          sendResponse(PlanetsideAttributeMessage(firstMember.GUID, 32, firstIndex))
          sendResponse(SquadDefinitionActionMessage(sguid, 0, SquadAction.Unknown(18)))
        } else if (secondCharId == player.CharId) {
          sendResponse(PlanetsideAttributeMessage(secondMember.GUID, 32, secondIndex))
          sendResponse(SquadDefinitionActionMessage(sguid, 0, SquadAction.Unknown(18)))
        }
        sendResponse(
          SquadState(PlanetSideGUID(id), List(
            SquadStateInfo(firstCharId, newFirstElem.health, newFirstElem.armor, newFirstElem.position),
            SquadStateInfo(secondCharId, newSecondElem.health, newSecondElem.armor, newSecondElem.position)
          ))
        )
      } else {
        //firstMember has moved to a new position in squad
        val elem = squadUI(firstCharId)
        squadUI.put(firstCharId, elem.copy(index = firstIndex))
//        sendResponse(SquadMemberEvent.Remove(id, firstCharId, elem.index))
        sendResponse(SquadMemberEvent.Add(id, firstCharId, firstIndex, elem.name, elem.zone, outfit_id = 0))
        if (firstCharId == player.CharId) {
          sendResponse(PlanetsideAttributeMessage(firstMember.GUID, 32, firstIndex))
          sendResponse(SquadDefinitionActionMessage(sguid, 0, SquadAction.Unknown(18)))
        }
        sendResponse(
          SquadState(PlanetSideGUID(id), List(SquadStateInfo(firstCharId, elem.health, elem.armor, elem.position)))
        )
      }
    }
  }

  def PromoteSquadUIElements(squad: Squad, fromIndex: Int): Unit = {
    //the players should have already been swapped in the backend object
    val firstMember = squad.Membership(0)
    val firstCharId  = firstMember.CharId
    val secondMember = squad.Membership(fromIndex)
    val secondCharId = secondMember.CharId
    if (squadUI.nonEmpty && fromIndex != 0 && firstCharId > 0 && secondCharId > 0) {
      val newFirstElem  = squadUI(firstCharId).copy(index = 0)
      val newSecondElem = squadUI(secondCharId).copy(index = fromIndex)
      val charId          = player.CharId
      val pguid           = player.GUID
      val sguid           = squad.GUID
      val id              = squad_supplement_id
      //secondMember and firstMember swap places
      squadUI.put(firstCharId, newFirstElem)
      squadUI.put(secondCharId, newSecondElem)
      sendResponse(SquadMemberEvent(MemberEvent.Promote, id, firstCharId, position = 0))
      //player is being either promoted or demoted?
      if (firstCharId == charId) {
        sendResponse(PlanetsideAttributeMessage(pguid, 32, 0))
        sendResponse(SquadDefinitionActionMessage(sguid, 0, SquadAction.IdentifyAsSquadLeader()))
        sendResponse(SquadDefinitionActionMessage(sguid, 0, SquadAction.Unknown(18)))
      } else if (secondCharId == charId) {
        sendResponse(SquadDefinitionActionMessage(PlanetSideGUID(0), 0, SquadAction.IdentifyAsSquadLeader()))
        sendResponse(PlanetsideAttributeMessage(pguid, 32, fromIndex))
        sendResponse(SquadDefinitionActionMessage(sguid, 0, SquadAction.Unknown(18)))
      }
      //seed updates (just for the swapped players)
      sendResponse(
        SquadState(PlanetSideGUID(id), List(
          SquadStateInfo(firstCharId, newFirstElem.health, newFirstElem.armor, newFirstElem.position),
          SquadStateInfo(secondCharId, newSecondElem.health, newSecondElem.armor, newSecondElem.position)
        ))
      )
    }
  }

  def NoSquadUpdates(): Unit = { }

  def SquadUpdates(): Unit = {
    updateSquadRef ! SquadServiceMessage(
      player,
      continent,
      SquadServiceAction.Update(
        player.CharId,
        player.GUID,
        player.Health,
        player.MaxHealth,
        player.Armor,
        player.MaxArmor,
        avatar.certifications,
        player.Position,
        continent.Number
      )
    )
  }

  def PeriodicUpdatesWhenEnrolledInSquad(): Unit = {
    queuedSquadActions(squadUpdateCounter)()
    squadUpdateCounter = (squadUpdateCounter + 1) % queuedSquadActions.length
  }

  def CapacitorTick(jump_thrust: Boolean): Unit = {
    if (player.ExoSuit == ExoSuitType.MAX) {
      //Discharge
      if (jump_thrust || player.isOverdrived || player.isShielded) {
        if (player.CapacitorState == CapacitorStateType.Discharging) {
          // Previous tick was already discharging, calculate how much energy to drain from time between the two ticks
          val timeDiff    = (System.currentTimeMillis() - player.CapacitorLastUsedMillis).toFloat / 1000
          val drainAmount = player.ExoSuitDef.CapacitorDrainPerSecond.toFloat * timeDiff
          player.Capacitor -= drainAmount
          sendResponse(PlanetsideAttributeMessage(player.GUID, 7, player.Capacitor.toInt))
        } else {
          // Start discharging
          player.CapacitorState = CapacitorStateType.Discharging
        }
      }
      // Charge
      else if (
        player.Capacitor < player.ExoSuitDef.MaxCapacitor
        && (player.CapacitorState == CapacitorStateType.Idle || player.CapacitorState == CapacitorStateType.Charging || (player.CapacitorState == CapacitorStateType.ChargeDelay && System
          .currentTimeMillis() - player.CapacitorLastUsedMillis > player.ExoSuitDef.CapacitorRechargeDelayMillis))
      ) {
        if (player.CapacitorState == CapacitorStateType.Charging) {
          val timeDiff     = (System.currentTimeMillis() - player.CapacitorLastChargedMillis).toFloat / 1000
          val chargeAmount = player.ExoSuitDef.CapacitorRechargePerSecond * timeDiff
          player.Capacitor += chargeAmount
          sendResponse(PlanetsideAttributeMessage(player.GUID, 7, player.Capacitor.toInt))
        } else {
          player.CapacitorState = CapacitorStateType.Charging
        }
      }

      if (player.Faction == PlanetSideEmpire.VS) {
        // Start charge delay for VS when not boosting
        if (!jump_thrust && player.CapacitorState == CapacitorStateType.Discharging) {
          player.CapacitorState = CapacitorStateType.ChargeDelay
        }
      } else {
        // Start charge delay for other factions if capacitor is empty or special ability is off
        if (
          player.CapacitorState == CapacitorStateType.Discharging && (player.Capacitor == 0 || (!player.isOverdrived && !player.isShielded))
        ) {
          player.CapacitorState = CapacitorStateType.ChargeDelay
          ToggleMaxSpecialState(enable = false)
        }
      }
    } else {
      if (player.CapacitorState != CapacitorStateType.Idle) {
        player.CapacitorState = CapacitorStateType.Idle
      }
    }
  }

  def ToggleMaxSpecialState(enable: Boolean): Unit = {
    if (player.ExoSuit == ExoSuitType.MAX) {
      if (enable) {
        player.Faction match {
          case PlanetSideEmpire.TR =>
            if (player.Capacitor == player.ExoSuitDef.MaxCapacitor)
              player.UsingSpecial = SpecialExoSuitDefinition.Mode.Overdrive
          case PlanetSideEmpire.NC =>
            if (player.Capacitor > 0) player.UsingSpecial = SpecialExoSuitDefinition.Mode.Shielded
          case _ =>
            log.warn(s"${player.Name} tried to use a MAX special ability but their faction doesn't have one")
        }
        if (
          player.UsingSpecial == SpecialExoSuitDefinition.Mode.Overdrive || player.UsingSpecial == SpecialExoSuitDefinition.Mode.Shielded
        ) {
          continent.AvatarEvents ! AvatarServiceMessage(
            continent.id,
            AvatarAction.PlanetsideAttributeToAll(player.GUID, 8, 1)
          )
        }
      } else {
        player.UsingSpecial = SpecialExoSuitDefinition.Mode.Normal
        continent.AvatarEvents ! AvatarServiceMessage(
          continent.id,
          AvatarAction.PlanetsideAttributeToAll(player.GUID, 8, 0)
        )
      }
    }
  }

  /**
    * The main purpose of this method is to determine which targets will receive "locked on" warnings from remote projectiles.
    * For a given series of globally unique identifiers, indicating targets,
    * and that may include mounted elements (players),
    * estimate a series of channel names for communication with the vulnerable targets.
    * @param targets the globally unique identifiers of the immediate detected targets
    * @return channels names that allow direct communication to specific realized targets
    */
  def FindDetectedProjectileTargets(targets: Iterable[PlanetSideGUID]): Iterable[String] = {
    targets
      .map { ValidObject }
      .flatMap {
        case Some(obj: Vehicle) if !obj.Cloaked =>
          //TODO hint: vehicleService ! VehicleServiceMessage(s"${obj.Actor}", VehicleAction.ProjectileAutoLockAwareness(mode))
          obj.Seats.values.flatMap { seat => seat.occupants.map(_.Name) }
        case Some(obj: Mountable) =>
          obj.Seats.values.flatMap { seat => seat.occupants.map(_.Name) }
        case Some(obj: Player) if obj.ExoSuit == ExoSuitType.MAX =>
          Seq(obj.Name)
        case _ =>
          Seq.empty[String]
      }
  }

  def CheckForHitPositionDiscrepancy(
      projectile_guid: PlanetSideGUID,
      hitPos: Vector3,
      target: PlanetSideGameObject with FactionAffinity with Vitality
  ): Unit = {
    val hitPositionDiscrepancy = Vector3.DistanceSquared(hitPos, target.Position)
    if (hitPositionDiscrepancy > Config.app.antiCheat.hitPositionDiscrepancyThreshold) {
      // If the target position on the server does not match the position where the projectile landed within reason there may be foul play
      log.warn(
        s"${player.Name}'s shot #${projectile_guid.guid} has hit discrepancy with target. Target: ${target.Position}, Reported: $hitPos, Distance: $hitPositionDiscrepancy / ${math.sqrt(hitPositionDiscrepancy).toFloat}; suspect"
      )
    }
  }

  /**
    * na
    * @param tplayer na
    * @param zone na
    */
  def HandleReleaseAvatar(tplayer: Player, zone: Zone): Unit = {
    keepAliveFunc = KeepAlivePersistence
    tplayer.Release
    tplayer.VehicleSeated match {
      case None =>
        PrepareToTurnPlayerIntoCorpse(tplayer, zone)
      case Some(_) =>
        tplayer.VehicleSeated = None
        zone.Population ! Zone.Population.Release(avatar)
        sendResponse(ObjectDeleteMessage(tplayer.GUID, 0))
        TaskWorkflow.execute(GUIDTask.unregisterPlayer(zone.GUID, tplayer))
    }
  }

  /**
    * The upstream counter accumulates when the server receives specific messages from the client.
    * It counts upwards until it reach maximum value, and then starts over.
    * When it starts over, which should take an exceptionally long time to achieve,
    * it starts counting at one rather than zero.
    * @param p the player's globally unique identifier number
    */
  def NormalTurnCounter(p: PlanetSideGUID): Unit = {
    upstreamMessageCount = 1 + upstreamMessageCount % Int.MaxValue
  }

  /**
    * During the interim period between the avatar being in one place/zone
    * and completing the process of transitioning to another place/zone,
    * the upstream message counter is zero'd
    * awaiting new activity from the client.
    * Until new upstream messages that pass some tests against their data start being reported,
    * the counter does not accumulate properly.
    * @param guid the player's globally unique identifier number
    */
  def TurnCounterDuringInterim(guid: PlanetSideGUID): Unit = {
    upstreamMessageCount = 0
    if (player != null && player.HasGUID && player.GUID == guid && player.Zone == continent) {
      turnCounterFunc = NormalTurnCounter
    }
  }

  /**
    * During the interim period between the avatar being in one place/zone
    * and completing the process of transitioning to another place/zone,
    * the upstream message counter is zero'd
    * awaiting new activity from the client.
    * Until new upstream messages that pass some tests against their data start being reported,
    * the counter does not accumulate properly.<br>
    * <br>
    * In the case that the transitioning player is seated in a vehicle mount
    * that is not the driver and does not have a mounted weapon under its control,
    * no obvious feedback will be provided by the client.
    * For example, when as infantry, a `PlayerStateMessageUpstream` packet is dispatched by the client.
    * For example, when in the driver mount, a `VehicleStateMessage` is dispatched by the client.
    * In the given case, the only packet that indicates the player is seated is a `KeepAliveMessage`.
    * Detection of this `KeepALiveMessage`, for the purpose of transitioning logic,
    * can not be instantaneous to the zoning process or other checks for proper zoning conditions that will be disrupted.
    * To avoid complications, the player in such a mount is initially spawned as infantry on their own client,
    * realizes the state transition confirmation for infantry (turn counter),
    * and is forced to transition into being seated,
    * and only at that time will begin registering `KeepAliveMessage` to mark the end of their interim period.
    * @param guid the player's globally unique identifier number
    */
  def TurnCounterDuringInterimWhileInPassengerSeat(guid: PlanetSideGUID): Unit = {
    upstreamMessageCount = 0
    val pguid = player.GUID
    if (pguid == guid && player.Zone == continent) {
      (continent.GUID(interimUngunnedVehicle), interimUngunnedVehicle, interimUngunnedVehicleSeat) match {
        case (Some(vehicle: Vehicle), Some(vguid), Some(seat)) =>
          //sit down
          sendResponse(ObjectAttachMessage(vguid, pguid, seat))
          AccessContainer(vehicle)
          keepAliveFunc = KeepAlivePersistence
        case _ => ;
          //we can't find a vehicle? and we're still here? that's bad
          player.VehicleSeated = None
      }
      interimUngunnedVehicle = None
      interimUngunnedVehicleSeat = None
      turnCounterFunc = NormalTurnCounter
    }
  }
  /**
    * The upstream counter accumulates when the server receives specific messages from the client.<br>
    * <br>
    * This accumulator is assigned after a login event.
    * The main purpose is to display any messages to the client regarding
    * if their previous log-out location and their current log-in location are different.
    * Hereafter, the normal accumulator will be referenced.
    * @param guid the player's globally unique identifier number
    */
  def TurnCounterLogin(guid: PlanetSideGUID): Unit = {
    NormalTurnCounter(guid)
    sendResponse(ChatMsg(zoningChatMessageType, false, "", loginChatMessage, None))
    CancelZoningProcess()
    loginChatMessage = ""
    turnCounterFunc = NormalTurnCounter
  }

  /**
    * The normal response to receiving a `KeepAliveMessage` packet from the client.<br>
    * <br>
    * Even though receiving a `KeepAliveMessage` outside of zoning is uncommon,
    * the behavior should be configured to maintain a neutral action.
    *
    * @see `KeepAliveMessage`
    * @see `keepAliveFunc`
    */
  def NormalKeepAlive(): Unit = {}

  /**
    * The atypical response to receiving a `KeepAliveMessage` packet from the client.<br>
    * <br>
    * `KeepAliveMessage` packets are the primary vehicle for persistence due to client reporting
    * in the case where the player's avatar is riding in a vehicle in a mount with no weapon to control.
    * @see `KeepAliveMessage`
    * @see `keepAliveFunc`
    * @see `turnCounterFunc`
    * @see `persist`
    */
  def KeepAlivePersistence(): Unit = {
    interimUngunnedVehicle = None
    persist()
    if (player.HasGUID) {
      turnCounterFunc(player.GUID)
    } else {
      turnCounterFunc(PlanetSideGUID(0))
    }
  }

  /**
    *  A really atypical response to receiving a `KeepAliveMessage` packet from the client
    *  that applies only during the character select portion and part of the first zone load activity.
    */
  def KeepAlivePersistenceInitial(): Unit = {
    persist()
    if (player != null && player.HasGUID) {
      keepAliveFunc = KeepAlivePersistence
    }
  }

  def AdministrativeKick(tplayer: Player) = {
    log.warn(s"${tplayer.Name} has been kicked by ${player.Name}")
    tplayer.death_by = -1
    accountPersistence ! AccountPersistenceService.Kick(tplayer.Name)
    //get out of that vehicle
    GetMountableAndSeat(None, tplayer, continent) match {
      case (Some(obj), Some(seatNum)) =>
        tplayer.VehicleSeated = None
        obj.Seats(seatNum).unmount(tplayer)
        continent.VehicleEvents ! VehicleServiceMessage(
          continent.id,
          VehicleAction.KickPassenger(tplayer.GUID, seatNum, false, obj.GUID)
        )
      case _ => ;
    }
  }

  def KickedByAdministration(): Unit = {
    sendResponse(DisconnectMessage("@kick_w"))
    context.system.scheduler.scheduleOnce(
      delay = 300 milliseconds,
      middlewareActor.toClassic,
      MiddlewareActor.Teardown()
    )
  }

  def ImmediateDisconnect(): Unit = {
    if (avatar != null) {
      accountPersistence ! AccountPersistenceService.Logout(avatar.name)
    }
    middlewareActor ! MiddlewareActor.Teardown()
  }

  def HandleWeaponFire(
                        weaponGUID: PlanetSideGUID,
                        projectileGUID: PlanetSideGUID,
                        shotOrigin: Vector3,
                        shotVelocity: Option[Vector3]
                      ): Unit = {
    HandleWeaponFireAccountability(weaponGUID, projectileGUID) match {
      case (Some(obj), Some(tool)) =>
        val projectileIndex = projectileGUID.guid - Projectile.baseUID
        val projectilePlace = projectiles(projectileIndex)
        if (
          projectilePlace match {
            case Some(projectile) =>
              !projectile.isResolved && System.currentTimeMillis() - projectile.fire_time < projectile.profile.Lifespan.toLong
            case None =>
              false
          }
        ) {
          log.debug(
            s"WeaponFireMessage: overwriting unresolved projectile ${projectileGUID.guid}, known to ${player.Name}"
          )
        }
        val (angle, attribution, acceptableDistanceToOwner) = obj match {
          case p: Player =>
            (
              SimpleWorldEntity.validateOrientationEntry(
                p.Orientation + Vector3.z(p.FacingYawUpper)
              ),
              tool.Definition.ObjectId,
              10f + (if (p.Velocity.nonEmpty) {
                       5f
                     } else {
                       0f
                     })
            )
          case v: Vehicle if v.Definition.CanFly =>
            (tool.Orientation, obj.Definition.ObjectId, 1000f) //TODO this is too simplistic to find proper angle
          case _: Vehicle =>
            (tool.Orientation, obj.Definition.ObjectId, 225f) //TODO this is too simplistic to find proper angle
          case _ =>
            (obj.Orientation, obj.Definition.ObjectId, 300f)
        }
        val distanceToOwner = Vector3.DistanceSquared(shotOrigin, player.Position)
        if (distanceToOwner <= acceptableDistanceToOwner) {
          val projectile_info = tool.Projectile
          val projectile =
            Projectile(
              projectile_info,
              tool.Definition,
              tool.FireMode,
              PlayerSource(player),
              attribution,
              shotOrigin,
              angle,
              shotVelocity
            )
          val initialQuality = tool.FireMode match {
            case mode: ChargeFireModeDefinition =>
              ProjectileQuality.Modified(
                {
                  val timeInterval = projectile.fire_time - shootingStart.getOrElse(tool.GUID, System.currentTimeMillis())
                  timeInterval.toFloat / mode.Time.toFloat
                }
              )
            case _ =>
              ProjectileQuality.Normal
          }
          val qualityprojectile = projectile.quality(initialQuality)
          projectiles(projectileIndex) = Some(qualityprojectile)
          if (projectile_info.ExistsOnRemoteClients) {
            log.trace(
              s"WeaponFireMessage: ${player.Name}'s ${projectile_info.Name} is a remote projectile"
            )
            continent.Projectile ! ZoneProjectile.Add(player.GUID, qualityprojectile)
          }
          obj match {
            case turret: FacilityTurret if turret.Definition == GlobalDefinitions.vanu_sentry_turret =>
              turret.Actor ! FacilityTurret.WeaponDischarged()
            case _ => ;
          }
        } else {
          log.warn(
            s"WeaponFireMessage: ${player.Name}'s ${tool.Definition.Name} projectile is too far from owner position at time of discharge ($distanceToOwner > $acceptableDistanceToOwner); suspect"
          )
        }

      case _ => ;
    }
  }

  def HandleWeaponFireAccountability(
      weaponGUID: PlanetSideGUID,
      projectileGUID: PlanetSideGUID
  ): (Option[PlanetSideGameObject with Container], Option[Tool]) = {
    CancelZoningProcessWithDescriptiveReason("cancel_fire")
    if (player.isShielded) {
      // Cancel NC MAX shield if it's active
      ToggleMaxSpecialState(enable = false)
    }
    val (o, tools) = FindContainedWeapon
    val (_, enabledTools) = FindEnabledWeaponsToHandleWeaponFireAccountability(o, tools)
    if (enabledTools.size != tools.size) {
      o match {
        case Some(v: Vehicle) =>
          //assert subsystem states
          v.SubsystemMessages().foreach { sendResponse }
        case _ => ;
      }
    }
    if (enabledTools.nonEmpty) {
      val collectedTools = enabledTools.collect {
        case tool: Tool if tool.GUID == weaponGUID =>
          if (tool.Magazine <= 0) { //safety: enforce ammunition depletion
            prefire -= weaponGUID
            EmptyMagazine(weaponGUID, tool)
          } else if (!player.isAlive) { //proper internal accounting, but no projectile
            prefire += weaponGUID
            tool.Discharge()
            projectiles(projectileGUID.guid - Projectile.baseUID) = None
            shotsWhileDead += 1
          } else { //shooting
            if (
              avatar.stamina > 0 &&
              tool.FireModeIndex == 1 &&
              (tool.Definition.Name == "anniversary_guna"
               || tool.Definition.Name == "anniversary_gun"
               || tool.Definition.Name == "anniversary_gunb")
            ) {
              avatarActor ! AvatarActor.ConsumeStamina(avatar.stamina)
            }
            avatarActor ! AvatarActor.SuspendStaminaRegeneration(3.seconds)
            prefire += weaponGUID
            tool.Discharge()
          }
          (o, Some(tool))
      }
      collectedTools.headOption.getOrElse((None, None))
    } else {
      (None, None)
    }
  }

  def FindEnabledWeaponsToHandleWeaponFireAccountability(
                                                          o: Option[PlanetSideGameObject with Container],
                                                          tools: Set[Tool]
                                                        ): (Option[PlanetSideGameObject with Container], Set[Tool]) = {
    val enabledTools = o match {
      case Some(v: Vehicle)
        if GlobalDefinitions.isBattleFrameVehicle(v.Definition) =>
        val filteredTools = tools.filter { tool: Tool =>
          v.Weapons.find {
            case (index, slot) =>
              //arm mounted weapon?
              //index = 1 or 2 for bfr_flight; index = 2 3 or 4 for bfr_gunner
              index > 0 && index < 4 && slot.Equipment.nonEmpty && (tool eq slot.Equipment.get)
          } match {
            case Some((index, _)) =>
              val mountIsEnabled = v.Subsystems(if (v.Weapons.keys.min == index) {
                "BattleframeLeftArm"
              } else {
                "BattleframeRightArm"
              }).get.Enabled
              if (!mountIsEnabled) {
                //can't stop the local discharge, but it will not actually shoot anything; assert the magazine
                sendResponse(QuantityUpdateMessage(tool.AmmoSlot.Box.GUID, tool.Magazine))
              }
              mountIsEnabled
            case None =>
              //gunner mounted weapon?
              tool.Size == EquipmentSize.BFRGunnerWeapon
          }
        }
        filteredTools
      case Some(_) =>
        tools
      case None =>
        Set[Tool]()
    }
    (o, enabledTools)
  }

  /**
    * Take a projectile that was introduced into the game world and
    * determine if it generates a secondary damage projectile or
    * an method of damage causation that requires additional management.
    * @param projectile the projectile
    * @param pguid the client-local projectile identifier
    * @param hitPos the game world position where the projectile is being recorded
    * @return a for all affected targets, a combination of projectiles, projectile location, and the target's location;
    *         nothing if no targets were affected
    */
  def HandleDamageProxy(
                         projectile: Projectile,
                         pguid: PlanetSideGUID,
                         hitPos: Vector3
                       ): List[(PlanetSideGameObject with FactionAffinity with Vitality, Projectile, Vector3, Vector3)] = {
    GlobalDefinitions.getDamageProxy(projectile, hitPos) match {
      case Nil =>
        Nil
      case list =>
        HandleDamageProxySetupLittleBuddy(list, hitPos)
        list.flatMap { proxy =>
          if (proxy.profile.ExistsOnRemoteClients) {
            proxy.Position = hitPos
            continent.Projectile ! ZoneProjectile.Add(player.GUID, proxy)
            Nil
          } else if (proxy.tool_def == GlobalDefinitions.maelstrom) {
            //server-side maelstrom grenade target selection
            val radius = proxy.profile.LashRadius * proxy.profile.LashRadius
            val targets = continent.blockMap
              .sector(hitPos, proxy.profile.LashRadius)
              .livePlayerList
              .filter { target =>
                Vector3.DistanceSquared(target.Position, hitPos) <= radius
              }
            //chainlash is separated from the actual damage application for convenience
            continent.AvatarEvents ! AvatarServiceMessage(
              continent.id,
              AvatarAction.SendResponse(
                PlanetSideGUID(0),
                ChainLashMessage(
                  hitPos,
                  projectile.profile.ObjectId,
                  targets.map { _.GUID }
                )
              )
            )
            targets.map { target =>
              CheckForHitPositionDiscrepancy(pguid, hitPos, target)
              (target, proxy, hitPos, target.Position)
            }
          } else {
            Nil
          }
        }
    }
  }

  def HandleDamageProxySetupLittleBuddy(listOfProjectiles: List[Projectile], detonationPosition: Vector3): Boolean = {
    val listOfLittleBuddies: List[Projectile] = listOfProjectiles.filter { _.tool_def == GlobalDefinitions.oicw }
    val size: Int = listOfLittleBuddies.size
    if (size > 0) {
      val desiredDownwardsProjectiles: Int = 2
      val firstHalf: Int = math.min(size, desiredDownwardsProjectiles) //number that fly straight down
      val secondHalf: Int = math.max(size - firstHalf, 0) //number that are flared out
      val z: Float = player.Orientation.z //player's standing direction
      val north: Vector3 = Vector3(0,1,0) //map North
      val speed: Float = 144f //speed (packet discovered)
      val dist: Float = 25 //distance (client defined)
      val downwardsAngle: Float = -85f
      val flaredAngle: Float = -70f
      //angle of separation for downwards, degrees from vertical for flared out
      val (smallStep, smallAngle): (Float, Float) = if (firstHalf > 1) {
        (360f / firstHalf, downwardsAngle)
      } else {
        (0f, 0f)
      }
      val (largeStep, largeAngle): (Float, Float) = if (secondHalf > 1) {
        (360f / secondHalf, flaredAngle)
      } else {
        (0f, 0f)
      }
      val smallRotOffset: Float = z + 90f
      val largeRotOffset: Float = z + math.random().toFloat * 45f
      val verticalCorrection = Vector3.z(dist - dist * math.sin(math.toRadians(90 - smallAngle + largeAngle)).toFloat)
      //downwards projectiles
      var i: Int = 0
      listOfLittleBuddies.take(firstHalf).foreach { proxy =>
        val facing = (smallRotOffset + smallStep * i.toFloat) % 360
        val dir = north.Rx(smallAngle).Rz(facing)
        proxy.Position = detonationPosition + dir.xy + verticalCorrection
        proxy.Velocity = dir * speed
        proxy.Orientation = Vector3(0, (360f + smallAngle) % 360, facing)
        HandleDamageProxyLittleBuddyExplosion(proxy, dir, dist)
        i += 1
      }
      //flared out projectiles
      i = 0
      listOfLittleBuddies.drop(firstHalf).foreach { proxy =>
        val facing = (largeRotOffset + largeStep * i.toFloat) % 360
        val dir = north.Rx(largeAngle).Rz(facing)
        proxy.Position = detonationPosition + dir
        proxy.Velocity = dir * speed
        proxy.Orientation = Vector3(0, (360f + largeAngle) % 360, facing)
        HandleDamageProxyLittleBuddyExplosion(proxy, dir, dist)
        i += 1
      }
      true
    } else {
      false
    }
  }

  def HandleDamageProxyLittleBuddyExplosion(proxy: Projectile, orientation: Vector3, distance: Float): Unit = {
    //explosion
    val obj = DummyExplodingEntity(proxy)
    obj.Position = obj.Position + orientation * distance
    context.system.scheduler.scheduleOnce(500.milliseconds) {
      val c = continent
      val o = obj
      Zone.serverSideDamage(c, o, Zone.explosionDamage(None, o.Position))
    }
  }

  def isAcceptableNextSpawnPoint(): Boolean = isAcceptableSpawnPoint(nextSpawnPoint)

  def isAcceptableSpawnPoint(spawnPoint: SpawnPoint): Boolean = isAcceptableSpawnPoint(Some(spawnPoint))

  def isAcceptableSpawnPoint(spawnPoint: Option[SpawnPoint]): Boolean = {
    spawnPoint match {
      case Some(aSpawnPoint) =>
        !aSpawnPoint.isOffline &&
        (aSpawnPoint.Owner match {
          case w: WarpGate => w.Active
          case b: Building => b.Faction == player.Faction
          case v: Vehicle  => v.Faction == player.Faction && !v.Destroyed && v.DeploymentState == DriveState.Deployed
          case _           => true
        })
      case None            => true
    }
  }

  def updateBlockMap(target: BlockMapEntity, zone: Zone, newCoords: Vector3): Unit = {
    target.blockMapEntry match {
      case Some(entry) =>
        if (BlockMap.findSectorIndices(continent.blockMap, newCoords, entry.rangeX, entry.rangeY).toSet.equals(entry.sectors)) {
          target.updateBlockMapEntry(newCoords) //soft update
        } else {
          zone.actor ! ZoneActor.UpdateBlockMap(target, newCoords) //hard update
        }
      case None        => ;
    }
  }

  var oldRefsMap: mutable.HashMap[PlanetSideGUID, String] = new mutable.HashMap[PlanetSideGUID, String]()
  def updateOldRefsMap(): Unit = {
    if(player.HasGUID) {
      oldRefsMap.addAll(
        (continent.GUID(player.VehicleSeated) match {
          case Some(v : Vehicle) =>
            v.Weapons.toList.collect {
              case (_, slot : EquipmentSlot) if slot.Equipment.nonEmpty => updateOldRefsMap(slot.Equipment.get)
            }.flatten ++
            updateOldRefsMap(v.Inventory)
          case _ =>
            Map.empty[PlanetSideGUID, String]
        }) ++
        (accessedContainer match {
          case Some(cont) => updateOldRefsMap(cont.Inventory)
          case None => Map.empty[PlanetSideGUID, String]
        }) ++
        player.Holsters().toList.collect {
          case slot if slot.Equipment.nonEmpty => updateOldRefsMap(slot.Equipment.get)
        }.flatten ++
        updateOldRefsMap(player.Inventory) ++
        updateOldRefsMap(player.avatar.locker.Inventory)
      )
    }
  }

  def updateOldRefsMap(inventory: net.psforever.objects.inventory.GridInventory): IterableOnce[(PlanetSideGUID, String)] = {
    inventory.Items.flatMap {
      case InventoryItem(o, _) => updateOldRefsMap(o)
    }
  }

  def updateOldRefsMap(item: PlanetSideGameObject): IterableOnce[(PlanetSideGUID, String)] = {
    item match {
      case t: Tool =>
        t.AmmoSlots.map { slot =>
          val box = slot.Box
          box.GUID -> box.Definition.Name
        } :+ (t.GUID -> t.Definition.Name)
      case _ =>
        Seq(item.GUID -> item.Definition.Name)
    }
  }

  def fallHeightTracker(zHeight: Float): Unit = {
    if ((heightTrend && heightLast - zHeight >= 0.5f) ||
        (!heightTrend && zHeight - heightLast >= 0.5f)) {
      heightTrend = !heightTrend
//      if (heightTrend) {
//        GetMountableAndSeat(None, player, continent) match {
//          case (Some(v: Vehicle), _)  => v.BailProtection = false
//          case _                      => player.BailProtection = false
//        }
//      }
      heightHistory = zHeight
    }
    heightLast = zHeight
  }

  /**
    * During login, when the avatar is set, the response code sets up session and deployable toolbox stats.
    * Immediately contact the interstellar cluster to deal with zoning conditions.
    * Only call this once during login and never any time after that.
    * @param avatar the avatar being set as the current one belonging to this session
    */
  def avatarLoginResponse(avatar: Avatar): Unit = {
    session = session.copy(avatar = avatar)
    Deployables.InitializeDeployableQuantities(avatar)
    cluster ! ICS.FilterZones(_ => true, context.self)
  }

  def displayCharSavedMsgThenRenewTimer(fixedLen: Long, varLen: Long): Unit = {
    charSaved()
    renewCharSavedTimer(fixedLen, varLen)
  }

  def renewCharSavedTimer(fixedLen: Long, varLen: Long): Unit = {
    charSavedTimer.cancel()
    val delay = (fixedLen + (varLen * scala.math.random()).toInt).seconds
    charSavedTimer = context.system.scheduler.scheduleOnce(delay, self, SessionActor.CharSavedMsg)
  }

  def charSaved(): Unit = {
    sendResponse(ChatMsg(ChatMessageType.UNK_227, wideContents=false, "", "@charsaved", None))
  }

  def failWithError(error: String) = {
    log.error(error)
    middlewareActor ! MiddlewareActor.Teardown()
  }

  def sendResponse(packet: PlanetSidePacket): Unit = {
    middlewareActor ! MiddlewareActor.Send(packet)
  }
}<|MERGE_RESOLUTION|>--- conflicted
+++ resolved
@@ -5797,17 +5797,12 @@
           } else if (action == 30) {
             log.info(s"${player.Name} is back")
             player.AwayFromKeyboard = false
-<<<<<<< HEAD
           } else if (action == GenericActionEnum.DropSpecialItem.id) {
-=======
+            DropSpecialSlotItem()
             renewCharSavedTimer(
               Config.app.game.savedMsg.renewal.fixed,
               Config.app.game.savedMsg.renewal.variable
             )
-          }
-          if (action == GenericActionEnum.DropSpecialItem.id) {
->>>>>>> 3bd50dc8
-            DropSpecialSlotItem()
           } else if (action == 15) { //max deployment
             log.info(s"${player.Name} has anchored ${player.Sex.pronounObject}self to the ground")
             player.UsingSpecial = SpecialExoSuitDefinition.Mode.Anchored
