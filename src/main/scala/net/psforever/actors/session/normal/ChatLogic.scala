--- conflicted
+++ resolved
@@ -176,16 +176,12 @@
             false
         }
       }
-<<<<<<< HEAD
-      true // do not accidentally send mistyped commands to chat
-=======
   }
 
   def customCommandModerator(contents: String): Boolean = {
     if (sessionLogic.zoning.maintainInitialGmState) {
       sessionLogic.zoning.maintainInitialGmState = false
       true
->>>>>>> 58238df1
     } else {
       ops.transitoryCommandEntered
         .collect {
