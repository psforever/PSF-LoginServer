--- conflicted
+++ resolved
@@ -118,16 +118,9 @@
       }
     }
     ops.fallHeightTracker(pos.z)
-<<<<<<< HEAD
 //    if (isCrouching && !player.Crouching) {
 //      //dev stuff goes here
 //    }
-=======
-    if (isCrouching && !player.Crouching) {
-      //dev stuff goes here
-      sendResponse(CreateShortcutMessage(player.GUID, 2, Some(Shortcut.Implant("second_wind"))))
-    }
->>>>>>> 92063ba3
     player.Position = pos
     player.Velocity = vel
     player.Orientation = Vector3(player.Orientation.x, pitch, yaw)
