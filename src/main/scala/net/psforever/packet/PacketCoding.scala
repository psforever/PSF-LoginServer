// Copyright (c) 2017 PSForever
package net.psforever.packet

import java.security.{Key, Security}

import javax.crypto.Cipher
import javax.crypto.spec.RC5ParameterSpec
import net.psforever.packet.reset.ResetSequence
import scodec.Attempt.{Failure, Successful}
import scodec.bits._
import scodec.{Attempt, Codec, DecodeResult, Err}
import scodec.codecs.{bytes, uint16L, uint8L}
import org.bouncycastle.jce.provider.BouncyCastleProvider
import scodec.bits.ByteVector
import net.psforever.util.Md5Mac

object PacketCoding {
  Security.addProvider(new BouncyCastleProvider)

  val RC5_BLOCK_SIZE = 8

  /** A lower bound on the packet size */
  final val PLANETSIDE_MIN_PACKET_SIZE = 1

  /**
    * Transform a kind of packet into the sequence of data that represents it.
    * Wraps around the encoding process for all valid packet container types.
    * @param packet the packet to encode
    * @param sequence the packet's sequence number. Must be set for all non ControlPacket packets (but always for encrypted packets).
    * @param crypto if set, encrypt final payload
    * @return a `BitVector` translated from the packet's data
    */
  def marshalPacket(
      packet: PlanetSidePacket,
      sequence: Option[Int] = None,
      crypto: Option[CryptoCoding] = None
  ): Attempt[BitVector] = {
    val seq = packet match {
      case _: PlanetSideControlPacket if crypto.isEmpty => BitVector.empty
      case _ =>
        sequence match {
          case Some(_sequence) =>
            uint16L.encode(_sequence) match {
              case Successful(_seq) => _seq
              case f @ Failure(_)  => return f
            }
          case None =>
            return Failure(Err(s"Missing sequence"))
        }
    }

    val (flags, payload) = packet match {
      case _: PlanetSideGamePacket | _: PlanetSideControlPacket if crypto.isDefined =>
        encodePacket(packet) match {
          case Successful(_payload) =>
            val encryptedPayload = crypto.get.encrypt(_payload.bytes) match {
              case Successful(p) => p
              case f: Failure    => return f
            }
            (
              PlanetSidePacketFlags.codec.encode(PlanetSidePacketFlags(PacketType.Normal, secured = true)).require,
              // encrypted packets need to be aligned to 4 bytes before encryption/decryption
              // first byte are flags, second is the sequence, and third is the pad
              hex"00".bits ++ encryptedPayload.bits
            )
          case f @ Failure(_) => return f
        }
      case packet: PlanetSideGamePacket =>
        encodePacket(packet) match {
          case Successful(_payload) =>
            (
              PlanetSidePacketFlags.codec.encode(PlanetSidePacketFlags(PacketType.Normal, secured = false)).require,
              _payload
            )
          case f @ Failure(_) => return f
        }
      case packet: PlanetSideControlPacket =>
        encodePacket(packet) match {
          case Successful(_payload) =>
            (
              // control packets don't have flags
              BitVector.empty,
              _payload
            )
          case f @ Failure(_) => return f
        }
      case packet: PlanetSideCryptoPacket =>
        encodePacket(packet) match {
          case Successful(_payload) =>
            (
              PlanetSidePacketFlags.codec.encode(PlanetSidePacketFlags(PacketType.Crypto, secured = false)).require,
              _payload
            )
          case f @ Failure(_) => return f
        }
    }

    Successful(flags ++ seq ++ payload)
  }

  /**
    * Transform a `PlanetSidePacket` into its `BitVector` representation.
    * @param packet the packet to encode
    * @return a `BitVector` translated from the packet's data
    */
  def encodePacket(packet: PlanetSidePacket): Attempt[BitVector] = {
    packet.encode match {
      case Successful(payload) =>
        packet match {
          case _: PlanetSideCryptoPacket =>
            Successful(payload)
          case packet: PlanetSideControlPacket =>
            ControlPacketOpcode.codec.encode(packet.opcode) match {
              case Successful(opcode) => Successful(hex"00".bits ++ opcode ++ payload)
              case f @ Failure(_)     => f
            }
          case packet: PlanetSideGamePacket =>
            GamePacketOpcode.codec.encode(packet.opcode) match {
              case Successful(opcode) => Successful(opcode ++ payload)
              case f @ Failure(_)     => f
            }
<<<<<<< HEAD

          case packet: PlanetSideResetSequencePacket =>
            ResetSequenceOpcode.codec.encode(packet.opcode) match {
              case Successful(opcode) => Successful(opcode)
              case f @ Failure(_)     => f
            }
=======
          case _ =>
            Failure(Err("packet not supported"))
>>>>>>> 41b3eb5f
        }
      case f @ Failure(_) => f
    }
  }

  /**
    * Transforms `ByteVector` data into a PlanetSide packet.
    * Attempt to decode with an optional header and required payload.
    * Does not decode into a `GamePacket`.
    * @param msg the raw packet
    * @param crypto CryptoCoding instance for packet decryption, if this is a encrypted packet
    * @param cryptoState the current state of the connection's crypto. This is only used when decoding
    *                    crypto packets as they do not have opcodes
    * @return `PlanetSidePacketContainer`
    */
  def unmarshalPacket(
      msg: ByteVector,
      crypto: Option[CryptoCoding] = None,
      cryptoState: CryptoPacketOpcode.Type = CryptoPacketOpcode.Ignore
  ): Attempt[(PlanetSidePacket, Option[Int])] = {
    if (msg.length < PLANETSIDE_MIN_PACKET_SIZE) {
      Failure(Err(s"Packet does not meet the minimum length of $PLANETSIDE_MIN_PACKET_SIZE bytes"))
    } else {
      msg(0) match {
        // ControlPacket
        case 0x00 => decodePacket(msg).map(p => (p, None))
        // either encrypted payload or CryptoPacket
        case _ => unmarshalFlaggedPacket(msg, cryptoState, crypto).map { case (p, s) => (p, Some(s)) }
      }
    }
  }

  /**
    * Handle decoding for a packet that has been identified as not a `ControlPacket`.
    * It may just be encrypted (`EncryptedPacket`) or it may be involved in the encryption process itself (`CryptoPacket`).
    * @param msg the packet
    * @param cryptoState the current cryptographic state
    * @return a `PlanetSidePacketContainer`
    */
  private def unmarshalFlaggedPacket(
      msg: ByteVector,
      cryptoState: CryptoPacketOpcode.Type,
      crypto: Option[CryptoCoding] = None
  ): Attempt[(PlanetSidePacket, Int)] = {
    val (flags, remainder) = Codec.decode[PlanetSidePacketFlags](BitVector(msg)) match {
      case Successful(DecodeResult(value, _remainder)) => (value, _remainder)
      case Failure(e)                                 => return Failure(Err(s"Failed to parse packet flags: ${e.message}"))
    }

    flags.packetType match {
      case PacketType.Normal =>
        // support normal packets only if they are encrypted
        if (!flags.secured) {
          return Failure(Err("Unsupported packet type: normal packets must be encryped"))
        }
      case PacketType.Crypto =>
        if (flags.secured && crypto.isEmpty) {
          return Failure(Err("Unsupported packet type: secured crypto packets must be unencrypted"))
        }
      case PacketType.ResetSequence =>
        if (!flags.secured || crypto.isEmpty) {
          return Failure(Err("Unsupported packet type: reset sequence packets must be encrypted"))
        }
      case _ =>
        return Failure(Err(s"Unsupported packet type: ${flags.packetType.toString}"))
    }

    // all packets have a two byte sequence ID
    val (sequence, payload) = uint16L.decode(remainder) match {
      case Successful(DecodeResult(value, _remainder)) =>
        (value, _remainder.toByteVector)
      case Failure(e) =>
        return Failure(Err(s"Failed to parse ${flags.packetType} packet sequence number: ${e.message}"))
    }

    (flags.packetType, crypto) match {
      case (PacketType.Crypto, _) =>
        CryptoPacketOpcode
          .getPacketDecoder(cryptoState)(payload.bits)
          .map(p => (p.value.asInstanceOf[PlanetSidePacket], sequence))
      case (PacketType.Normal, Some(_crypto)) if flags.secured =>
        // encrypted payload is 4-byte aligned: 1b flags, 2b sequence, 1b padding
        _crypto.decrypt(payload.drop(1)).map(p => decodePacket(p)).flatten.map(p => (p, sequence))
      case (PacketType.Normal, None) if !flags.secured =>
        decodePacket(payload).map(p => (p, sequence))
      case (PacketType.Normal, None) =>
        Failure(Err("Cannot unmarshal encrypted packet without a cipher"))
      case (PacketType.ResetSequence, Some(_crypto)) =>
        _crypto.decrypt(payload.drop(1)) match {
          case Successful(p) if p == hex"01" => Successful((ResetSequence(), sequence))
          case Successful(p) => Failure(Err(s"ResetSequence decrypted to unsupported value - $p"))
          case _ => Failure(Err(s"ResetSequence did not decrypt properly"))
        }
      case (ptype, _) =>
        Failure(Err(s"Cannot unmarshal $ptype packet at all"))
    }
  }

  /**
    * Transforms `ByteVector` data into a PlanetSide packet.
    * Similar to the `UnmarshalPacket` but it does not process packet headers.
    * It supports `GamePacket` in exchange for not supporting `CryptoPacket` (like `UnMarshalPacket`).
    * Mostly used in tests.
    * @param msg raw, unencrypted packet
    * @return `PlanetSidePacket`
    * @see `UnMarshalPacket`
    */
  def decodePacket(msg: ByteVector): Attempt[PlanetSidePacket] = {
    if (msg.length < PLANETSIDE_MIN_PACKET_SIZE)
      return Failure(Err(s"Packet does not meet the minimum length of $PLANETSIDE_MIN_PACKET_SIZE bytes"))
    val firstByte = msg { 0 }
    firstByte match {
      case 0x00 =>
        // control packets don't need the first byte
        ControlPacketOpcode.codec.decode(msg.drop(1).bits) match {
          case Successful(op) =>
            ControlPacketOpcode.getPacketDecoder(op.value)(op.remainder) match {
              case Successful(p) => Successful(p.value)
              case Failure(e)    => Failure(Err(e.messageWithContext))
            }
          case Failure(e) => Failure(Err(e.message))
        }
      case _ =>
        GamePacketOpcode.codec.decode(msg.bits) match {
          case Successful(opcode) =>
            GamePacketOpcode.getPacketDecoder(opcode.value)(opcode.remainder) match {
              case Failure(_) if opcode.value.id == 1 =>
                Successful(ResetSequence())
              case Failure(e) =>
                Failure(Err(f"Failed to parse game packet 0x${opcode.value.id}%02x: " + e.messageWithContext))
              case Successful(p) =>
                Successful(p.value)
            }
          case Failure(e) => Failure(Err("Failed to decode game packet's opcode: " + e.message))
        }
    }
  }

  case class CryptoCoding(
      rc5EncryptionKey: Key,
      rc5DecryptionKey: Key,
      macEncryptionKey: ByteVector,
      macDecryptionKey: ByteVector
  ) {
    private val rc5Spec    = new RC5ParameterSpec(0, 16, 32)
    private val rc5Encrypt = Cipher.getInstance("RC5/ECB/NoPadding")
    private val rc5Decrypt = Cipher.getInstance("RC5/ECB/NoPadding")
    rc5Encrypt.init(Cipher.ENCRYPT_MODE, rc5EncryptionKey, rc5Spec)
    rc5Decrypt.init(Cipher.DECRYPT_MODE, rc5DecryptionKey, rc5Spec)

    def encrypt(packet: PlanetSidePacket): Attempt[ByteVector] = {
      encodePacket(packet) match {
        case Successful(data) =>
          encrypt(data.toByteVector)
        case f @ Failure(_) =>
          f
      }
    }

    def encrypt(
        data: ByteVector
    ): Attempt[ByteVector] = {
      // This is basically X9.23 padding, except that the length byte is -1 because it doesn't count itself
      val packetNoPadding   = data ++ new Md5Mac(macEncryptionKey).updateFinal(data) // opcode, payload, and MAC
      val remainder         = packetNoPadding.length % RC5_BLOCK_SIZE
      val paddingNeeded     = RC5_BLOCK_SIZE - remainder - 1 // minus 1 because of a mandatory padding byte
      val paddingEncoded    = uint8L.encode(paddingNeeded.toInt).require
      val packetWithPadding = packetNoPadding ++ ByteVector.fill(paddingNeeded)(0x00) ++ paddingEncoded.toByteVector
      // raw packets plus MAC, padded to the nearest 8 byte boundary
      try {
        rc5Encrypt.synchronized {
          Successful(ByteVector.view(rc5Encrypt.doFinal(packetWithPadding.toArray)))
        }
      } catch {
        case e: Throwable =>
          val msg = if(e.getMessage == null) e.getClass.getSimpleName else e.getMessage
          Failure(Err(s"encrypt error: '$msg' data: ${packetWithPadding.toHex}"))
      }
    }

    def decrypt(data: ByteVector): Attempt[ByteVector] = {
      val payloadDecrypted =
        try {
          rc5Decrypt.synchronized {
            ByteVector.view(rc5Decrypt.doFinal(data.toArray))
          }
        } catch {
          case e: Throwable => return Failure(Err(e.getMessage))
        }

      // last byte is the padding length
      val padding = uint8L.decode(payloadDecrypted.takeRight(1).bits) match {
        case Successful(_padding) => _padding.value
        case Failure(e)          => return Failure(Err(s"Failed to decode the encrypted padding length: ${e.message}"))
      }

      val payloadNoPadding = payloadDecrypted.dropRight(1 + padding)
      val payloadMac       = payloadNoPadding.takeRight(Md5Mac.MACLENGTH)

      val mac = bytes(Md5Mac.MACLENGTH).decode(payloadMac.bits) match {
        case Failure(e)      => return Failure(Err("Failed to extract the encrypted MAC: " + e.message))
        case Successful(_mac) => _mac.value
      }

      val payloadNoMac = payloadNoPadding.dropRight(Md5Mac.MACLENGTH)
      val computedMac  = new Md5Mac(macDecryptionKey).updateFinal(payloadNoMac)

      if (!Md5Mac.verifyMac(computedMac, mac)) {
        return Failure(Err("Invalid packet MAC"))
      }

      if (payloadNoMac.length < PLANETSIDE_MIN_PACKET_SIZE) {
        return Failure(
          Err(s"Decrypted packet does not meet the minimum length of $PLANETSIDE_MIN_PACKET_SIZE bytes")
        )
      }

      Successful(payloadNoMac)
    }

  }
}<|MERGE_RESOLUTION|>--- conflicted
+++ resolved
@@ -119,17 +119,15 @@
               case Successful(opcode) => Successful(opcode ++ payload)
               case f @ Failure(_)     => f
             }
-<<<<<<< HEAD
 
           case packet: PlanetSideResetSequencePacket =>
             ResetSequenceOpcode.codec.encode(packet.opcode) match {
               case Successful(opcode) => Successful(opcode)
               case f @ Failure(_)     => f
             }
-=======
+          
           case _ =>
             Failure(Err("packet not supported"))
->>>>>>> 41b3eb5f
         }
       case f @ Failure(_) => f
     }
